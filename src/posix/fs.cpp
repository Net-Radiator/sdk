--- conflicted
+++ resolved
@@ -28,7 +28,6 @@
 #include <sys/ioctl.h>
 
 namespace mega {
-<<<<<<< HEAD
 
 PosixAsyncIOContext::PosixAsyncIOContext() : AsyncIOContext()
 {
@@ -47,10 +46,7 @@
     pthread_mutex_unlock(&PosixFileAccess::asyncmutex);
 }
 
-PosixFileAccess::PosixFileAccess(Waiter *w) : FileAccess(w)
-=======
-PosixFileAccess::PosixFileAccess(int defaultfilepermissions)
->>>>>>> e5c80060
+PosixFileAccess::PosixFileAccess(Waiter *w, int defaultfilepermissions) : FileAccess(w)
 {
     fd = -1;
     this->defaultfilepermissions = defaultfilepermissions;
@@ -1136,11 +1132,7 @@
 
 FileAccess* PosixFileSystemAccess::newfileaccess()
 {
-<<<<<<< HEAD
-    return new PosixFileAccess(waiter);
-=======
-    return new PosixFileAccess(defaultfilepermissions);
->>>>>>> e5c80060
+    return new PosixFileAccess(waiter, defaultfilepermissions);
 }
 
 DirAccess* PosixFileSystemAccess::newdiraccess()
