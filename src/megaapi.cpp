--- conflicted
+++ resolved
@@ -2581,8 +2581,6 @@
 {
     pImpl->getMyChatFilesFolder(listener);
 }
-<<<<<<< HEAD
-=======
 
 void MegaApi::getUserAlias(MegaHandle uh, MegaRequestListener *listener)
 {
@@ -2593,8 +2591,6 @@
 {
     pImpl->setUserAlias(uh, alias);
 }
-#endif
->>>>>>> 3075e17d
 
 void MegaApi::getRubbishBinAutopurgePeriod(MegaRequestListener *listener)
 {
