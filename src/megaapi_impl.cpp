﻿/**
 * @file megaapi_impl.cpp
 * @brief Private implementation of the intermediate layer for the MEGA C++ SDK.
 *
 * (c) 2013-2014 by Mega Limited, Auckland, New Zealand
 *
 * This file is part of the MEGA SDK - Client Access Engine.
 *
 * Applications using the MEGA API must present a valid application key
 * and comply with the the rules set forth in the Terms of Service.
 *
 * The MEGA SDK is distributed in the hope that it will be useful,
 * but WITHOUT ANY WARRANTY; without even the implied warranty of
 * MERCHANTABILITY or FITNESS FOR A PARTICULAR PURPOSE.
 *
 * @copyright Simplified (2-clause) BSD License.
 *
 * You should have received a copy of the license along with this
 * program.
 */

#define _POSIX_SOURCE
#define _LARGE_FILES

#define _GNU_SOURCE 1
#define _FILE_OFFSET_BITS 64

#define __DARWIN_C_LEVEL 199506L

#define USE_VARARGS
#define PREFER_STDARG
#include "megaapi_impl.h"
#include "megaapi.h"

#include <iomanip>
#include <algorithm>
#include <functional>
#include <cctype>
#include <locale>

#ifndef _WIN32
#ifndef _LARGEFILE64_SOURCE
    #define _LARGEFILE64_SOURCE
#endif
#include <signal.h>
#endif


#ifdef __APPLE__
    #include <xlocale.h>
    #include <strings.h>

    #if TARGET_OS_IPHONE
    #include <netdb.h>
    #include <resolv.h>
    #include <arpa/inet.h>
    #endif
#endif

#ifdef _WIN32
#ifndef WINDOWS_PHONE
#include <shlwapi.h>
#endif

#endif

#if (!defined(_WIN32) && !defined(USE_CURL_PUBLIC_KEY_PINNING)) || defined(WINDOWS_PHONE)
#include <openssl/rand.h>
#endif

using namespace mega;

MegaNodePrivate::MegaNodePrivate(const char *name, int type, int64_t size, int64_t ctime, int64_t mtime, uint64_t nodehandle, string *nodekey, string *attrstring, const char *fingerprint, MegaHandle parentHandle, const char*auth)
: MegaNode()
{
    this->name = MegaApi::strdup(name);
    this->fingerprint = MegaApi::strdup(fingerprint);
    this->customAttrs = NULL;
    this->type = type;
    this->size = size;
    this->ctime = ctime;
    this->mtime = mtime;
    this->nodehandle = nodehandle;
    this->parenthandle = parentHandle;
    this->attrstring.assign(attrstring->data(), attrstring->size());
    this->nodekey.assign(nodekey->data(),nodekey->size());
    this->changed = 0;
    this->thumbnailAvailable = false;
    this->previewAvailable = false;
    this->tag = 0;
    this->isPublicNode = true;
    this->outShares = false;
    this->inShare = false;
    this->plink = NULL;

    if(auth)
    {
        this->auth = auth;
    }

#ifdef ENABLE_SYNC
    this->syncdeleted = false;
#endif
}

MegaNodePrivate::MegaNodePrivate(MegaNode *node)
: MegaNode()
{
    this->name = MegaApi::strdup(node->getName());
    this->fingerprint = MegaApi::strdup(node->getFingerprint());
    this->customAttrs = NULL;
    this->type = node->getType();
    this->size = node->getSize();
    this->ctime = node->getCreationTime();
    this->mtime = node->getModificationTime();
    this->nodehandle = node->getHandle();
    this->parenthandle = node->getParentHandle();
    string * attrstring = node->getAttrString();
    this->attrstring.assign(attrstring->data(), attrstring->size());
    string *nodekey = node->getNodeKey();
    this->nodekey.assign(nodekey->data(),nodekey->size());
    this->changed = node->getChanges();
    this->thumbnailAvailable = node->hasThumbnail();
    this->previewAvailable = node->hasPreview();
    this->tag = node->getTag();
    this->isPublicNode = node->isPublic();
    this->auth = *node->getAuth();
    this->outShares = node->isOutShare();
    this->inShare = node->isInShare();
    if (node->isExported())
    {
        this->plink = new PublicLink(node->getPublicHandle(), node->getExpirationTime(), node->isTakenDown());
    }
    else
        this->plink = NULL;

    if (node->hasCustomAttrs())
    {
        this->customAttrs = new attr_map();
        MegaStringList *names = node->getCustomAttrNames();
        for (int i = 0; i < names->size(); i++)
        {
            (*customAttrs)[AttrMap::string2nameid(names->get(i))] = node->getCustomAttr(names->get(i));
        }
        delete names;
    }

#ifdef ENABLE_SYNC
    this->syncdeleted = node->isSyncDeleted();
    this->localPath = node->getLocalPath();
#endif
}

MegaNodePrivate::MegaNodePrivate(pnode_t node)
: MegaNode()
{
    this->name = MegaApi::strdup(node->displayname());
    this->fingerprint = NULL;

    if (node->isvalid)
    {
        string fingerprint;
        node->serializefingerprint(&fingerprint);
        m_off_t size = node->size;
        char bsize[sizeof(size)+1];
        int l = Serialize64::serialize((byte *)bsize, size);
        char *buf = new char[l * 4 / 3 + 4];
        char ssize = 'A' + Base64::btoa((const byte *)bsize, l, buf);
        string result(1, ssize);
        result.append(buf);
        result.append(fingerprint);
        delete [] buf;

        this->fingerprint = MegaApi::strdup(result.c_str());
    }

    this->customAttrs = NULL;

    char buf[10];
    for (attr_map::iterator it = node->attrs.map.begin(); it != node->attrs.map.end(); it++)
    {
       buf[0] = 0;
       node->attrs.nameid2string(it->first, buf);
       if (buf[0] == '_')
       {
           if (!customAttrs)
           {
               customAttrs = new attr_map();
           }

           nameid id = AttrMap::string2nameid(&buf[1]);
           (*customAttrs)[id] = it->second;
       }
    }

    this->type = node->type;
    this->size = node->size;
    this->ctime = node->ctime;
    this->mtime = node->mtime;
    this->nodehandle = node->nodehandle;
    this->parenthandle = node->parenthandle;

    if(node->attrstring)
    {
        this->attrstring.assign(node->attrstring->data(), node->attrstring->size());
    }
    this->nodekey.assign(node->nodekey.data(),node->nodekey.size());

    this->changed = 0;
    if(node->changed.attrs)
    {
        this->changed |= MegaNode::CHANGE_TYPE_ATTRIBUTES;
    }
    if(node->changed.ctime)
    {
        this->changed |= MegaNode::CHANGE_TYPE_TIMESTAMP;
    }
    if(node->changed.fileattrstring)
    {
        this->changed |= MegaNode::CHANGE_TYPE_FILE_ATTRIBUTES;
    }
    if(node->changed.inshare)
    {
        this->changed |= MegaNode::CHANGE_TYPE_INSHARE;
    }
    if(node->changed.outshares)
    {
        this->changed |= MegaNode::CHANGE_TYPE_OUTSHARE;
    }
    if(node->changed.pendingshares)
    {
        this->changed |= MegaNode::CHANGE_TYPE_PENDINGSHARE;
    }
    if(node->changed.owner)
    {
        this->changed |= MegaNode::CHANGE_TYPE_OWNER;
    }
    if(node->changed.parent)
    {
        this->changed |= MegaNode::CHANGE_TYPE_PARENT;
    }
    if(node->changed.removed)
    {
        this->changed |= MegaNode::CHANGE_TYPE_REMOVED;
    }


#ifdef ENABLE_SYNC
	this->syncdeleted = (node->syncdeleted != SYNCDEL_NONE);
    if(node->localnode)
    {
        node->localnode->getlocalpath(&localPath, true);
        localPath.append("", 1);
    }
#endif

    this->thumbnailAvailable = (node->hasfileattribute(0) != 0);
    this->previewAvailable = (node->hasfileattribute(1) != 0);
    this->tag = node->tag;
    this->isPublicNode = false;
    // if there's only one share and it has no user --> public link
    this->outShares = (node->outshares) ? (node->outshares->size() > 1 || node->outshares->begin()->second->user) : false;
    this->inShare = (node->inshare != NULL) && !node->client->nodebyhandle(node->parenthandle);
    this->plink = node->plink ? new PublicLink(node->plink) : NULL;
}

MegaNode *MegaNodePrivate::copy()
{
	return new MegaNodePrivate(this);
}

char *MegaNodePrivate::getBase64Handle()
{
    char *base64Handle = new char[12];
    Base64::btoa((byte*)&(nodehandle),MegaClient::NODEHANDLE,base64Handle);
    return base64Handle;
}

int MegaNodePrivate::getType()
{
	return type;
}

const char* MegaNodePrivate::getName()
{
    if(type <= FOLDERNODE)
    {
        return name;
    }

    switch(type)
    {
        case ROOTNODE:
            return "Cloud Drive";
        case INCOMINGNODE:
            return "Inbox";
        case RUBBISHNODE:
            return "Rubbish Bin";
        default:
            return name;
    }
}

const char *MegaNodePrivate::getFingerprint()
{
    return fingerprint;
}

bool MegaNodePrivate::hasCustomAttrs()
{
    return customAttrs != NULL;
}

MegaStringList *MegaNodePrivate::getCustomAttrNames()
{
    if (!customAttrs)
    {
        return new MegaStringList();
    }

    vector<char*> names;
    char *buf;
    for (attr_map::iterator it = customAttrs->begin(); it != customAttrs->end(); it++)
    {
        buf = new char[10];
        AttrMap::nameid2string(it->first, buf);
        names.push_back(buf);
    }
    return new MegaStringListPrivate(names.data(), names.size());
}

const char *MegaNodePrivate::getCustomAttr(const char *attrName)
{
    if (!customAttrs)
    {
        return NULL;
    }

    nameid n = AttrMap::string2nameid(attrName);
    if (!n)
    {
        return NULL;
    }

    attr_map::iterator it = customAttrs->find(n);
    if (it == customAttrs->end())
    {
        return NULL;
    }

    return it->second.c_str();
}

int64_t MegaNodePrivate::getSize()
{
	return size;
}

int64_t MegaNodePrivate::getCreationTime()
{
	return ctime;
}

int64_t MegaNodePrivate::getModificationTime()
{
    return mtime;
}

MegaHandle MegaNodePrivate::getParentHandle()
{
    return parenthandle;
}

uint64_t MegaNodePrivate::getHandle()
{
	return nodehandle;
}

string *MegaNodePrivate::getNodeKey()
{
    return &nodekey;
}

char *MegaNodePrivate::getBase64Key()
{
    char *key = NULL;

    // the key
    if (type == FILENODE && nodekey.size() >= FILENODEKEYLENGTH)
    {
        key = new char[FILENODEKEYLENGTH*4/3+3];
        Base64::btoa((const byte*)nodekey.data(),FILENODEKEYLENGTH, key);
    }

    return key;
}

string *MegaNodePrivate::getAttrString()
{
	return &attrstring;
}

int MegaNodePrivate::getTag()
{
    return tag;
}

int64_t MegaNodePrivate::getExpirationTime()
{
    return plink ? plink->ets : -1;
}

MegaHandle MegaNodePrivate::getPublicHandle()
{
    return plink ? (MegaHandle) plink->ph : INVALID_HANDLE;
}

MegaNode* MegaNodePrivate::getPublicNode()
{
    if (!plink || plink->isExpired())
    {
        return NULL;
    }

    char *skey = getBase64Key();
    string key(skey);

    MegaNode *node = new MegaNodePrivate(
                name, type, size, ctime, mtime,
                plink->ph, &key, &attrstring, fingerprint);

    delete [] skey;

    return node;
}

char *MegaNodePrivate::getPublicLink()
{
    if (!plink)
    {
        return NULL;
    }

    char *base64ph = new char[12];
    Base64::btoa((byte*)&(plink->ph), MegaClient::NODEHANDLE, base64ph);

    char *base64k = getBase64Key();

    string strlink = "https://mega.nz/#";
    strlink += (type ? "F" : "");
    strlink += "!";
    strlink += base64ph;
    strlink += "!";
    strlink += base64k;

    char *link = MegaApi::strdup(strlink.c_str());

    delete [] base64ph;
    delete [] base64k;

    return link;
}

bool MegaNodePrivate::isFile()
{
	return type == TYPE_FILE;
}

bool MegaNodePrivate::isFolder()
{
    return (type != TYPE_FILE) && (type != TYPE_UNKNOWN);
}

bool MegaNodePrivate::isRemoved()
{
    return hasChanged(MegaNode::CHANGE_TYPE_REMOVED);
}

bool MegaNodePrivate::hasChanged(int changeType)
{
    return (changed & changeType);
}

int MegaNodePrivate::getChanges()
{
    return changed;
}


const unsigned int MegaApiImpl::MAX_SESSION_LENGTH = 64;

#ifdef ENABLE_SYNC
bool MegaNodePrivate::isSyncDeleted()
{
    return syncdeleted;
}

string MegaNodePrivate::getLocalPath()
{
    return localPath;
}

bool WildcardMatch(const char *pszString, const char *pszMatch)
//  cf. http://www.planet-source-code.com/vb/scripts/ShowCode.asp?txtCodeId=1680&lngWId=3
{
    const char *cp;
    const char *mp;

    while ((*pszString) && (*pszMatch != '*'))
    {
        if ((*pszMatch != *pszString) && (*pszMatch != '?'))
        {
            return false;
        }
        pszMatch++;
        pszString++;
    }

    while (*pszString)
    {
        if (*pszMatch == '*')
        {
            if (!*++pszMatch)
            {
                return true;
            }
            mp = pszMatch;
            cp = pszString + 1;
        }
        else if ((*pszMatch == *pszString) || (*pszMatch == '?'))
        {
            pszMatch++;
            pszString++;
        }
        else
        {
            pszMatch = mp;
            pszString = cp++;
        }
    }
    while (*pszMatch == '*')
    {
        pszMatch++;
    }
    return !*pszMatch;
}

bool MegaApiImpl::is_syncable(const char *name)
{
    for(unsigned int i=0; i< excludedNames.size(); i++)
    {
        if(WildcardMatch(name, excludedNames[i].c_str()))
        {
            return false;
        }
    }

    return true;
}

bool MegaApiImpl::is_syncable(long long size)
{
    if (!syncLowerSizeLimit)
    {
        // No lower limit. Check upper limit only
        if (syncUpperSizeLimit && size > syncUpperSizeLimit)
        {
            return false;
        }
    }
    else if (!syncUpperSizeLimit)
    {
        // No upper limit. Check lower limit only
        if (syncLowerSizeLimit && size < syncLowerSizeLimit)
        {
            return false;
        }
    }
    else
    {
        //Upper and lower limit
        if(syncLowerSizeLimit < syncUpperSizeLimit)
        {
            // Normal use case:
            // Exclude files with a size lower than the lower limit
            // or greater than the upper limit
            if(size < syncLowerSizeLimit || size > syncUpperSizeLimit)
            {
                return false;
            }
        }
        else
        {
            // Special use case:
            // Exclude files with a size lower than the lower limit
            // AND greater than the upper limit
            if(size < syncLowerSizeLimit && size > syncUpperSizeLimit)
            {
                return false;
            }
        }
    }

    return true;
}

bool MegaApiImpl::isIndexing()
{
    if(!client || client->syncs.size() == 0)
    {
        return false;
    }

    if(client->syncscanstate)
    {
        return true;
    }

    bool indexing = false;
    sdkMutex.lock();
    sync_list::iterator it = client->syncs.begin();
    while(it != client->syncs.end())
    {
        Sync *sync = (*it);
        if(sync->state == SYNC_INITIALSCAN)
        {
            indexing = true;
            break;
        }
        it++;
    }
    sdkMutex.unlock();
    return indexing;
}
#endif

bool MegaNodePrivate::hasThumbnail()
{
	return thumbnailAvailable;
}

bool MegaNodePrivate::hasPreview()
{
    return previewAvailable;
}

bool MegaNodePrivate::isPublic()
{
    return isPublicNode;
}

bool MegaNodePrivate::isShared()
{
    return outShares || inShare;
}

bool MegaNodePrivate::isOutShare()
{
    return outShares;
}

bool MegaNodePrivate::isInShare()
{
    return inShare;
}

bool MegaNodePrivate::isExported()
{
    return plink;
}

bool MegaNodePrivate::isExpired()
{
    return plink ? (plink->isExpired()) : false;
}

bool MegaNodePrivate::isTakenDown()
{
    return plink ? plink->takendown : false;
}

string *MegaNodePrivate::getAuth()
{
    return &auth;
}

MegaNodePrivate::~MegaNodePrivate()
{
    delete[] name;
    delete [] fingerprint;
    delete customAttrs;
    delete plink;
}

MegaUserPrivate::MegaUserPrivate(User *user) : MegaUser()
{
    email = MegaApi::strdup(user->email.c_str());
    handle = user->userhandle;
	visibility = user->show;
	ctime = user->ctime;
    changed = 0;
    if (user->changed.auth)
    {
        changed |= MegaUser::CHANGE_TYPE_AUTH;
    }
    if(user->changed.avatar)
    {
        changed |= MegaUser::CHANGE_TYPE_AVATAR;
    }
    if(user->changed.lstint)
    {
        changed |= MegaUser::CHANGE_TYPE_LSTINT;
    }
    if(user->changed.firstname)
    {
        changed |= MegaUser::CHANGE_TYPE_FIRSTNAME;
    }
    if(user->changed.lastname)
    {
        changed |= MegaUser::CHANGE_TYPE_LASTNAME;
    }
}

MegaUserPrivate::MegaUserPrivate(MegaUser *user) : MegaUser()
{
	email = MegaApi::strdup(user->getEmail());
    handle = user->getHandle();
	visibility = user->getVisibility();
	ctime = user->getTimestamp();
    changed = user->getChanges();
}

MegaUser *MegaUserPrivate::fromUser(User *user)
{
    if(!user)
    {
        return NULL;
    }
    return new MegaUserPrivate(user);
}

MegaUser *MegaUserPrivate::copy()
{
	return new MegaUserPrivate(this);
}

MegaUserPrivate::~MegaUserPrivate()
{
	delete[] email;
}

const char* MegaUserPrivate::getEmail()
{
	return email;
}

MegaHandle MegaUserPrivate::getHandle()
{
    return handle;
}

int MegaUserPrivate::getVisibility()
{
	return visibility;
}

int64_t MegaUserPrivate::getTimestamp()
{
	return ctime;
}

bool MegaUserPrivate::hasChanged(int changeType)
{
    return (changed & changeType);
}

int MegaUserPrivate::getChanges()
{
    return changed;
}


MegaNode *MegaNodePrivate::fromNode(pnode_t node)
{
    if(!node) return NULL;
    return new MegaNodePrivate(node);
}

MegaSharePrivate::MegaSharePrivate(MegaShare *share) : MegaShare()
{
	this->nodehandle = share->getNodeHandle();
	this->user = MegaApi::strdup(share->getUser());
	this->access = share->getAccess();
	this->ts = share->getTimestamp();
}

MegaShare *MegaSharePrivate::copy()
{
	return new MegaSharePrivate(this);
}

MegaSharePrivate::MegaSharePrivate(uint64_t handle, Share *share)
{
    this->nodehandle = handle;
    this->user = share->user ? MegaApi::strdup(share->user->email.c_str()) : NULL;
	this->access = share->access;
	this->ts = share->ts;
}

MegaShare *MegaSharePrivate::fromShare(uint64_t nodeuint64_t, Share *share)
{
    return new MegaSharePrivate(nodeuint64_t, share);
}

MegaSharePrivate::~MegaSharePrivate()
{
	delete[] user;
}

const char *MegaSharePrivate::getUser()
{
	return user;
}

uint64_t MegaSharePrivate::getNodeHandle()
{
    return nodehandle;
}

int MegaSharePrivate::getAccess()
{
	return access;
}

int64_t MegaSharePrivate::getTimestamp()
{
	return ts;
}


MegaTransferPrivate::MegaTransferPrivate(int type, MegaTransferListener *listener)
{
    this->type = type;
    this->tag = -1;
    this->path = NULL;
    this->nodeHandle = UNDEF;
    this->parentHandle = UNDEF;
    this->startPos = -1;
    this->endPos = -1;
    this->parentPath = NULL;
    this->listener = listener;
    this->retry = 0;
    this->maxRetries = 7;
    this->time = -1;
    this->startTime = 0;
    this->transferredBytes = 0;
    this->totalBytes = 0;
    this->fileName = NULL;
    this->transfer = NULL;
    this->speed = 0;
    this->deltaSize = 0;
    this->updateTime = 0;
    this->publicNode = NULL;
    this->lastBytes = NULL;
    this->syncTransfer = false;
    this->lastError = API_OK;
    this->folderTransferTag = 0;
}

MegaTransferPrivate::MegaTransferPrivate(const MegaTransferPrivate *transfer)
{
    path = NULL;
    parentPath = NULL;
    fileName = NULL;
    publicNode = NULL;
	lastBytes = NULL;

    this->listener = transfer->getListener();
    this->transfer = transfer->getTransfer();
    this->type = transfer->getType();
    this->setTag(transfer->getTag());
    this->setPath(transfer->getPath());
    this->setNodeHandle(transfer->getNodeHandle());
    this->setParentHandle(transfer->getParentHandle());
    this->setStartPos(transfer->getStartPos());
    this->setEndPos(transfer->getEndPos());
    this->setParentPath(transfer->getParentPath());
    this->setNumRetry(transfer->getNumRetry());
    this->setMaxRetries(transfer->getMaxRetries());
    this->setTime(transfer->getTime());
    this->setStartTime(transfer->getStartTime());
    this->setTransferredBytes(transfer->getTransferredBytes());
    this->setTotalBytes(transfer->getTotalBytes());
    this->setFileName(transfer->getFileName());
    this->setSpeed(transfer->getSpeed());
    this->setDeltaSize(transfer->getDeltaSize());
    this->setUpdateTime(transfer->getUpdateTime());
    this->setPublicNode(transfer->getPublicNode());
    this->setTransfer(transfer->getTransfer());
    this->setSyncTransfer(transfer->isSyncTransfer());
    this->setLastError(transfer->getLastError());
    this->setFolderTransferTag(transfer->getFolderTransferTag());
}

MegaTransfer* MegaTransferPrivate::copy()
{
    return new MegaTransferPrivate(this);
}

void MegaTransferPrivate::setTransfer(Transfer *transfer)
{
	this->transfer = transfer;
}

Transfer* MegaTransferPrivate::getTransfer() const
{
	return transfer;
}

int MegaTransferPrivate::getTag() const
{
	return tag;
}

long long MegaTransferPrivate::getSpeed() const
{
	return speed;
}

long long MegaTransferPrivate::getDeltaSize() const
{
	return deltaSize;
}

int64_t MegaTransferPrivate::getUpdateTime() const
{
	return updateTime;
}

MegaNode *MegaTransferPrivate::getPublicNode() const
{
	return publicNode;
}

MegaNode *MegaTransferPrivate::getPublicMegaNode() const
{
    if(publicNode)
    {
        return publicNode->copy();
    }

    return NULL;
}

bool MegaTransferPrivate::isSyncTransfer() const
{
	return syncTransfer;
}

bool MegaTransferPrivate::isStreamingTransfer() const
{
	return (transfer == NULL);
}

int MegaTransferPrivate::getType() const
{
	return type;
}

int64_t MegaTransferPrivate::getStartTime() const
{
	return startTime;
}

long long MegaTransferPrivate::getTransferredBytes() const
{
	return transferredBytes;
}

long long MegaTransferPrivate::getTotalBytes() const
{
	return totalBytes;
}

const char* MegaTransferPrivate::getPath() const
{
	return path;
}

const char* MegaTransferPrivate::getParentPath() const
{
	return parentPath;
}

uint64_t MegaTransferPrivate::getNodeHandle() const
{
	return nodeHandle;
}

uint64_t MegaTransferPrivate::getParentHandle() const
{
	return parentHandle;
}

long long MegaTransferPrivate::getStartPos() const
{
	return startPos;
}

long long MegaTransferPrivate::getEndPos() const
{
	return endPos;
}

int MegaTransferPrivate::getNumRetry() const
{
	return retry;
}

int MegaTransferPrivate::getMaxRetries() const
{
	return maxRetries;
}

int64_t MegaTransferPrivate::getTime() const
{
	return time;
}

const char* MegaTransferPrivate::getFileName() const
{
	return fileName;
}

char * MegaTransferPrivate::getLastBytes() const
{
    return lastBytes;
}

MegaError MegaTransferPrivate::getLastError() const
{
    return this->lastError;
}

bool MegaTransferPrivate::isFolderTransfer() const
{
    return folderTransferTag < 0;
}

int MegaTransferPrivate::getFolderTransferTag() const
{
    return this->folderTransferTag;
}

void MegaTransferPrivate::setTag(int tag)
{
	this->tag = tag;
}

void MegaTransferPrivate::setSpeed(long long speed)
{
	this->speed = speed;
}

void MegaTransferPrivate::setDeltaSize(long long deltaSize)
{
	this->deltaSize = deltaSize;
}

void MegaTransferPrivate::setUpdateTime(int64_t updateTime)
{
	this->updateTime = updateTime;
}
void MegaTransferPrivate::setPublicNode(MegaNode *publicNode)
{
    if(this->publicNode)
    	delete this->publicNode;

    if(!publicNode)
    	this->publicNode = NULL;
    else
    	this->publicNode = publicNode->copy();
}

void MegaTransferPrivate::setSyncTransfer(bool syncTransfer)
{
	this->syncTransfer = syncTransfer;
}

void MegaTransferPrivate::setStartTime(int64_t startTime)
{
	this->startTime = startTime;
}

void MegaTransferPrivate::setTransferredBytes(long long transferredBytes)
{
	this->transferredBytes = transferredBytes;
}

void MegaTransferPrivate::setTotalBytes(long long totalBytes)
{
	this->totalBytes = totalBytes;
}

void MegaTransferPrivate::setLastBytes(char *lastBytes)
{
    this->lastBytes = lastBytes;
}

void MegaTransferPrivate::setLastError(MegaError e)
{
    this->lastError = e;
}

void MegaTransferPrivate::setFolderTransferTag(int tag)
{
    this->folderTransferTag = tag;
}

void MegaTransferPrivate::setListener(MegaTransferListener *listener)
{
    this->listener = listener;
}

void MegaTransferPrivate::setPath(const char* path)
{
	if(this->path) delete [] this->path;
    this->path = MegaApi::strdup(path);
	if(!this->path) return;

	for(int i = strlen(path)-1; i>=0; i--)
	{
		if((path[i]=='\\') || (path[i]=='/'))
		{
			setFileName(&(path[i+1]));
            char *parentPath = MegaApi::strdup(path);
            parentPath[i+1] = '\0';
            setParentPath(parentPath);
            delete [] parentPath;
			return;
		}
	}
	setFileName(path);
}

void MegaTransferPrivate::setParentPath(const char* path)
{
	if(this->parentPath) delete [] this->parentPath;
    this->parentPath =  MegaApi::strdup(path);
}

void MegaTransferPrivate::setFileName(const char* fileName)
{
	if(this->fileName) delete [] this->fileName;
    this->fileName =  MegaApi::strdup(fileName);
}

void MegaTransferPrivate::setNodeHandle(uint64_t nodeHandle)
{
	this->nodeHandle = nodeHandle;
}

void MegaTransferPrivate::setParentHandle(uint64_t parentHandle)
{
	this->parentHandle = parentHandle;
}

void MegaTransferPrivate::setStartPos(long long startPos)
{
	this->startPos = startPos;
}

void MegaTransferPrivate::setEndPos(long long endPos)
{
	this->endPos = endPos;
}

void MegaTransferPrivate::setNumRetry(int retry)
{
	this->retry = retry;
}

void MegaTransferPrivate::setMaxRetries(int maxRetries)
{
	this->maxRetries = maxRetries;
}

void MegaTransferPrivate::setTime(int64_t time)
{
	this->time = time;
}

const char * MegaTransferPrivate::getTransferString() const
{
    switch(type)
    {
    case TYPE_UPLOAD:
        return "UPLOAD";
    case TYPE_DOWNLOAD:
        return "DOWNLOAD";
    case TYPE_LOCAL_HTTP_DOWNLOAD:
        return "LOCAL_HTTP_DOWNLOAD";
    }

    return "UNKNOWN";
}

MegaTransferListener* MegaTransferPrivate::getListener() const
{
	return listener;
}

MegaTransferPrivate::~MegaTransferPrivate()
{
	delete[] path;
	delete[] parentPath;
	delete [] fileName;
    delete publicNode;
}

const char * MegaTransferPrivate::toString() const
{
	return getTransferString();
}

const char * MegaTransferPrivate::__str__() const
{
	return getTransferString();
}

const char *MegaTransferPrivate::__toString() const
{
	return getTransferString();
}

MegaContactRequestPrivate::MegaContactRequestPrivate(PendingContactRequest *request)
{
    handle = request->id;
    sourceEmail = request->originatoremail.size() ? MegaApi::strdup(request->originatoremail.c_str()) : NULL;
    sourceMessage = request->msg.size() ? MegaApi::strdup(request->msg.c_str()) : NULL;
    targetEmail = request->targetemail.size() ? MegaApi::strdup(request->targetemail.c_str()) : NULL;
    creationTime = request->ts;
    modificationTime = request->uts;

    if(request->changed.accepted)
    {
        status = MegaContactRequest::STATUS_ACCEPTED;
    }
    else if(request->changed.deleted)
    {
        status = MegaContactRequest::STATUS_DELETED;
    }
    else if(request->changed.denied)
    {
        status = MegaContactRequest::STATUS_DENIED;
    }
    else if(request->changed.ignored)
    {
        status = MegaContactRequest::STATUS_IGNORED;
    }
    else if(request->changed.reminded)
    {
        status = MegaContactRequest::STATUS_REMINDED;
    }
    else
    {
        status = MegaContactRequest::STATUS_UNRESOLVED;
    }

    outgoing = request->isoutgoing;
}

MegaContactRequestPrivate::MegaContactRequestPrivate(const MegaContactRequest *request)
{
    handle = request->getHandle();
    sourceEmail = MegaApi::strdup(request->getSourceEmail());
    sourceMessage = MegaApi::strdup(request->getSourceMessage());
    targetEmail = MegaApi::strdup(request->getTargetEmail());
    creationTime = request->getCreationTime();
    modificationTime = request->getModificationTime();
    status = request->getStatus();
    outgoing = request->isOutgoing();
}

MegaContactRequestPrivate::~MegaContactRequestPrivate()
{
    delete [] sourceEmail;
    delete [] sourceMessage;
    delete [] targetEmail;
}

MegaContactRequest *MegaContactRequestPrivate::fromContactRequest(PendingContactRequest *request)
{
    return new MegaContactRequestPrivate(request);
}

MegaContactRequest *MegaContactRequestPrivate::copy() const
{
    return new MegaContactRequestPrivate(this);
}

MegaHandle MegaContactRequestPrivate::getHandle() const
{
    return handle;
}

char *MegaContactRequestPrivate::getSourceEmail() const
{
    return sourceEmail;
}

char *MegaContactRequestPrivate::getSourceMessage() const
{
    return sourceMessage;
}

char *MegaContactRequestPrivate::getTargetEmail() const
{
    return targetEmail;
}

int64_t MegaContactRequestPrivate::getCreationTime() const
{
    return creationTime;
}

int64_t MegaContactRequestPrivate::getModificationTime() const
{
    return modificationTime;
}

int MegaContactRequestPrivate::getStatus() const
{
    return status;
}

bool MegaContactRequestPrivate::isOutgoing() const
{
    return outgoing;
}


MegaAccountDetails *MegaAccountDetailsPrivate::fromAccountDetails(AccountDetails *details)
{
    return new MegaAccountDetailsPrivate(details);
}

MegaAccountDetailsPrivate::MegaAccountDetailsPrivate(AccountDetails *details)
{
    this->details = (*details);
}

MegaAccountDetailsPrivate::~MegaAccountDetailsPrivate()
{ }

MegaRequest *MegaRequestPrivate::copy()
{
    return new MegaRequestPrivate(this);
}

MegaRequestPrivate::MegaRequestPrivate(int type, MegaRequestListener *listener)
{
	this->type = type;
    this->tag = 0;
	this->transfer = 0;
	this->listener = listener;
#ifdef ENABLE_SYNC
    this->syncListener = NULL;
#endif
	this->nodeHandle = UNDEF;
	this->link = NULL;
	this->parentHandle = UNDEF;
    this->sessionKey = NULL;
	this->name = NULL;
	this->email = NULL;
    this->text = NULL;
	this->password = NULL;
	this->newPassword = NULL;
	this->privateKey = NULL;
	this->access = MegaShare::ACCESS_UNKNOWN;
	this->numRetry = 0;
	this->publicNode = NULL;
	this->numDetails = 0;
	this->file = NULL;
	this->attrType = 0;
    this->flag = false;
    this->totalBytes = -1;
    this->transferredBytes = 0;
    this->number = 0;

    if(type == MegaRequest::TYPE_ACCOUNT_DETAILS)
    {
        this->accountDetails = new AccountDetails();
    }
    else
    {
        this->accountDetails = NULL;
    }

    if((type == MegaRequest::TYPE_GET_PRICING) || (type == MegaRequest::TYPE_GET_PAYMENT_ID) || type == MegaRequest::TYPE_UPGRADE_ACCOUNT)
    {
        this->megaPricing = new MegaPricingPrivate();
    }
    else
    {
        megaPricing = NULL;
    }

#ifdef ENABLE_CHAT
    if(type == MegaRequest::TYPE_CHAT_CREATE)
    {
        this->chatPeerList = new MegaTextChatPeerListPrivate();
    }
    else
    {
        this->chatPeerList = NULL;
    }

    if(type == MegaRequest::TYPE_CHAT_FETCH)
    {
        this->chatList = new MegaTextChatListPrivate();
    }
    else
    {
        this->chatList = NULL;
    }
#endif
}

MegaRequestPrivate::MegaRequestPrivate(MegaRequestPrivate *request)
{
    this->link = NULL;
    this->sessionKey = NULL;
    this->name = NULL;
    this->email = NULL;
    this->text = NULL;
    this->password = NULL;
    this->newPassword = NULL;
    this->privateKey = NULL;
    this->access = MegaShare::ACCESS_UNKNOWN;
    this->publicNode = NULL;
    this->file = NULL;
    this->publicNode = NULL;

    this->type = request->getType();
    this->setTag(request->getTag());
    this->setNodeHandle(request->getNodeHandle());
    this->setLink(request->getLink());
    this->setParentHandle(request->getParentHandle());
    this->setSessionKey(request->getSessionKey());
    this->setName(request->getName());
    this->setEmail(request->getEmail());
    this->setPassword(request->getPassword());
    this->setNewPassword(request->getNewPassword());
    this->setPrivateKey(request->getPrivateKey());
    this->setAccess(request->getAccess());
    this->setNumRetry(request->getNumRetry());
	this->numDetails = 0;
    this->setFile(request->getFile());
    this->setParamType(request->getParamType());
    this->setText(request->getText());
    this->setNumber(request->getNumber());
    this->setPublicNode(request->getPublicNode());
    this->setFlag(request->getFlag());
    this->setTransferTag(request->getTransferTag());
    this->setTotalBytes(request->getTotalBytes());
    this->setTransferredBytes(request->getTransferredBytes());
    this->listener = request->getListener();
#ifdef ENABLE_SYNC
    this->syncListener = request->getSyncListener();
#endif
    this->megaPricing = (MegaPricingPrivate *)request->getPricing();

    this->accountDetails = NULL;
    if(request->getAccountDetails())
    {
		this->accountDetails = new AccountDetails();
        *(this->accountDetails) = *(request->getAccountDetails());
	}

#ifdef ENABLE_CHAT   
    this->chatPeerList = request->getMegaTextChatPeerList() ? request->chatPeerList->copy() : NULL;
    this->chatList = request->getMegaTextChatList() ? request->chatList->copy() : NULL;
#endif

}

AccountDetails *MegaRequestPrivate::getAccountDetails() const
{
    return accountDetails;
}

#ifdef ENABLE_CHAT
MegaTextChatPeerList *MegaRequestPrivate::getMegaTextChatPeerList() const
{
    return chatPeerList;
}

void MegaRequestPrivate::setMegaTextChatPeerList(MegaTextChatPeerList *chatPeers)
{
    if (this->chatPeerList)
        delete this->chatPeerList;

    this->chatPeerList = chatPeers->copy();
}

MegaTextChatList *MegaRequestPrivate::getMegaTextChatList() const
{
    return chatList;
}

void MegaRequestPrivate::setMegaTextChatList(MegaTextChatList *chatList)
{
    if (this->chatList)
        delete this->chatList;

    this->chatList = chatList->copy();
}
#endif

#ifdef ENABLE_SYNC
void MegaRequestPrivate::setSyncListener(MegaSyncListener *syncListener)
{
    this->syncListener = syncListener;
}

MegaSyncListener *MegaRequestPrivate::getSyncListener() const
{
    return syncListener;
}
#endif

MegaAccountDetails *MegaRequestPrivate::getMegaAccountDetails() const
{
    if(accountDetails)
    {
        return MegaAccountDetailsPrivate::fromAccountDetails(accountDetails);
    }
    return NULL;
}

MegaRequestPrivate::~MegaRequestPrivate()
{
	delete [] link;
	delete [] name;
	delete [] email;
	delete [] password;
	delete [] newPassword;
	delete [] privateKey;
    delete [] sessionKey;
	delete publicNode;
	delete [] file;
	delete accountDetails;
    delete megaPricing;
    delete [] text;

#ifdef ENABLE_CHAT
    delete chatPeerList;
    delete chatList;
#endif
}

int MegaRequestPrivate::getType() const
{
	return type;
}

uint64_t MegaRequestPrivate::getNodeHandle() const
{
	return nodeHandle;
}

const char* MegaRequestPrivate::getLink() const
{
	return link;
}

uint64_t MegaRequestPrivate::getParentHandle() const
{
	return parentHandle;
}

const char* MegaRequestPrivate::getSessionKey() const
{
	return sessionKey;
}

const char* MegaRequestPrivate::getName() const
{
	return name;
}

const char* MegaRequestPrivate::getEmail() const
{
	return email;
}

const char* MegaRequestPrivate::getPassword() const
{
	return password;
}

const char* MegaRequestPrivate::getNewPassword() const
{
	return newPassword;
}

const char* MegaRequestPrivate::getPrivateKey() const
{
	return privateKey;
}

int MegaRequestPrivate::getAccess() const
{
	return access;
}

const char* MegaRequestPrivate::getFile() const
{
	return file;
}

int MegaRequestPrivate::getParamType() const
{
	return attrType;
}

const char *MegaRequestPrivate::getText() const
{
    return text;
}

long long MegaRequestPrivate::getNumber() const
{
    return number;
}

bool MegaRequestPrivate::getFlag() const
{
	return flag;
}

long long MegaRequestPrivate::getTransferredBytes() const
{
	return transferredBytes;
}

long long MegaRequestPrivate::getTotalBytes() const
{
	return totalBytes;
}

int MegaRequestPrivate::getNumRetry() const
{
	return numRetry;
}

int MegaRequestPrivate::getNumDetails() const
{
    return numDetails;
}

int MegaRequestPrivate::getTag() const
{
    return tag;
}

MegaPricing *MegaRequestPrivate::getPricing() const
{
    return megaPricing ? megaPricing->copy() : NULL;
}

void MegaRequestPrivate::setNumDetails(int numDetails)
{
	this->numDetails = numDetails;
}

MegaNode *MegaRequestPrivate::getPublicNode() const
{
	return publicNode;
}

MegaNode *MegaRequestPrivate::getPublicMegaNode() const
{
    if(publicNode)
    {
        return publicNode->copy();
    }

    return NULL;
}

void MegaRequestPrivate::setNodeHandle(uint64_t nodeHandle)
{
	this->nodeHandle = nodeHandle;
}

void MegaRequestPrivate::setParentHandle(uint64_t parentHandle)
{
	this->parentHandle = parentHandle;
}

void MegaRequestPrivate::setSessionKey(const char* sessionKey)
{
    if(this->sessionKey) delete [] this->sessionKey;
    this->sessionKey = MegaApi::strdup(sessionKey);
}

void MegaRequestPrivate::setNumRetry(int numRetry)
{
	this->numRetry = numRetry;
}

void MegaRequestPrivate::setLink(const char* link)
{
	if(this->link)
		delete [] this->link;

    this->link = MegaApi::strdup(link);
}
void MegaRequestPrivate::setName(const char* name)
{
	if(this->name)
		delete [] this->name;

    this->name = MegaApi::strdup(name);
}
void MegaRequestPrivate::setEmail(const char* email)
{
	if(this->email)
		delete [] this->email;

    this->email = MegaApi::strdup(email);
}
void MegaRequestPrivate::setPassword(const char* password)
{
	if(this->password)
		delete [] this->password;

    this->password = MegaApi::strdup(password);
}
void MegaRequestPrivate::setNewPassword(const char* newPassword)
{
	if(this->newPassword)
		delete [] this->newPassword;

    this->newPassword = MegaApi::strdup(newPassword);
}
void MegaRequestPrivate::setPrivateKey(const char* privateKey)
{
	if(this->privateKey)
		delete [] this->privateKey;

    this->privateKey = MegaApi::strdup(privateKey);
}
void MegaRequestPrivate::setAccess(int access)
{
	this->access = access;
}

void MegaRequestPrivate::setFile(const char* file)
{
    if(this->file)
        delete [] this->file;

    this->file = MegaApi::strdup(file);
}

void MegaRequestPrivate::setParamType(int type)
{
    this->attrType = type;
}

void MegaRequestPrivate::setText(const char *text)
{
    if(this->text) delete [] this->text;
    this->text = MegaApi::strdup(text);
}

void MegaRequestPrivate::setNumber(long long number)
{
    this->number = number;
}

void MegaRequestPrivate::setFlag(bool flag)
{
    this->flag = flag;
}

void MegaRequestPrivate::setTransferTag(int transfer)
{
    this->transfer = transfer;
}

void MegaRequestPrivate::setListener(MegaRequestListener *listener)
{
    this->listener = listener;
}

void MegaRequestPrivate::setTotalBytes(long long totalBytes)
{
    this->totalBytes = totalBytes;
}

void MegaRequestPrivate::setTransferredBytes(long long transferredBytes)
{
    this->transferredBytes = transferredBytes;
}

void MegaRequestPrivate::setTag(int tag)
{
    this->tag = tag;
}

void MegaRequestPrivate::addProduct(handle product, int proLevel, int gbStorage, int gbTransfer, int months, int amount, const char *currency, const char* description, const char* iosid, const char* androidid)
{
    if(megaPricing)
    {
        megaPricing->addProduct(product, proLevel, gbStorage, gbTransfer, months, amount, currency, description, iosid, androidid);
    }
}

void MegaRequestPrivate::setPublicNode(MegaNode *publicNode)
{
    if(this->publicNode)
		delete this->publicNode;

    if(!publicNode)
		this->publicNode = NULL;
    else
		this->publicNode = publicNode->copy();
}

const char *MegaRequestPrivate::getRequestString() const
{
	switch(type)
	{
        case TYPE_LOGIN: return "LOGIN";
        case TYPE_CREATE_FOLDER: return "CREATE_FOLDER";
        case TYPE_MOVE: return "MOVE";
        case TYPE_COPY: return "COPY";
        case TYPE_RENAME: return "RENAME";
        case TYPE_REMOVE: return "REMOVE";
        case TYPE_SHARE: return "SHARE";
        case TYPE_IMPORT_LINK: return "IMPORT_LINK";
        case TYPE_EXPORT: return "EXPORT";
        case TYPE_FETCH_NODES: return "FETCH_NODES";
        case TYPE_ACCOUNT_DETAILS: return "ACCOUNT_DETAILS";
        case TYPE_CHANGE_PW: return "CHANGE_PW";
        case TYPE_UPLOAD: return "UPLOAD";
        case TYPE_LOGOUT: return "LOGOUT";
        case TYPE_GET_PUBLIC_NODE: return "GET_PUBLIC_NODE";
        case TYPE_GET_ATTR_FILE: return "GET_ATTR_FILE";
        case TYPE_SET_ATTR_FILE: return "SET_ATTR_FILE";
        case TYPE_GET_ATTR_USER: return "GET_ATTR_USER";
        case TYPE_SET_ATTR_USER: return "SET_ATTR_USER";
        case TYPE_RETRY_PENDING_CONNECTIONS: return "RETRY_PENDING_CONNECTIONS";
        case TYPE_ADD_CONTACT: return "ADD_CONTACT";
        case TYPE_REMOVE_CONTACT: return "REMOVE_CONTACT";
        case TYPE_CREATE_ACCOUNT: return "CREATE_ACCOUNT";
        case TYPE_CONFIRM_ACCOUNT: return "CONFIRM_ACCOUNT";
        case TYPE_QUERY_SIGNUP_LINK: return "QUERY_SIGNUP_LINK";
        case TYPE_ADD_SYNC: return "ADD_SYNC";
        case TYPE_REMOVE_SYNC: return "REMOVE_SYNC";
        case TYPE_REMOVE_SYNCS: return "REMOVE_SYNCS";
        case TYPE_PAUSE_TRANSFERS: return "PAUSE_TRANSFERS";
        case TYPE_CANCEL_TRANSFER: return "CANCEL_TRANSFER";
        case TYPE_CANCEL_TRANSFERS: return "CANCEL_TRANSFERS";
        case TYPE_DELETE: return "DELETE";
        case TYPE_REPORT_EVENT: return "REPORT_EVENT";
        case TYPE_CANCEL_ATTR_FILE: return "CANCEL_ATTR_FILE";
        case TYPE_GET_PRICING: return "GET_PRICING";
        case TYPE_GET_PAYMENT_ID: return "GET_PAYMENT_ID";
        case TYPE_UPGRADE_ACCOUNT: return "UPGRADE_ACCOUNT";
        case TYPE_GET_USER_DATA: return "GET_USER_DATA";
        case TYPE_LOAD_BALANCING: return "LOAD_BALANCING";
        case TYPE_KILL_SESSION: return "KILL_SESSION";
        case TYPE_SUBMIT_PURCHASE_RECEIPT: return "SUBMIT_PURCHASE_RECEIPT";
        case TYPE_CREDIT_CARD_STORE: return "CREDIT_CARD_STORE";
        case TYPE_CREDIT_CARD_QUERY_SUBSCRIPTIONS: return "CREDIT_CARD_QUERY_SUBSCRIPTIONS";
        case TYPE_CREDIT_CARD_CANCEL_SUBSCRIPTIONS: return "CREDIT_CARD_CANCEL_SUBSCRIPTIONS";
        case TYPE_GET_SESSION_TRANSFER_URL: return "GET_SESSION_TRANSFER_URL";
        case TYPE_GET_PAYMENT_METHODS: return "GET_PAYMENT_METHODS";
        case TYPE_INVITE_CONTACT: return "INVITE_CONTACT";
        case TYPE_REPLY_CONTACT_REQUEST: return "REPLY_CONTACT_REQUEST";
        case TYPE_SUBMIT_FEEDBACK: return "SUBMIT_FEEDBACK";
        case TYPE_SEND_EVENT: return "SEND_EVENT";
        case TYPE_CLEAN_RUBBISH_BIN: return "CLEAN_RUBBISH_BIN";
<<<<<<< HEAD
        case TYPE_GET_NUM_CHILD_FOLDERS: return "GET_NUM_CHILD_FOLDERS";
        case TYPE_GET_NUM_CHILD_FILES: return "GET_NUM_CHILD_FILES";
=======
        case TYPE_SET_ATTR_NODE: return "SET_ATTR_NODE";
        case TYPE_CHAT_CREATE: return "CHAT_CREATE";
        case TYPE_CHAT_FETCH: return "CHAT_FETCH";
        case TYPE_CHAT_INVITE: return "CHAT_INVITE";
        case TYPE_CHAT_REMOVE: return "CHAT_REMOVE";
        case TYPE_CHAT_URL: return "CHAT_URL";
        case TYPE_CHAT_GRANT_ACCESS: return "CHAT_GRANT_ACCESS";
        case TYPE_CHAT_REMOVE_ACCESS: return "CHAT_REMOVE_ACCESS";
>>>>>>> b0c2704a
	}
    return "UNKNOWN";
}

MegaRequestListener *MegaRequestPrivate::getListener() const
{
	return listener;
}

int MegaRequestPrivate::getTransferTag() const
{
	return transfer;
}

const char *MegaRequestPrivate::toString() const
{
	return getRequestString();
}

const char *MegaRequestPrivate::__str__() const
{
	return getRequestString();
}

const char *MegaRequestPrivate::__toString() const
{
	return getRequestString();
}

MegaStringListPrivate::MegaStringListPrivate()
{
    list = NULL;
    s = 0;
}

MegaStringListPrivate::MegaStringListPrivate(MegaStringListPrivate *stringList)
{
    s = stringList->size();
    if (!s)
    {
        list = NULL;
        return;
    }

    list = new const char*[s];
    for (int i = 0; i < s; i++)
        list[i] = MegaApi::strdup(stringList->get(i));
}

MegaStringListPrivate::MegaStringListPrivate(char **newlist, int size)
{
    list = NULL;
    s = size;
    if (!size)
    {
        return;
    }

    list = new const char*[size];
    for (int i = 0; i < size; i++)
        list[i] = newlist[i];
}

MegaStringListPrivate::~MegaStringListPrivate()
{
    if(!list)
        return;

    for(int i=0; i<s; i++)
        delete [] list[i];
    delete [] list;
}

MegaStringList *MegaStringListPrivate::copy()
{
    return new MegaStringListPrivate(this);
}

const char *MegaStringListPrivate::get(int i)
{
    if(!list || (i < 0) || (i >= s))
        return NULL;

    return list[i];
}

int MegaStringListPrivate::size()
{
    return s;
}

MegaNodeListPrivate::MegaNodeListPrivate()
{
	list = NULL;
	s = 0;
}

MegaNodeListPrivate::MegaNodeListPrivate(pnode_t *newlist, int size)
{
	list = NULL; s = size;
	if(!size) return;

	list = new MegaNode*[size];
	for(int i=0; i<size; i++)
		list[i] = MegaNodePrivate::fromNode(newlist[i]);
}

MegaNodeListPrivate::MegaNodeListPrivate(MegaNodeListPrivate *nodeList)
{
    s = nodeList->size();
	if (!s)
	{
		list = NULL;
		return;
	}

	list = new MegaNode*[s];
	for (int i = 0; i<s; i++)
        list[i] = new MegaNodePrivate(nodeList->get(i));
}

MegaNodeListPrivate::~MegaNodeListPrivate()
{
	if(!list)
		return;

	for(int i=0; i<s; i++)
		delete list[i];
	delete [] list;
}

MegaNodeList *MegaNodeListPrivate::copy()
{
    return new MegaNodeListPrivate(this);
}

MegaNode *MegaNodeListPrivate::get(int i)
{
	if(!list || (i < 0) || (i >= s))
		return NULL;

	return list[i];
}

int MegaNodeListPrivate::size()
{
	return s;
}

MegaUserListPrivate::MegaUserListPrivate()
{
	list = NULL;
	s = 0;
}

MegaUserListPrivate::MegaUserListPrivate(User** newlist, int size)
{
	list = NULL;
	s = size;

	if(!size)
		return;

	list = new MegaUser*[size];
	for(int i=0; i<size; i++)
		list[i] = MegaUserPrivate::fromUser(newlist[i]);
}

MegaUserListPrivate::MegaUserListPrivate(MegaUserListPrivate *userList)
{
    s = userList->size();
	if (!s)
	{
		list = NULL;
		return;
	}
	list = new MegaUser*[s];
	for (int i = 0; i<s; i++)
        list[i] = new MegaUserPrivate(userList->get(i));
}

MegaUserListPrivate::~MegaUserListPrivate()
{
	if(!list)
		return;

	for(int i=0; i<s; i++)
		delete list[i];

	delete [] list;
}

MegaUserList *MegaUserListPrivate::copy()
{
    return new MegaUserListPrivate(this);
}

MegaUser *MegaUserListPrivate::get(int i)
{
	if(!list || (i < 0) || (i >= s))
		return NULL;

	return list[i];
}

int MegaUserListPrivate::size()
{
	return s;
}


MegaShareListPrivate::MegaShareListPrivate()
{
	list = NULL;
	s = 0;
}

MegaShareListPrivate::MegaShareListPrivate(Share** newlist, uint64_t *uint64_tlist, int size)
{
	list = NULL; s = size;
	if(!size) return;

	list = new MegaShare*[size];
	for(int i=0; i<size; i++)
        list[i] = MegaSharePrivate::fromShare(uint64_tlist[i], newlist[i]);
}

MegaShareListPrivate::~MegaShareListPrivate()
{
	if(!list)
		return;

	for(int i=0; i<s; i++)
		delete list[i];

	delete [] list;
}

MegaShare *MegaShareListPrivate::get(int i)
{
	if(!list || (i < 0) || (i >= s))
		return NULL;

	return list[i];
}

int MegaShareListPrivate::size()
{
	return s;
}

MegaTransferListPrivate::MegaTransferListPrivate()
{
	list = NULL;
	s = 0;
}

MegaTransferListPrivate::MegaTransferListPrivate(MegaTransfer** newlist, int size)
{
    list = NULL;
    s = size;

    if(!size)
        return;

    list = new MegaTransfer*[size];
    for(int i=0; i<size; i++)
        list[i] = newlist[i]->copy();
}

MegaTransferListPrivate::~MegaTransferListPrivate()
{
	if(!list)
		return;

    for(int i=0; i < s; i++)
		delete list[i];

	delete [] list;
}

MegaTransfer *MegaTransferListPrivate::get(int i)
{
	if(!list || (i < 0) || (i >= s))
		return NULL;

	return list[i];
}

int MegaTransferListPrivate::size()
{
	return s;
}

MegaContactRequestListPrivate::MegaContactRequestListPrivate()
{
    list = NULL;
    s = 0;
}

MegaContactRequestListPrivate::MegaContactRequestListPrivate(PendingContactRequest **newlist, int size)
{
    list = NULL;
    s = size;

    if(!size)
        return;

    list = new MegaContactRequest*[size];
    for(int i=0; i<size; i++)
        list[i] = new MegaContactRequestPrivate(newlist[i]);
}

MegaContactRequestListPrivate::~MegaContactRequestListPrivate()
{
    if(!list)
        return;

    for(int i=0; i < s; i++)
        delete list[i];

    delete [] list;
}

MegaContactRequestList *MegaContactRequestListPrivate::copy()
{
    return new MegaContactRequestListPrivate(this);
}

MegaContactRequest *MegaContactRequestListPrivate::get(int i)
{
    if(!list || (i < 0) || (i >= s))
        return NULL;

    return list[i];
}

int MegaContactRequestListPrivate::size()
{
    return s;
}

MegaContactRequestListPrivate::MegaContactRequestListPrivate(MegaContactRequestListPrivate *requestList)
{
    s = requestList->size();
    if (!s)
    {
        list = NULL;
        return;
    }
    list = new MegaContactRequest*[s];
    for (int i = 0; i < s; i++)
        list[i] = new MegaContactRequestPrivate(requestList->get(i));
}

int MegaFile::nextseqno = 0;

bool MegaFile::failed(error e)
{
    return e != API_EKEY && e != API_EBLOCKED && transfer->failcount < 16;
}

MegaFile::MegaFile() : File()
{
    seqno = ++nextseqno;
}

MegaFileGet::MegaFileGet(MegaClient *client, pnode_t n, string dstPath) : MegaFile()
{
    h = n->nodehandle;
    *(FileFingerprint*)this = *n;

    string securename = n->displayname();
    client->fsaccess->name2local(&securename);
    client->fsaccess->local2path(&securename, &name);

    string finalPath;
    if(dstPath.size())
    {
        char c = dstPath[dstPath.size()-1];
        if((c == '\\') || (c == '/')) finalPath = dstPath+name;
        else finalPath = dstPath;
    }
    else finalPath = name;

    size = n->size;
    mtime = n->mtime;

    if(n->nodekey.size()>=sizeof(filekey))
        memcpy(filekey,n->nodekey.data(),sizeof filekey);

    client->fsaccess->path2local(&finalPath, &localname);
    hprivate = true;
}

MegaFileGet::MegaFileGet(MegaClient *client, MegaNode *n, string dstPath) : MegaFile()
{
    h = n->getHandle();
    name = n->getName();
	string finalPath;
	if(dstPath.size())
	{
		char c = dstPath[dstPath.size()-1];
		if((c == '\\') || (c == '/')) finalPath = dstPath+name;
		else finalPath = dstPath;
	}
	else finalPath = name;

    size = n->getSize();
    mtime = n->getModificationTime();

    if(n->getNodeKey()->size()>=sizeof(filekey))
        memcpy(filekey,n->getNodeKey()->data(),sizeof filekey);

    client->fsaccess->path2local(&finalPath, &localname);
    hprivate = !n->isPublic();

    if(n->getAuth()->size())
    {
        auth = *n->getAuth();
    }
}

void MegaFileGet::prepare()
{
    if (!transfer->localfilename.size())
    {
        transfer->localfilename = localname;

        size_t index =  string::npos;
        while ((index = transfer->localfilename.rfind(transfer->client->fsaccess->localseparator, index)) != string::npos)
        {
            if(!(index % transfer->client->fsaccess->localseparator.size()))
            {
                break;
            }

            index--;
        }

        if(index != string::npos)
        {
            transfer->localfilename.resize(index + transfer->client->fsaccess->localseparator.size());
        }

        string suffix;
        transfer->client->fsaccess->tmpnamelocal(&suffix);
        transfer->localfilename.append(suffix);
    }
}

void MegaFileGet::updatelocalname()
{
#ifdef _WIN32
    transfer->localfilename.append("", 1);
    WIN32_FILE_ATTRIBUTE_DATA fad;
    if (GetFileAttributesExW((LPCWSTR)transfer->localfilename.data(), GetFileExInfoStandard, &fad))
        SetFileAttributesW((LPCWSTR)transfer->localfilename.data(), fad.dwFileAttributes & ~FILE_ATTRIBUTE_HIDDEN);
    transfer->localfilename.resize(transfer->localfilename.size()-1);
#endif
}

void MegaFileGet::progress()
{
#ifdef _WIN32
    if(transfer->slot && !transfer->slot->progressreported)
    {
        transfer->localfilename.append("", 1);
        WIN32_FILE_ATTRIBUTE_DATA fad;
        if (GetFileAttributesExW((LPCWSTR)transfer->localfilename.data(), GetFileExInfoStandard, &fad))
            SetFileAttributesW((LPCWSTR)transfer->localfilename.data(), fad.dwFileAttributes | FILE_ATTRIBUTE_HIDDEN);
        transfer->localfilename.resize(transfer->localfilename.size()-1);
    }
#endif
}

void MegaFileGet::completed(Transfer*, LocalNode*)
{
    delete this;
}

void MegaFileGet::terminated()
{
    delete this;
}

MegaFilePut::MegaFilePut(MegaClient *client, string* clocalname, string *filename, handle ch, const char* ctargetuser, int64_t mtime) : MegaFile()
{
    // full local path
    localname = *clocalname;

    // target parent node
    h = ch;

    // target user
    targetuser = ctargetuser;

    // new node name
    name = *filename;

    customMtime = mtime;
}

void MegaFilePut::completed(Transfer* t, LocalNode*)
{
    if(customMtime >= 0)
        t->mtime = customMtime;

    File::completed(t,NULL);
    delete this;
}

void MegaFilePut::terminated()
{
    delete this;
}

bool TreeProcessor::processNode(pnode_t)
{
	return false; /* Stops the processing */
}

TreeProcessor::~TreeProcessor()
{ }


//Entry point for the blocking thread
void *MegaApiImpl::threadEntryPoint(void *param)
{
#ifndef _WIN32
    struct sigaction noaction;
    memset(&noaction, 0, sizeof(noaction));
    noaction.sa_handler = SIG_IGN;
    ::sigaction(SIGPIPE, &noaction, 0);
#endif

    MegaApiImpl *megaApiImpl = (MegaApiImpl *)param;
    megaApiImpl->loop();
	return 0;
}

ExternalLogger *MegaApiImpl::externalLogger = NULL;

MegaApiImpl::MegaApiImpl(MegaApi *api, const char *appKey, MegaGfxProcessor* processor, const char *basePath, const char *userAgent)
{
	init(api, appKey, processor, basePath, userAgent);
}

MegaApiImpl::MegaApiImpl(MegaApi *api, const char *appKey, const char *basePath, const char *userAgent)
{
	init(api, appKey, NULL, basePath, userAgent);
}

MegaApiImpl::MegaApiImpl(MegaApi *api, const char *appKey, const char *basePath, const char *userAgent, int fseventsfd)
{
	init(api, appKey, NULL, basePath, userAgent, fseventsfd);
}

void MegaApiImpl::init(MegaApi *api, const char *appKey, MegaGfxProcessor* processor, const char *basePath, const char *userAgent, int fseventsfd)
{
    this->api = api;

    sdkMutex.init(true);
    maxRetries = 7;
	currentTransfer = NULL;
    pendingUploads = 0;
    pendingDownloads = 0;
    totalUploads = 0;
    totalDownloads = 0;
    client = NULL;
    waiting = false;
    waitingRequest = false;
    totalDownloadedBytes = 0;
    totalUploadedBytes = 0;
    activeRequest = NULL;
    activeTransfer = NULL;
    activeError = NULL;
    activeNodes = NULL;
    activeUsers = NULL;
    syncLowerSizeLimit = 0;
    syncUpperSizeLimit = 0;
    downloadSpeed = 0;
    uploadSpeed = 0;
    uploadPartialBytes = 0;
    downloadPartialBytes = 0;

#ifdef HAVE_LIBUV
    httpServer = NULL;
    httpServerMaxBufferSize = 0;
    httpServerMaxOutputSize = 0;
    httpServerEnableFiles = true;
    httpServerEnableFolders = false;
    httpServerRestrictedMode = MegaApi::HTTP_SERVER_ALLOW_CREATED_LOCAL_LINKS;
    httpServerSubtitlesSupportEnabled = false;
#endif

    httpio = new MegaHttpIO();
    waiter = new MegaWaiter();

#ifndef __APPLE__
    (void)fseventsfd;
    fsAccess = new MegaFileSystemAccess();
#else
    fsAccess = new MegaFileSystemAccess(fseventsfd);
#endif

	if (basePath)
	{
		string sBasePath = basePath;
		int lastIndex = sBasePath.size() - 1;
		if (sBasePath[lastIndex] != '/' && sBasePath[lastIndex] != '\\')
		{
			string utf8Separator;
			fsAccess->local2path(&fsAccess->localseparator, &utf8Separator);
			sBasePath.append(utf8Separator);
		}
		dbAccess = new MegaDbAccess(&sBasePath);
	}
	else dbAccess = NULL;

	gfxAccess = NULL;
	if(processor)
	{
		GfxProcExternal *externalGfx = new GfxProcExternal();
		externalGfx->setProcessor(processor);
		gfxAccess = externalGfx;
	}
	else
	{
		gfxAccess = new MegaGfxProc();
	}

	if(!userAgent)
	{
		userAgent = "";
	}

    client = new MegaClient(this, waiter, httpio, fsAccess, dbAccess, gfxAccess, appKey, userAgent);

#if defined(_WIN32) && !defined(WINDOWS_PHONE)
    httpio->unlock();
#endif

    //Start blocking thread
	threadExit = 0;
    thread.start(threadEntryPoint, this);
}

MegaApiImpl::~MegaApiImpl()
{
    MegaRequestPrivate *request = new MegaRequestPrivate(MegaRequest::TYPE_DELETE);
    requestQueue.push(request);
    waiter->notify();
    thread.join();
}

int MegaApiImpl::isLoggedIn()
{
    sdkMutex.lock();
    int result = client->loggedin();
    sdkMutex.unlock();
	return result;
}

char* MegaApiImpl::getMyEmail()
{
	User* u;
    sdkMutex.lock();
	if (!client->loggedin() || !(u = client->finduser(client->me)))
	{
		sdkMutex.unlock();
		return NULL;
	}

    char *result = MegaApi::strdup(u->email.c_str());
    sdkMutex.unlock();
    return result;
}

char *MegaApiImpl::getMyUserHandle()
{
    sdkMutex.lock();
    if (ISUNDEF(client->me))
    {
        sdkMutex.unlock();
        return NULL;
    }

    char buf[12];
    Base64::btoa((const byte*)&client->me, MegaClient::USERHANDLE, buf);
    char *result = MegaApi::strdup(buf);
    sdkMutex.unlock();
    return result;
}

char *MegaApiImpl::getMyXMPPJid()
{
    sdkMutex.lock();
    if (ISUNDEF(client->me))
    {
        sdkMutex.unlock();
        return NULL;
    }

    char jid[16];
    Base32::btoa((const byte *)&client->me, MegaClient::USERHANDLE, jid);
    char *result = MegaApi::strdup(jid);

    sdkMutex.unlock();
    return result;
}

void MegaApiImpl::setLogLevel(int logLevel)
{
    if(!externalLogger)
    {
        externalLogger = new ExternalLogger();
    }
    externalLogger->setLogLevel(logLevel);
}

void MegaApiImpl::setLoggerClass(MegaLogger *megaLogger)
{
    if(!externalLogger)
    {
        externalLogger = new ExternalLogger();
    }
    externalLogger->setMegaLogger(megaLogger);
}

void MegaApiImpl::log(int logLevel, const char *message, const char *filename, int line)
{
    if(!externalLogger)
    {
        return;
    }

    externalLogger->postLog(logLevel, message, filename, line);
}

char* MegaApiImpl::getBase64PwKey(const char *password)
{
	if(!password) return NULL;

	byte pwkey[SymmCipher::KEYLENGTH];
	error e = client->pw_key(password,pwkey);
	if(e)
		return NULL;

	char* buf = new char[SymmCipher::KEYLENGTH*4/3+4];
	Base64::btoa((byte *)pwkey, SymmCipher::KEYLENGTH, buf);
	return buf;
}

char* MegaApiImpl::getStringHash(const char* base64pwkey, const char* inBuf)
{
	if(!base64pwkey || !inBuf) return NULL;

	char pwkey[SymmCipher::KEYLENGTH];
	Base64::atob(base64pwkey, (byte *)pwkey, sizeof pwkey);

	SymmCipher key;
	key.setkey((byte*)pwkey);

    uint64_t strhash;
	string neBuf = inBuf;

    strhash = client->stringhash64(&neBuf, &key);

	char* buf = new char[8*4/3+4];
    Base64::btoa((byte*)&strhash, 8, buf);
    return buf;
}

void MegaApiImpl::getSessionTransferURL(const char *path, MegaRequestListener *listener)
{
    MegaRequestPrivate *request = new MegaRequestPrivate(MegaRequest::TYPE_GET_SESSION_TRANSFER_URL);
    request->setText(path);
    request->setListener(listener);
    requestQueue.push(request);
    waiter->notify();
}

MegaHandle MegaApiImpl::base32ToHandle(const char *base32Handle)
{
	if(!base32Handle) return INVALID_HANDLE;

	handle h = 0;
	Base32::atob(base32Handle,(byte*)&h, MegaClient::USERHANDLE);
	return h;
}

const char* MegaApiImpl::ebcEncryptKey(const char* encryptionKey, const char* plainKey)
{
	if(!encryptionKey || !plainKey) return NULL;

	char pwkey[SymmCipher::KEYLENGTH];
	Base64::atob(encryptionKey, (byte *)pwkey, sizeof pwkey);

	SymmCipher key;
	key.setkey((byte*)pwkey);

	char plkey[SymmCipher::KEYLENGTH];
	Base64::atob(plainKey, (byte*)plkey, sizeof plkey);
	key.ecb_encrypt((byte*)plkey);

	char* buf = new char[SymmCipher::KEYLENGTH*4/3+4];
	Base64::btoa((byte*)plkey, SymmCipher::KEYLENGTH, buf);
	return buf;
}

handle MegaApiImpl::base64ToHandle(const char* base64Handle)
{
	if(!base64Handle) return UNDEF;

	handle h = 0;
	Base64::atob(base64Handle,(byte*)&h,MegaClient::NODEHANDLE);
    return h;
}

char *MegaApiImpl::handleToBase64(MegaHandle handle)
{
    char *base64Handle = new char[12];
    Base64::btoa((byte*)&(handle),MegaClient::NODEHANDLE,base64Handle);
    return base64Handle;
}

char *MegaApiImpl::userHandleToBase64(MegaHandle handle)
{
    char *base64Handle = new char[14];
    Base64::btoa((byte*)&(handle),MegaClient::USERHANDLE,base64Handle);
    return base64Handle;
}

void MegaApiImpl::retryPendingConnections(bool disconnect, bool includexfers, MegaRequestListener *listener)
{
	MegaRequestPrivate *request = new MegaRequestPrivate(MegaRequest::TYPE_RETRY_PENDING_CONNECTIONS);
	request->setFlag(disconnect);
	request->setNumber(includexfers);
	request->setListener(listener);
	requestQueue.push(request);
    waiter->notify();
}

void MegaApiImpl::addEntropy(char *data, unsigned int size)
{
    if(PrnGen::rng.CanIncorporateEntropy())
        PrnGen::rng.IncorporateEntropy((const byte*)data, size);

#ifdef USE_SODIUM
    if(EdDSA::rng.CanIncorporateEntropy())
        EdDSA::rng.IncorporateEntropy((const byte*)data, size);
#endif

#if (!defined(_WIN32) && !defined(USE_CURL_PUBLIC_KEY_PINNING)) || defined(WINDOWS_PHONE)
    RAND_seed(data, size);
#endif
}

void MegaApiImpl::fastLogin(const char* email, const char *stringHash, const char *base64pwkey, MegaRequestListener *listener)
{
    MegaRequestPrivate *request = new MegaRequestPrivate(MegaRequest::TYPE_LOGIN, listener);
	request->setEmail(email);
	request->setPassword(stringHash);
	request->setPrivateKey(base64pwkey);
	requestQueue.push(request);
    waiter->notify();
}

void MegaApiImpl::fastLogin(const char *session, MegaRequestListener *listener)
{
    MegaRequestPrivate *request = new MegaRequestPrivate(MegaRequest::TYPE_LOGIN, listener);
    request->setSessionKey(session);
    requestQueue.push(request);
    waiter->notify();
}

void MegaApiImpl::killSession(MegaHandle sessionHandle, MegaRequestListener *listener)
{
    MegaRequestPrivate *request = new MegaRequestPrivate(MegaRequest::TYPE_KILL_SESSION, listener);
    request->setNodeHandle(sessionHandle);
    requestQueue.push(request);
    waiter->notify();
}

void MegaApiImpl::getUserData(MegaRequestListener *listener)
{
    MegaRequestPrivate *request = new MegaRequestPrivate(MegaRequest::TYPE_GET_USER_DATA, listener);
    requestQueue.push(request);
    waiter->notify();
}

void MegaApiImpl::getUserData(MegaUser *user, MegaRequestListener *listener)
{
    MegaRequestPrivate *request = new MegaRequestPrivate(MegaRequest::TYPE_GET_USER_DATA, listener);
    request->setFlag(true);
    if(user)
    {
        request->setEmail(user->getEmail());
    }

    requestQueue.push(request);
    waiter->notify();
}

void MegaApiImpl::getUserData(const char *user, MegaRequestListener *listener)
{
    MegaRequestPrivate *request = new MegaRequestPrivate(MegaRequest::TYPE_GET_USER_DATA, listener);
    request->setFlag(true);
    request->setEmail(user);
    requestQueue.push(request);
    waiter->notify();
}

void MegaApiImpl::login(const char *login, const char *password, MegaRequestListener *listener)
{
	MegaRequestPrivate *request = new MegaRequestPrivate(MegaRequest::TYPE_LOGIN, listener);
	request->setEmail(login);
	request->setPassword(password);
	requestQueue.push(request);
    waiter->notify();
}

char *MegaApiImpl::dumpSession()
{
    sdkMutex.lock();
    byte session[MAX_SESSION_LENGTH];
    char* buf = NULL;
    int size;
    size = client->dumpsession(session, sizeof session);
    if (size > 0)
    {
        buf = new char[sizeof(session) * 4 / 3 + 4];
        Base64::btoa(session, size, buf);
    }

    sdkMutex.unlock();
    return buf;
}

char *MegaApiImpl::dumpXMPPSession()
{
    sdkMutex.lock();
    char* buf = NULL;

    if (client->loggedin())
    {
        buf = new char[MAX_SESSION_LENGTH * 4 / 3 + 4];
        Base64::btoa((const byte *)client->sid.data(), client->sid.size(), buf);
    }

    sdkMutex.unlock();
    return buf;
}

void MegaApiImpl::createAccount(const char* email, const char* password, const char* name, MegaRequestListener *listener)
{
    MegaRequestPrivate *request = new MegaRequestPrivate(MegaRequest::TYPE_CREATE_ACCOUNT, listener);
	request->setEmail(email);
	request->setPassword(password);
	request->setName(name);
	requestQueue.push(request);
    waiter->notify();
}

void MegaApiImpl::fastCreateAccount(const char* email, const char *base64pwkey, const char* name, MegaRequestListener *listener)
{
    MegaRequestPrivate *request = new MegaRequestPrivate(MegaRequest::TYPE_CREATE_ACCOUNT, listener);
	request->setEmail(email);
	request->setPrivateKey(base64pwkey);
	request->setName(name);
	requestQueue.push(request);
    waiter->notify();
}

void MegaApiImpl::querySignupLink(const char* link, MegaRequestListener *listener)
{
	MegaRequestPrivate *request = new MegaRequestPrivate(MegaRequest::TYPE_QUERY_SIGNUP_LINK, listener);
	request->setLink(link);
	requestQueue.push(request);
    waiter->notify();
}

void MegaApiImpl::confirmAccount(const char* link, const char *password, MegaRequestListener *listener)
{
	MegaRequestPrivate *request = new MegaRequestPrivate(MegaRequest::TYPE_CONFIRM_ACCOUNT, listener);
	request->setLink(link);
	request->setPassword(password);
	requestQueue.push(request);
    waiter->notify();
}

void MegaApiImpl::fastConfirmAccount(const char* link, const char *base64pwkey, MegaRequestListener *listener)
{
    MegaRequestPrivate *request = new MegaRequestPrivate(MegaRequest::TYPE_CONFIRM_ACCOUNT, listener);
	request->setLink(link);
	request->setPrivateKey(base64pwkey);
	requestQueue.push(request);
    waiter->notify();
}

void MegaApiImpl::setProxySettings(MegaProxy *proxySettings)
{
    Proxy localProxySettings;
    localProxySettings.setProxyType(proxySettings->getProxyType());

    string url;
    if(proxySettings->getProxyURL())
        url = proxySettings->getProxyURL();

    string localurl;

#if defined(WINDOWS_PHONE) || (defined(_WIN32) && defined(USE_CURL))
    localurl = url;
#else
    fsAccess->path2local(&url, &localurl);
#endif

    localProxySettings.setProxyURL(&localurl);

    if(proxySettings->credentialsNeeded())
    {
        string username;
        if(proxySettings->getUsername())
            username = proxySettings->getUsername();

        string localusername;

#if defined(WINDOWS_PHONE) || (defined(_WIN32) && defined(USE_CURL))
        localusername = username;
#else
        fsAccess->path2local(&username, &localusername);
#endif

        string password;
        if(proxySettings->getPassword())
            password = proxySettings->getPassword();

        string localpassword;

#if defined(WINDOWS_PHONE) || (defined(_WIN32) && defined(USE_CURL))
        localpassword = password;
#else
        fsAccess->path2local(&password, &localpassword);
#endif

        localProxySettings.setCredentials(&localusername, &localpassword);
    }

    sdkMutex.lock();
    httpio->setproxy(&localProxySettings);
    sdkMutex.unlock();
}

MegaProxy *MegaApiImpl::getAutoProxySettings()
{
    MegaProxy *proxySettings = new MegaProxy;
    sdkMutex.lock();
    Proxy *localProxySettings = httpio->getautoproxy();
    sdkMutex.unlock();
    proxySettings->setProxyType(localProxySettings->getProxyType());
    if(localProxySettings->getProxyType() == Proxy::CUSTOM)
    {
        string localProxyURL = localProxySettings->getProxyURL();
        string proxyURL;
        fsAccess->local2path(&localProxyURL, &proxyURL);
        proxySettings->setProxyURL(proxyURL.c_str());
    }

    delete localProxySettings;
    return proxySettings;
}

void MegaApiImpl::loop()
{
#if (WINDOWS_PHONE || TARGET_OS_IPHONE)
    // Workaround to get the IP of valid DNS servers on Windows Phone/iOS
    string servers;

    while (true)
    {
    #ifdef WINDOWS_PHONE
        client->httpio->getMEGADNSservers(&servers);
    #else
        __res_state res;
        if(res_ninit(&res) == 0)
        {
            union res_sockaddr_union u[MAXNS];
            int nscount = res_getservers(&res, u, MAXNS);

            for(int i = 0; i < nscount; i++)
            {
                char straddr[INET6_ADDRSTRLEN];
                straddr[0] = 0;

                if(u[i].sin.sin_family == PF_INET)
                {
                    mega_inet_ntop(PF_INET, &u[i].sin.sin_addr, straddr, sizeof(straddr));
                }

                if(u[i].sin6.sin6_family == PF_INET6)
                {
                    mega_inet_ntop(PF_INET6, &u[i].sin6.sin6_addr, straddr, sizeof(straddr));
                }

                if(straddr[0])
                {
                    if (servers.size())
                    {
                        servers.append(",");
                    }
                    servers.append(straddr);
                }
            }

            res_ndestroy(&res);
        }
    #endif

        if (servers.size())
            break;

    #ifdef WINDOWS_PHONE
        std::this_thread::sleep_for(std::chrono::seconds(1));
    #else
        sleep(1);
    #endif
    }

    LOG_debug << "Using MEGA DNS servers " << servers;
    httpio->setdnsservers(servers.c_str());

#elif _WIN32
    httpio->lock();
#endif

    while(true)
	{
        int r = client->wait();
        if(r & Waiter::NEEDEXEC)
        {
            sendPendingTransfers();
            sendPendingRequests();
            if(threadExit)
                break;

            sdkMutex.lock();
            client->exec();
            sdkMutex.unlock();
        }
	}

    sdkMutex.lock();
    delete client;

	//It doesn't seem fully safe to delete those objects :-/
    // delete httpio;
    // delete waiter;
    // delete fsAccess;
    sdkMutex.unlock();
}


void MegaApiImpl::createFolder(const char *name, MegaNode *parent, MegaRequestListener *listener)
{
    MegaRequestPrivate *request = new MegaRequestPrivate(MegaRequest::TYPE_CREATE_FOLDER, listener);
    if(parent) request->setParentHandle(parent->getHandle());
	request->setName(name);
	requestQueue.push(request);
    waiter->notify();
}

void MegaApiImpl::moveNode(MegaNode *node, MegaNode *newParent, MegaRequestListener *listener)
{
	MegaRequestPrivate *request = new MegaRequestPrivate(MegaRequest::TYPE_MOVE, listener);
    if(node) request->setNodeHandle(node->getHandle());
    if(newParent) request->setParentHandle(newParent->getHandle());
	requestQueue.push(request);
    waiter->notify();
}

void MegaApiImpl::copyNode(MegaNode *node, MegaNode* target, MegaRequestListener *listener)
{
	MegaRequestPrivate *request = new MegaRequestPrivate(MegaRequest::TYPE_COPY, listener);
    if (node)
    {
        request->setPublicNode(node);
        request->setNodeHandle(node->getHandle());
    }
    if(target) request->setParentHandle(target->getHandle());
	requestQueue.push(request);
	waiter->notify();
}

void MegaApiImpl::copyNode(MegaNode *node, MegaNode *target, const char *newName, MegaRequestListener *listener)
{
    MegaRequestPrivate *request = new MegaRequestPrivate(MegaRequest::TYPE_COPY, listener);
    if (node)
    {
        request->setPublicNode(node);
        request->setNodeHandle(node->getHandle());
    }
    if(target) request->setParentHandle(target->getHandle());
    request->setName(newName);
    requestQueue.push(request);
    waiter->notify();
}

void MegaApiImpl::renameNode(MegaNode *node, const char *newName, MegaRequestListener *listener)
{
	MegaRequestPrivate *request = new MegaRequestPrivate(MegaRequest::TYPE_RENAME, listener);
    if(node) request->setNodeHandle(node->getHandle());
	request->setName(newName);
	requestQueue.push(request);
    waiter->notify();
}

void MegaApiImpl::remove(MegaNode *node, MegaRequestListener *listener)
{
	MegaRequestPrivate *request = new MegaRequestPrivate(MegaRequest::TYPE_REMOVE, listener);
    if(node) request->setNodeHandle(node->getHandle());
	requestQueue.push(request);
    waiter->notify();
}

void MegaApiImpl::cleanRubbishBin(MegaRequestListener *listener)
{
    MegaRequestPrivate *request = new MegaRequestPrivate(MegaRequest::TYPE_CLEAN_RUBBISH_BIN, listener);
    requestQueue.push(request);
    waiter->notify();
}

void MegaApiImpl::sendFileToUser(MegaNode *node, MegaUser *user, MegaRequestListener *listener)
{
	return sendFileToUser(node, user ? user->getEmail() : NULL, listener);
}

void MegaApiImpl::sendFileToUser(MegaNode *node, const char* email, MegaRequestListener *listener)
{
	MegaRequestPrivate *request = new MegaRequestPrivate(MegaRequest::TYPE_COPY, listener);
    if (node)
    {
        request->setPublicNode(node);
        request->setNodeHandle(node->getHandle());
    }
    request->setEmail(email);
	requestQueue.push(request);
    waiter->notify();
}

void MegaApiImpl::share(MegaNode* node, MegaUser *user, int access, MegaRequestListener *listener)
{
    return share(node, user ? user->getEmail() : NULL, access, listener);
}

void MegaApiImpl::share(MegaNode *node, const char* email, int access, MegaRequestListener *listener)
{
	MegaRequestPrivate *request = new MegaRequestPrivate(MegaRequest::TYPE_SHARE, listener);
    if(node) request->setNodeHandle(node->getHandle());
	request->setEmail(email);
	request->setAccess(access);
	requestQueue.push(request);
    waiter->notify();
}

void MegaApiImpl::loginToFolder(const char* megaFolderLink, MegaRequestListener *listener)
{
    MegaRequestPrivate *request = new MegaRequestPrivate(MegaRequest::TYPE_LOGIN, listener);
	request->setLink(megaFolderLink);
    request->setEmail("FOLDER");
	requestQueue.push(request);
    waiter->notify();
}

void MegaApiImpl::importFileLink(const char* megaFileLink, MegaNode *parent, MegaRequestListener *listener)
{
	MegaRequestPrivate *request = new MegaRequestPrivate(MegaRequest::TYPE_IMPORT_LINK, listener);
	if(parent) request->setParentHandle(parent->getHandle());
	request->setLink(megaFileLink);
	requestQueue.push(request);
    waiter->notify();
}

void MegaApiImpl::getPublicNode(const char* megaFileLink, MegaRequestListener *listener)
{
	MegaRequestPrivate *request = new MegaRequestPrivate(MegaRequest::TYPE_GET_PUBLIC_NODE, listener);
	request->setLink(megaFileLink);
	requestQueue.push(request);
    waiter->notify();
}

void MegaApiImpl::getThumbnail(MegaNode* node, const char *dstFilePath, MegaRequestListener *listener)
{
	getNodeAttribute(node, 0, dstFilePath, listener);
}

void MegaApiImpl::cancelGetThumbnail(MegaNode* node, MegaRequestListener *listener)
{
	cancelGetNodeAttribute(node, 0, listener);
}

void MegaApiImpl::setThumbnail(MegaNode* node, const char *srcFilePath, MegaRequestListener *listener)
{
	setNodeAttribute(node, 0, srcFilePath, listener);
}

void MegaApiImpl::getPreview(MegaNode* node, const char *dstFilePath, MegaRequestListener *listener)
{
	getNodeAttribute(node, 1, dstFilePath, listener);
}

void MegaApiImpl::cancelGetPreview(MegaNode* node, MegaRequestListener *listener)
{
	cancelGetNodeAttribute(node, 1, listener);
}

void MegaApiImpl::setPreview(MegaNode* node, const char *srcFilePath, MegaRequestListener *listener)
{
	setNodeAttribute(node, 1, srcFilePath, listener);
}

void MegaApiImpl::getUserAvatar(MegaUser* user, const char *dstFilePath, MegaRequestListener *listener)
{
    const char *email = NULL;
    if (user)
    {
        email = user->getEmail();
    }
    getUserAttr(email, MegaApi::USER_ATTR_AVATAR, dstFilePath, listener);
}

void MegaApiImpl::getUserAvatar(const char* email_or_handle, const char *dstFilePath, MegaRequestListener *listener)
{
    getUserAttr(email_or_handle, MegaApi::USER_ATTR_AVATAR, dstFilePath, listener);
}

void MegaApiImpl::setAvatar(const char *dstFilePath, MegaRequestListener *listener)
{
    setUserAttr(MegaApi::USER_ATTR_AVATAR, dstFilePath, listener);
}

void MegaApiImpl::getUserAttribute(MegaUser* user, int type, MegaRequestListener *listener)
{
    const char *email = NULL;
    if (user)
    {
        email = user->getEmail();
    }
    getUserAttr(email, type ? type : -1, NULL, listener);
}

void MegaApiImpl::getUserAttribute(const char* email_or_handle, int type, MegaRequestListener *listener)
{
    getUserAttr(email_or_handle, type ? type : -1, NULL, listener);
}

void MegaApiImpl::setUserAttribute(int type, const char *value, MegaRequestListener *listener)
{
    setUserAttr(type ? type : -1, value, listener);
}

void MegaApiImpl::setCustomNodeAttribute(MegaNode *node, const char *attrName, const char *value, MegaRequestListener *listener)
{
    MegaRequestPrivate *request = new MegaRequestPrivate(MegaRequest::TYPE_SET_ATTR_NODE, listener);
    if(node) request->setNodeHandle(node->getHandle());
    request->setName(attrName);
    request->setText(value);
    requestQueue.push(request);
    waiter->notify();
}

void MegaApiImpl::exportNode(MegaNode *node, int64_t expireTime, MegaRequestListener *listener)
{
    MegaRequestPrivate *request = new MegaRequestPrivate(MegaRequest::TYPE_EXPORT, listener);
    if(node) request->setNodeHandle(node->getHandle());
    request->setNumber(expireTime);
    request->setAccess(1);
    requestQueue.push(request);
    waiter->notify();
}

void MegaApiImpl::disableExport(MegaNode *node, MegaRequestListener *listener)
{
    MegaRequestPrivate *request = new MegaRequestPrivate(MegaRequest::TYPE_EXPORT, listener);
    if(node) request->setNodeHandle(node->getHandle());
    request->setAccess(0);
    requestQueue.push(request);
    waiter->notify();
}

void MegaApiImpl::fetchNodes(MegaRequestListener *listener)
{
	MegaRequestPrivate *request = new MegaRequestPrivate(MegaRequest::TYPE_FETCH_NODES, listener);
	requestQueue.push(request);
    waiter->notify();
}

void MegaApiImpl::getPricing(MegaRequestListener *listener)
{
    MegaRequestPrivate *request = new MegaRequestPrivate(MegaRequest::TYPE_GET_PRICING, listener);
    requestQueue.push(request);
    waiter->notify();
}

void MegaApiImpl::getPaymentId(handle productHandle, MegaRequestListener *listener)
{
    MegaRequestPrivate *request = new MegaRequestPrivate(MegaRequest::TYPE_GET_PAYMENT_ID, listener);
    request->setNodeHandle(productHandle);
    requestQueue.push(request);
    waiter->notify();
}

void MegaApiImpl::upgradeAccount(MegaHandle productHandle, int paymentMethod, MegaRequestListener *listener)
{
    MegaRequestPrivate *request = new MegaRequestPrivate(MegaRequest::TYPE_UPGRADE_ACCOUNT, listener);
    request->setNodeHandle(productHandle);
    request->setNumber(paymentMethod);
    requestQueue.push(request);
    waiter->notify();
}

void MegaApiImpl::submitPurchaseReceipt(int gateway, const char *receipt, MegaRequestListener *listener)
{
    MegaRequestPrivate *request = new MegaRequestPrivate(MegaRequest::TYPE_SUBMIT_PURCHASE_RECEIPT, listener);
    request->setNumber(gateway);
    request->setText(receipt);
    requestQueue.push(request);
    waiter->notify();
}

void MegaApiImpl::creditCardStore(const char* address1, const char* address2, const char* city,
                                  const char* province, const char* country, const char *postalcode,
                                  const char* firstname, const char* lastname, const char* creditcard,
                                  const char* expire_month, const char* expire_year, const char* cv2,
                                  MegaRequestListener *listener)
{
    MegaRequestPrivate *request = new MegaRequestPrivate(MegaRequest::TYPE_CREDIT_CARD_STORE, listener);
    string email;

    sdkMutex.lock();
    User *u = client->finduser(client->me);
    if (u)
    {
        email = u->email;
    }
    sdkMutex.unlock();

    if (email.size())
    {
        string saddress1, saddress2, scity, sprovince, scountry, spostalcode;
        string sfirstname, slastname, screditcard, sexpire_month, sexpire_year, scv2;

        if (address1)
        {
           saddress1 = address1;
        }

        if (address2)
        {
            saddress2 = address2;
        }

        if (city)
        {
            scity = city;
        }

        if (province)
        {
            sprovince = province;
        }

        if (country)
        {
            scountry = country;
        }

        if (postalcode)
        {
            spostalcode = postalcode;
        }

        if (firstname)
        {
            sfirstname = firstname;
        }

        if (lastname)
        {
            slastname = lastname;
        }

        if (creditcard)
        {
            screditcard = creditcard;
            screditcard.erase(remove_if(screditcard.begin(), screditcard.end(),
                                     not1(ptr_fun(static_cast<int(*)(int)>(isdigit)))), screditcard.end());
        }

        if (expire_month)
        {
            sexpire_month = expire_month;
        }

        if (expire_year)
        {
            sexpire_year = expire_year;
        }

        if (cv2)
        {
            scv2 = cv2;
        }

        int tam = 256 + sfirstname.size() + slastname.size() + screditcard.size()
                + sexpire_month.size() + sexpire_year.size() + scv2.size() + saddress1.size()
                + saddress2.size() + scity.size() + sprovince.size() + spostalcode.size()
                + scountry.size() + email.size();

        char *ccplain = new char[tam];
        snprintf(ccplain, tam, "{\"first_name\":\"%s\",\"last_name\":\"%s\","
                "\"card_number\":\"%s\","
                "\"expiry_date_month\":\"%s\",\"expiry_date_year\":\"%s\","
                "\"cv2\":\"%s\",\"address1\":\"%s\","
                "\"address2\":\"%s\",\"city\":\"%s\","
                "\"province\":\"%s\",\"postal_code\":\"%s\","
                "\"country_code\":\"%s\",\"email_address\":\"%s\"}", sfirstname.c_str(), slastname.c_str(),
                 screditcard.c_str(), sexpire_month.c_str(), sexpire_year.c_str(), scv2.c_str(), saddress1.c_str(),
                 saddress2.c_str(), scity.c_str(), sprovince.c_str(), spostalcode.c_str(), scountry.c_str(), email.c_str());

        request->setText((const char* )ccplain);
        delete [] ccplain;
    }

    requestQueue.push(request);
    waiter->notify();
}

void MegaApiImpl::creditCardQuerySubscriptions(MegaRequestListener *listener)
{
    MegaRequestPrivate *request = new MegaRequestPrivate(MegaRequest::TYPE_CREDIT_CARD_QUERY_SUBSCRIPTIONS, listener);
    requestQueue.push(request);
    waiter->notify();
}

void MegaApiImpl::creditCardCancelSubscriptions(const char* reason, MegaRequestListener *listener)
{
    MegaRequestPrivate *request = new MegaRequestPrivate(MegaRequest::TYPE_CREDIT_CARD_CANCEL_SUBSCRIPTIONS, listener);
    request->setText(reason);
    requestQueue.push(request);
    waiter->notify();
}

void MegaApiImpl::getPaymentMethods(MegaRequestListener *listener)
{
    MegaRequestPrivate *request = new MegaRequestPrivate(MegaRequest::TYPE_GET_PAYMENT_METHODS, listener);
    requestQueue.push(request);
    waiter->notify();
}

char *MegaApiImpl::exportMasterKey()
{
    sdkMutex.lock();
    char* buf = NULL;

    if(client->loggedin())
    {
        buf = new char[SymmCipher::KEYLENGTH * 4 / 3 + 4];
        Base64::btoa(client->key.key, SymmCipher::KEYLENGTH, buf);
    }

    sdkMutex.unlock();
    return buf;
}

void MegaApiImpl::getAccountDetails(bool storage, bool transfer, bool pro, bool sessions, bool purchases, bool transactions, MegaRequestListener *listener)
{
	MegaRequestPrivate *request = new MegaRequestPrivate(MegaRequest::TYPE_ACCOUNT_DETAILS, listener);
	int numDetails = 0;
	if(storage) numDetails |= 0x01;
    if(transfer) numDetails |= 0x02;
	if(pro) numDetails |= 0x04;
	if(transactions) numDetails |= 0x08;
	if(purchases) numDetails |= 0x10;
	if(sessions) numDetails |= 0x20;
	request->setNumDetails(numDetails);

	requestQueue.push(request);
    waiter->notify();
}

void MegaApiImpl::changePassword(const char *oldPassword, const char *newPassword, MegaRequestListener *listener)
{
	MegaRequestPrivate *request = new MegaRequestPrivate(MegaRequest::TYPE_CHANGE_PW, listener);
	request->setPassword(oldPassword);
	request->setNewPassword(newPassword);
	requestQueue.push(request);
    waiter->notify();
}

void MegaApiImpl::logout(MegaRequestListener *listener)
{
	MegaRequestPrivate *request = new MegaRequestPrivate(MegaRequest::TYPE_LOGOUT, listener);
    request->setFlag(true);
	requestQueue.push(request);
    waiter->notify();
}

void MegaApiImpl::localLogout(MegaRequestListener *listener)
{
    MegaRequestPrivate *request = new MegaRequestPrivate(MegaRequest::TYPE_LOGOUT, listener);
    request->setFlag(false);
    requestQueue.push(request);
    waiter->notify();
}

void MegaApiImpl::submitFeedback(int rating, const char *comment, MegaRequestListener *listener)
{
    MegaRequestPrivate *request = new MegaRequestPrivate(MegaRequest::TYPE_SUBMIT_FEEDBACK, listener);
    request->setText(comment);
    request->setNumber(rating);
    requestQueue.push(request);
    waiter->notify();
}

void MegaApiImpl::reportEvent(const char *details, MegaRequestListener *listener)
{
    MegaRequestPrivate *request = new MegaRequestPrivate(MegaRequest::TYPE_REPORT_EVENT, listener);
    request->setText(details);
    requestQueue.push(request);
    waiter->notify();
}

void MegaApiImpl::sendEvent(int eventType, const char *message, MegaRequestListener *listener)
{
    MegaRequestPrivate *request = new MegaRequestPrivate(MegaRequest::TYPE_SEND_EVENT, listener);
    request->setNumber(eventType);
    request->setText(message);
    requestQueue.push(request);
    waiter->notify();
}

void MegaApiImpl::getNodeAttribute(MegaNode *node, int type, const char *dstFilePath, MegaRequestListener *listener)
{
	MegaRequestPrivate *request = new MegaRequestPrivate(MegaRequest::TYPE_GET_ATTR_FILE, listener);
    if(dstFilePath)
    {
        string path(dstFilePath);
#if defined(_WIN32) && !defined(WINDOWS_PHONE)
        if(!PathIsRelativeA(path.c_str()) && ((path.size()<2) || path.compare(0, 2, "\\\\")))
            path.insert(0, "\\\\?\\");
#endif

        int c = path[path.size()-1];
        if((c=='/') || (c == '\\'))
        {
            const char *base64Handle = node->getBase64Handle();
            path.append(base64Handle);
            path.push_back('0' + type);
            path.append(".jpg");
            delete [] base64Handle;
        }

        request->setFile(path.c_str());
    }

    request->setParamType(type);
    if(node) request->setNodeHandle(node->getHandle());
	requestQueue.push(request);
    waiter->notify();
}

void MegaApiImpl::cancelGetNodeAttribute(MegaNode *node, int type, MegaRequestListener *listener)
{
	MegaRequestPrivate *request = new MegaRequestPrivate(MegaRequest::TYPE_CANCEL_ATTR_FILE, listener);
	request->setParamType(type);
	if (node) request->setNodeHandle(node->getHandle());
	requestQueue.push(request);
	waiter->notify();
}

void MegaApiImpl::setNodeAttribute(MegaNode *node, int type, const char *srcFilePath, MegaRequestListener *listener)
{
	MegaRequestPrivate *request = new MegaRequestPrivate(MegaRequest::TYPE_SET_ATTR_FILE, listener);
	request->setFile(srcFilePath);
    request->setParamType(type);
    if(node) request->setNodeHandle(node->getHandle());
	requestQueue.push(request);
    waiter->notify();
}

void MegaApiImpl::getUserAttr(const char *email_or_handle, int type, const char *dstFilePath, MegaRequestListener *listener)
{
    MegaRequestPrivate *request = new MegaRequestPrivate(MegaRequest::TYPE_GET_ATTR_USER, listener);

    if (type == MegaApi::USER_ATTR_AVATAR && dstFilePath)
    {
        string path(dstFilePath);
#if defined(_WIN32) && !defined(WINDOWS_PHONE)
        if(!PathIsRelativeA(path.c_str()) && ((path.size()<2) || path.compare(0, 2, "\\\\")))
            path.insert(0, "\\\\?\\");
#endif

        int c = path[path.size()-1];
        if((c=='/') || (c == '\\'))
        {
            path.append(email_or_handle);
            path.push_back('0' + type);
            path.append(".jpg");
        }

        request->setFile(path.c_str());
    }

    request->setParamType(type);
    if(email_or_handle)
    {
        request->setEmail(email_or_handle);
    }
    requestQueue.push(request);
    waiter->notify();
}

void MegaApiImpl::setUserAttr(int type, const char *srcFilePath, MegaRequestListener *listener)
{
    MegaRequestPrivate *request = new MegaRequestPrivate(MegaRequest::TYPE_SET_ATTR_USER, listener);
    if(type == MegaApi::USER_ATTR_AVATAR)
    {
        request->setFile(srcFilePath);
    }
    else
    {
        request->setText(srcFilePath);
    }

    request->setParamType(type);
    requestQueue.push(request);
    waiter->notify();
}

void MegaApiImpl::addContact(const char* email, MegaRequestListener* listener)
{
	MegaRequestPrivate *request = new MegaRequestPrivate(MegaRequest::TYPE_ADD_CONTACT, listener);
	request->setEmail(email);
	requestQueue.push(request);
    waiter->notify();
}

void MegaApiImpl::inviteContact(const char *email, const char *message,int action, MegaRequestListener *listener)
{
    MegaRequestPrivate *request = new MegaRequestPrivate(MegaRequest::TYPE_INVITE_CONTACT, listener);
    request->setNumber(action);
    request->setEmail(email);
    request->setText(message);
    requestQueue.push(request);
    waiter->notify();
}

void MegaApiImpl::replyContactRequest(MegaContactRequest *r, int action, MegaRequestListener *listener)
{
    MegaRequestPrivate *request = new MegaRequestPrivate(MegaRequest::TYPE_REPLY_CONTACT_REQUEST, listener);
    if(r)
    {
        request->setNodeHandle(r->getHandle());
    }

    request->setNumber(action);
    requestQueue.push(request);
    waiter->notify();
}

void MegaApiImpl::removeContact(MegaUser *user, MegaRequestListener* listener)
{
	MegaRequestPrivate *request = new MegaRequestPrivate(MegaRequest::TYPE_REMOVE_CONTACT, listener);
    if(user)
    {
        request->setEmail(user->getEmail());
    }

	requestQueue.push(request);
    waiter->notify();
}

void MegaApiImpl::pauseTransfers(bool pause, int direction, MegaRequestListener* listener)
{
    MegaRequestPrivate *request = new MegaRequestPrivate(MegaRequest::TYPE_PAUSE_TRANSFERS, listener);
    request->setFlag(pause);
    request->setNumber(direction);
    requestQueue.push(request);
    waiter->notify();
}

bool MegaApiImpl::areTransfersPaused(int direction)
{
    if(direction != MegaTransfer::TYPE_DOWNLOAD && direction != MegaTransfer::TYPE_UPLOAD)
    {
        return false;
    }

    bool result;
    sdkMutex.lock();
    if(direction == MegaTransfer::TYPE_DOWNLOAD)
    {
        result = client->xferpaused[GET];
    }
    else
    {
        result = client->xferpaused[PUT];
    }
    sdkMutex.unlock();
    return result;
}

//-1 -> AUTO, 0 -> NONE, >0 -> b/s
void MegaApiImpl::setUploadLimit(int bpslimit)
{
    client->putmbpscap = bpslimit;
}

void MegaApiImpl::setDownloadMethod(int method)
{
    switch(method)
    {
        case MegaApi::TRANSFER_METHOD_NORMAL:
            client->usealtdownport = false;
            client->autodownport = false;
            break;
        case MegaApi::TRANSFER_METHOD_ALTERNATIVE_PORT:
            client->usealtdownport = true;
            client->autodownport = false;
            break;
        case MegaApi::TRANSFER_METHOD_AUTO:
            client->autodownport = true;
            break;
        case MegaApi::TRANSFER_METHOD_AUTO_NORMAL:
            client->usealtdownport = false;
            client->autodownport = true;
            break;
        case MegaApi::TRANSFER_METHOD_AUTO_ALTERNATIVE:
            client->usealtdownport = true;
            client->autodownport = true;
            break;
        default:
            break;
    }
}

void MegaApiImpl::setUploadMethod(int method)
{
    switch(method)
    {
        case MegaApi::TRANSFER_METHOD_NORMAL:
            client->usealtupport = false;
            client->autoupport = false;
            break;
        case MegaApi::TRANSFER_METHOD_ALTERNATIVE_PORT:
            client->usealtupport = true;
            client->autoupport = false;
            break;
        case MegaApi::TRANSFER_METHOD_AUTO:
            client->autoupport = true;
            break;
        case MegaApi::TRANSFER_METHOD_AUTO_NORMAL:
            client->usealtupport = false;
            client->autoupport = true;
            break;
        case MegaApi::TRANSFER_METHOD_AUTO_ALTERNATIVE:
            client->usealtupport = true;
            client->autoupport = true;
            break;
        default:
            break;
    }
}

int MegaApiImpl::getDownloadMethod()
{
    if (client->autodownport)
    {
        if(client->usealtdownport)
        {
            return MegaApi::TRANSFER_METHOD_AUTO_ALTERNATIVE;
        }
        else
        {
            return MegaApi::TRANSFER_METHOD_AUTO_NORMAL;
        }
    }

    if (client->usealtdownport)
    {
        return MegaApi::TRANSFER_METHOD_ALTERNATIVE_PORT;
    }

    return MegaApi::TRANSFER_METHOD_NORMAL;
}

int MegaApiImpl::getUploadMethod()
{
    if (client->autoupport)
    {
        if(client->usealtupport)
        {
            return MegaApi::TRANSFER_METHOD_AUTO_ALTERNATIVE;
        }
        else
        {
            return MegaApi::TRANSFER_METHOD_AUTO_NORMAL;
        }
    }

    if (client->usealtupport)
    {
        return MegaApi::TRANSFER_METHOD_ALTERNATIVE_PORT;
    }

    return MegaApi::TRANSFER_METHOD_NORMAL;
}

MegaTransferList *MegaApiImpl::getTransfers()
{
    sdkMutex.lock();

    vector<MegaTransfer *> transfers;
    for (int d = GET; d == GET || d == PUT; d += PUT - GET)
    {
        for (transfer_map::iterator it = client->transfers[d].begin(); it != client->transfers[d].end(); it++)
        {
            Transfer *t = it->second;
            if(transferMap.find(t->tag) == transferMap.end())
            {
                continue;
            }
            MegaTransferPrivate* transfer = transferMap.at(t->tag);
            transfers.push_back(transfer);
        }
    }

    MegaTransferList *result = new MegaTransferListPrivate(transfers.data(), transfers.size());

    sdkMutex.unlock();
    return result;
}

MegaTransfer *MegaApiImpl::getTransferByTag(int transferTag)
{
    MegaTransfer* value = NULL;
    sdkMutex.lock();

    if(transferMap.find(transferTag) == transferMap.end())
    {
        sdkMutex.unlock();
        return NULL;
    }

    value = transferMap.at(transferTag)->copy();
    sdkMutex.unlock();
    return value;
}

MegaTransferList *MegaApiImpl::getTransfers(int type)
{
    if(type != MegaTransfer::TYPE_DOWNLOAD && type != MegaTransfer::TYPE_UPLOAD)
    {
        return new MegaTransferListPrivate();
    }

    sdkMutex.lock();

    vector<MegaTransfer *> transfers;
    for (transfer_map::iterator it = client->transfers[type].begin(); it != client->transfers[type].end(); it++)
    {
        Transfer *t = it->second;
        if(transferMap.find(t->tag) == transferMap.end())
        {
            continue;
        }
        MegaTransferPrivate* transfer = transferMap.at(t->tag);
        transfers.push_back(transfer);
    }

    MegaTransferList *result = new MegaTransferListPrivate(transfers.data(), transfers.size());

    sdkMutex.unlock();
    return result;
}

MegaTransferList *MegaApiImpl::getChildTransfers(int transferTag)
{
    sdkMutex.lock();

    if(transferMap.find(transferTag) == transferMap.end())
    {
        sdkMutex.unlock();
        return new MegaTransferListPrivate();
    }

    MegaTransfer *transfer = transferMap.at(transferTag);
    if(!transfer->isFolderTransfer())
    {
        sdkMutex.unlock();
        return new MegaTransferListPrivate();
    }

    vector<MegaTransfer *> transfers;
    for(std::map<int, MegaTransferPrivate *>::iterator it = transferMap.begin(); it != transferMap.end(); it++)
    {
        MegaTransferPrivate *t = it->second;
        if(t->getFolderTransferTag() == transferTag)
        {
            transfers.push_back(transfer);
        }
    }

    MegaTransferList *result = new MegaTransferListPrivate(transfers.data(), transfers.size());

    sdkMutex.unlock();
    return result;
}

void MegaApiImpl::startUpload(const char *localPath, MegaNode *parent, const char *fileName, int64_t mtime, int folderTransferTag, MegaTransferListener *listener)
{
    MegaTransferPrivate* transfer = new MegaTransferPrivate(MegaTransfer::TYPE_UPLOAD, listener);
    if(localPath)
    {
        string path(localPath);
#if defined(_WIN32) && !defined(WINDOWS_PHONE)
        if(!PathIsRelativeA(path.c_str()) && ((path.size()<2) || path.compare(0, 2, "\\\\")))
            path.insert(0, "\\\\?\\");
#endif
        transfer->setPath(path.data());
    }

    if(parent)
    {
        transfer->setParentHandle(parent->getHandle());
    }

    transfer->setMaxRetries(maxRetries);

    if(fileName)
    {
        transfer->setFileName(fileName);
    }

    transfer->setTime(mtime);

    if(folderTransferTag)
    {
        transfer->setFolderTransferTag(folderTransferTag);
    }

	transferQueue.push(transfer);
    waiter->notify();
}

void MegaApiImpl::startUpload(const char* localPath, MegaNode* parent, MegaTransferListener *listener)
{ return startUpload(localPath, parent, (const char *)NULL, -1, 0, listener); }

void MegaApiImpl::startUpload(const char *localPath, MegaNode *parent, int64_t mtime, MegaTransferListener *listener)
{ return startUpload(localPath, parent, (const char *)NULL, mtime, 0, listener); }

void MegaApiImpl::startUpload(const char* localPath, MegaNode* parent, const char* fileName, MegaTransferListener *listener)
{ return startUpload(localPath, parent, fileName, -1, 0, listener); }

void MegaApiImpl::startDownload(MegaNode *node, const char* localPath, long startPos, long endPos, MegaTransferListener *listener)
{
	MegaTransferPrivate* transfer = new MegaTransferPrivate(MegaTransfer::TYPE_DOWNLOAD, listener);

    if(localPath)
    {
#if defined(_WIN32) && !defined(WINDOWS_PHONE)
        string path(localPath);
        if(!PathIsRelativeA(path.c_str()) && ((path.size()<2) || path.compare(0, 2, "\\\\")))
            path.insert(0, "\\\\?\\");
        localPath = path.data();
#endif

        int c = localPath[strlen(localPath)-1];
        if((c=='/') || (c == '\\')) transfer->setParentPath(localPath);
        else transfer->setPath(localPath);
    }

    if(node)
    {
        transfer->setNodeHandle(node->getHandle());
        if(node->isPublic())
            transfer->setPublicNode(node);
    }
	transfer->setStartPos(startPos);
	transfer->setEndPos(endPos);
	transfer->setMaxRetries(maxRetries);

	transferQueue.push(transfer);
	waiter->notify();
}

void MegaApiImpl::startDownload(MegaNode *node, const char* localFolder, MegaTransferListener *listener)
{ startDownload(node, localFolder, 0, 0, listener); }

void MegaApiImpl::cancelTransfer(MegaTransfer *t, MegaRequestListener *listener)
{
    MegaRequestPrivate *request = new MegaRequestPrivate(MegaRequest::TYPE_CANCEL_TRANSFER, listener);
    if(t)
    {
        request->setTransferTag(t->getTag());
    }
    requestQueue.push(request);
    waiter->notify();
}

void MegaApiImpl::cancelTransferByTag(int transferTag, MegaRequestListener *listener)
{
    MegaRequestPrivate *request = new MegaRequestPrivate(MegaRequest::TYPE_CANCEL_TRANSFER, listener);
    request->setTransferTag(transferTag);
    requestQueue.push(request);
    waiter->notify();
}

void MegaApiImpl::cancelTransfers(int direction, MegaRequestListener *listener)
{
    MegaRequestPrivate *request = new MegaRequestPrivate(MegaRequest::TYPE_CANCEL_TRANSFERS, listener);
    request->setParamType(direction);
    requestQueue.push(request);
    waiter->notify();
}

void MegaApiImpl::startStreaming(MegaNode* node, m_off_t startPos, m_off_t size, MegaTransferListener *listener)
{
	MegaTransferPrivate* transfer = new MegaTransferPrivate(MegaTransfer::TYPE_DOWNLOAD, listener);
	if(node && !node->isPublic())
	{
		transfer->setNodeHandle(node->getHandle());
	}
	else
	{
		transfer->setPublicNode(node);
	}

	transfer->setStartPos(startPos);
	transfer->setEndPos(startPos + size - 1);
	transfer->setMaxRetries(maxRetries);
	transferQueue.push(transfer);
	waiter->notify();
}

#ifdef ENABLE_SYNC

//Move local files inside synced folders to the "Rubbish" folder.
bool MegaApiImpl::moveToLocalDebris(const char *path)
{
    sdkMutex.lock();

    string utf8path = path;
#if defined(_WIN32) && !defined(WINDOWS_PHONE)
        if(!PathIsRelativeA(utf8path.c_str()) && ((utf8path.size()<2) || utf8path.compare(0, 2, "\\\\")))
            utf8path.insert(0, "\\\\?\\");
#endif

    string localpath;
    fsAccess->path2local(&utf8path, &localpath);

    Sync *sync = NULL;
    for (sync_list::iterator it = client->syncs.begin(); it != client->syncs.end(); it++)
    {
        string *localroot = &((*it)->localroot.localname);
        if(((localroot->size()+fsAccess->localseparator.size())<localpath.size()) &&
            !memcmp(localroot->data(), localpath.data(), localroot->size()) &&
            !memcmp(fsAccess->localseparator.data(), localpath.data()+localroot->size(), fsAccess->localseparator.size()))
        {
            sync = (*it);
            break;
        }
    }

    if(!sync)
    {
        sdkMutex.unlock();
        return false;
    }

    bool result = sync->movetolocaldebris(&localpath);
    sdkMutex.unlock();

    return result;
}

int MegaApiImpl::syncPathState(string* path)
{
#if defined(_WIN32) && !defined(WINDOWS_PHONE)
    string prefix("\\\\?\\");
    string localPrefix;
    fsAccess->path2local(&prefix, &localPrefix);
    path->append("", 1);
    if(!PathIsRelativeW((LPCWSTR)path->data()) && (path->size()<4 || memcmp(path->data(), localPrefix.data(), 4)))
    {
        path->insert(0, localPrefix);
    }
    path->resize(path->size() - 1);
#endif

    int state = MegaApi::STATE_NONE;
    sdkMutex.lock();
    for (sync_list::iterator it = client->syncs.begin(); it != client->syncs.end(); it++)
    {
        Sync *sync = (*it);
        unsigned int ssize = sync->localroot.localname.size();
        if(path->size() < ssize || memcmp(path->data(), sync->localroot.localname.data(), ssize))
            continue;

        if(path->size() == ssize)
        {
            state = sync->localroot.ts;
            break;
        }
        else if(!memcmp(path->data()+ssize, client->fsaccess->localseparator.data(), client->fsaccess->localseparator.size()))
        {
            LocalNode* l = sync->localnodebypath(NULL, path);
            if(l)
                state = l->ts;
            else
                state = MegaApi::STATE_IGNORED;
            break;
        }
    }
    sdkMutex.unlock();
    return state;
}


MegaNode *MegaApiImpl::getSyncedNode(string *path)
{
    sdkMutex.lock();
    MegaNode *node = NULL;
    for (sync_list::iterator it = client->syncs.begin(); (it != client->syncs.end()) && (node == NULL); it++)
    {
        Sync *sync = (*it);
        if(path->size() == sync->localroot.localname.size() &&
                !memcmp(path->data(), sync->localroot.localname.data(), path->size()))
        {
            node = MegaNodePrivate::fromNode(sync->localroot.node);
            break;
        }

        LocalNode * localNode = sync->localnodebypath(NULL, path);
        if(localNode) node = MegaNodePrivate::fromNode(localNode->node);
    }
    sdkMutex.unlock();
    return node;
}

void MegaApiImpl::syncFolder(const char *localFolder, MegaNode *megaFolder, MegaRequestListener *listener)
{
    MegaRequestPrivate *request = new MegaRequestPrivate(MegaRequest::TYPE_ADD_SYNC);
    if(megaFolder) request->setNodeHandle(megaFolder->getHandle());
    if(localFolder)
    {
        string path(localFolder);
#if defined(_WIN32) && !defined(WINDOWS_PHONE)
        if(!PathIsRelativeA(path.c_str()) && ((path.size()<2) || path.compare(0, 2, "\\\\")))
            path.insert(0, "\\\\?\\");
#endif
        request->setFile(path.data());
    }

    request->setListener(listener);
    requestQueue.push(request);
    waiter->notify();
}

void MegaApiImpl::resumeSync(const char *localFolder, long long localfp, MegaNode *megaFolder, MegaRequestListener* listener)
{
    sdkMutex.lock();

#ifdef __APPLE__
    localfp = 0;
#endif

    LOG_debug << "Resume sync";

    MegaRequestPrivate *request = new MegaRequestPrivate(MegaRequest::TYPE_ADD_SYNC);
    request->setListener(listener);
    if(megaFolder) request->setNodeHandle(megaFolder->getHandle());
    if(localFolder)
    {
        string path(localFolder);
#if defined(_WIN32) && !defined(WINDOWS_PHONE)
        if(!PathIsRelativeA(path.c_str()) && ((path.size()<2) || path.compare(0, 2, "\\\\")))
            path.insert(0, "\\\\?\\");
#endif
        request->setFile(path.data());
    }
    request->setNumber(localfp);

    int nextTag = client->nextreqtag();
    request->setTag(nextTag);
    requestMap[nextTag]=request;
    error e = API_OK;
    fireOnRequestStart(request);

    const char *localPath = request->getFile();
    pnode_t node = client->nodebyhandle(request->getNodeHandle());
    if(!node || (node->type==FILENODE) || !localPath)
    {
        e = API_EARGS;
    }
    else
    {
        string utf8name(localPath);
        string localname;
        client->fsaccess->path2local(&utf8name, &localname);
        e = client->addsync(&localname, DEBRISFOLDER, NULL, node, localfp, -nextTag);
        if(!e)
        {
            MegaSyncPrivate *sync = new MegaSyncPrivate(client->syncs.back());
            sync->setListener(request->getSyncListener());
            syncMap[-nextTag] = sync;

            request->setNumber(client->syncs.back()->fsfp);
        }
    }

    fireOnRequestFinish(request, MegaError(e));
    sdkMutex.unlock();
}

void MegaApiImpl::removeSync(handle nodehandle, MegaRequestListener* listener)
{
    MegaRequestPrivate *request = new MegaRequestPrivate(MegaRequest::TYPE_REMOVE_SYNC, listener);
    request->setNodeHandle(nodehandle);
    request->setFlag(true);
    requestQueue.push(request);
    waiter->notify();
}

void MegaApiImpl::disableSync(handle nodehandle, MegaRequestListener *listener)
{
    MegaRequestPrivate *request = new MegaRequestPrivate(MegaRequest::TYPE_REMOVE_SYNC, listener);
    request->setNodeHandle(nodehandle);
    request->setFlag(false);
    requestQueue.push(request);
    waiter->notify();
}

int MegaApiImpl::getNumActiveSyncs()
{
    sdkMutex.lock();
    int num = client->syncs.size();
    sdkMutex.unlock();
    return num;
}

void MegaApiImpl::stopSyncs(MegaRequestListener *listener)
{
    MegaRequestPrivate *request = new MegaRequestPrivate(MegaRequest::TYPE_REMOVE_SYNCS, listener);
    requestQueue.push(request);
    waiter->notify();
}

bool MegaApiImpl::isSynced(MegaNode *n)
{
    if(!n) return false;
    sdkMutex.lock();
    pnode_t node = client->nodebyhandle(n->getHandle());
    if(!node)
    {
        sdkMutex.unlock();
        return false;
    }

    bool result = (node->localnode!=NULL);
    sdkMutex.unlock();
    return result;
}

void MegaApiImpl::setExcludedNames(vector<string> *excludedNames)
{
    sdkMutex.lock();
    if(!excludedNames)
    {
        this->excludedNames.clear();
        sdkMutex.unlock();
        return;
    }

    for(unsigned int i=0; i<excludedNames->size(); i++)
    {
        LOG_debug << "Excluded name: " << excludedNames->at(i);
    }

    this->excludedNames = *excludedNames;
    sdkMutex.unlock();
}

void MegaApiImpl::setExclusionLowerSizeLimit(long long limit)
{
    syncLowerSizeLimit = limit;
}

void MegaApiImpl::setExclusionUpperSizeLimit(long long limit)
{
    syncUpperSizeLimit = limit;
}

string MegaApiImpl::getLocalPath(MegaNode *n)
{
    if(!n) return string();
    sdkMutex.lock();
    pnode_t node = client->nodebyhandle(n->getHandle());
    if(!node || !node->localnode)
    {
        sdkMutex.unlock();
        return string();
    }

    string result;
    node->localnode->getlocalpath(&result, true);
    result.append("", 1);
    sdkMutex.unlock();
    return result;
}

#endif

int MegaApiImpl::getNumPendingUploads()
{
    return pendingUploads;
}

int MegaApiImpl::getNumPendingDownloads()
{
    return pendingDownloads;
}

int MegaApiImpl::getTotalUploads()
{
    return totalUploads;
}

int MegaApiImpl::getTotalDownloads()
{
    return totalDownloads;
}

void MegaApiImpl::resetTotalDownloads()
{
    totalDownloads = 0;
}

void MegaApiImpl::resetTotalUploads()
{
    totalUploads = 0;
}

MegaNode *MegaApiImpl::getRootNode()
{
    sdkMutex.lock();
    MegaNode *result = MegaNodePrivate::fromNode(client->nodebyhandle(client->rootnodes[0]));
    sdkMutex.unlock();
	return result;
}

MegaNode* MegaApiImpl::getInboxNode()
{
    sdkMutex.lock();
    MegaNode *result = MegaNodePrivate::fromNode(client->nodebyhandle(client->rootnodes[1]));
    sdkMutex.unlock();
	return result;
}

MegaNode* MegaApiImpl::getRubbishNode()
{
    sdkMutex.lock();
    MegaNode *result = MegaNodePrivate::fromNode(client->nodebyhandle(client->rootnodes[2]));
    sdkMutex.unlock();
	return result;
}

bool MegaApiImpl::userComparatorDefaultASC (User *i, User *j)
{
	if(strcasecmp(i->email.c_str(), j->email.c_str())<=0) return 1;
    return 0;
}

char *MegaApiImpl::escapeFsIncompatible(const char *filename)
{
    if(!filename)
    {
        return NULL;
    }
    string name = filename;
    client->fsaccess->escapefsincompatible(&name);
    return MegaApi::strdup(name.c_str());
}

char *MegaApiImpl::unescapeFsIncompatible(const char *name)
{
    if(!name)
    {
        return NULL;
    }
    string filename = name;
    client->fsaccess->unescapefsincompatible(&filename);
    return MegaApi::strdup(filename.c_str());
}

bool MegaApiImpl::createThumbnail(const char *imagePath, const char *dstPath)
{
    if (!gfxAccess)
    {
        return false;
    }

    string utf8ImagePath = imagePath;
    string localImagePath;
    fsAccess->path2local(&utf8ImagePath, &localImagePath);

    string utf8DstPath = dstPath;
    string localDstPath;
    fsAccess->path2local(&utf8DstPath, &localDstPath);

    sdkMutex.lock();
    bool result = gfxAccess->savefa(&localImagePath, GfxProc::THUMBNAIL120X120, &localDstPath);
    sdkMutex.unlock();

    return result;
}

bool MegaApiImpl::createPreview(const char *imagePath, const char *dstPath)
{
    if (!gfxAccess)
    {
        return false;
    }

    string utf8ImagePath = imagePath;
    string localImagePath;
    fsAccess->path2local(&utf8ImagePath, &localImagePath);

    string utf8DstPath = dstPath;
    string localDstPath;
    fsAccess->path2local(&utf8DstPath, &localDstPath);

    sdkMutex.lock();
    bool result = gfxAccess->savefa(&localImagePath, GfxProc::PREVIEW1000x1000, &localDstPath);
    sdkMutex.unlock();

    return result;
}

bool MegaApiImpl::isOnline()
{
    return !client->httpio->noinetds;
}

#ifdef HAVE_LIBUV
bool MegaApiImpl::httpServerStart(bool localOnly, int port)
{
    sdkMutex.lock();
    if (httpServer && httpServer->getPort() == port && httpServer->isLocalOnly() == localOnly)
    {
        httpServer->clearAllowedHandles();
        sdkMutex.unlock();
        return true;
    }

    httpServerStop();
    httpServer = new MegaHTTPServer(this);
    httpServer->setMaxBufferSize(httpServerMaxBufferSize);
    httpServer->setMaxOutputSize(httpServerMaxOutputSize);
    httpServer->enableFileServer(httpServerEnableFiles);
    httpServer->enableFolderServer(httpServerEnableFolders);
    httpServer->setRestrictedMode(httpServerRestrictedMode);
    httpServer->enableSubtitlesSupport(httpServerRestrictedMode);

    bool result = httpServer->start(port, localOnly);
    if (!result)
    {
        MegaHTTPServer *server = httpServer;
        httpServer = NULL;
        sdkMutex.unlock();
        delete server;
    }
    else
    {
        sdkMutex.unlock();
    }
    return result;
}

void MegaApiImpl::httpServerStop()
{
    sdkMutex.lock();
    if (httpServer)
    {
        MegaHTTPServer *server = httpServer;
        httpServer = NULL;
        sdkMutex.unlock();
        delete server;
    }
    else
    {
        sdkMutex.unlock();
    }
}

int MegaApiImpl::httpServerIsRunning()
{
    bool result = false;
    sdkMutex.lock();
    if (httpServer)
    {
        result = httpServer->getPort();
    }
    sdkMutex.unlock();
    return result;
}

char *MegaApiImpl::httpServerGetLocalLink(MegaNode *node)
{
    if (!node)
    {
        return NULL;
    }

    sdkMutex.lock();
    if (!httpServer)
    {
        sdkMutex.unlock();
        return NULL;
    }

    char *result = httpServer->getLink(node);
    sdkMutex.unlock();
    return result;
}

void MegaApiImpl::httpServerSetMaxBufferSize(int bufferSize)
{
    sdkMutex.lock();
    httpServerMaxBufferSize = bufferSize <= 0 ? 0 : bufferSize;
    if (httpServer)
    {
        httpServer->setMaxBufferSize(httpServerMaxBufferSize);
    }
    sdkMutex.unlock();
}

int MegaApiImpl::httpServerGetMaxBufferSize()
{
    int value;
    sdkMutex.lock();
    if (httpServerMaxBufferSize)
    {
        value = httpServerMaxBufferSize;
    }
    else
    {
        value = StreamingBuffer::MAX_BUFFER_SIZE;
    }
    sdkMutex.unlock();
    return value;
}

void MegaApiImpl::httpServerSetMaxOutputSize(int outputSize)
{
    sdkMutex.lock();
    httpServerMaxOutputSize = outputSize <= 0 ? 0 : outputSize;
    if (httpServer)
    {
        httpServer->setMaxOutputSize(httpServerMaxOutputSize);
    }
    sdkMutex.unlock();
}

int MegaApiImpl::httpServerGetMaxOutputSize()
{
    int value;
    sdkMutex.lock();
    if (httpServerMaxOutputSize)
    {
        value = httpServerMaxOutputSize;
    }
    else
    {
        value = StreamingBuffer::MAX_OUTPUT_SIZE;
    }
    sdkMutex.unlock();
    return value;
}

void MegaApiImpl::httpServerEnableFileServer(bool enable)
{
    sdkMutex.lock();
    this->httpServerEnableFiles = enable;
    if (httpServer)
    {
        httpServer->enableFileServer(enable);
    }
    sdkMutex.unlock();
}

bool MegaApiImpl::httpServerIsFileServerEnabled()
{
    return httpServerEnableFiles;
}

void MegaApiImpl::httpServerEnableFolderServer(bool enable)
{
    sdkMutex.lock();
    this->httpServerEnableFolders = enable;
    if (httpServer)
    {
        httpServer->enableFolderServer(enable);
    }
    sdkMutex.unlock();
}

bool MegaApiImpl::httpServerIsFolderServerEnabled()
{
    return httpServerEnableFolders;
}

void MegaApiImpl::httpServerSetRestrictedMode(int mode)
{
    if (mode != MegaApi::HTTP_SERVER_DENY_ALL
            && mode != MegaApi::HTTP_SERVER_ALLOW_ALL
            && mode != MegaApi::HTTP_SERVER_ALLOW_CREATED_LOCAL_LINKS
            && mode != MegaApi::HTTP_SERVER_ALLOW_LAST_LOCAL_LINK)
    {
        return;
    }

    sdkMutex.lock();
    httpServerRestrictedMode = mode;
    if (httpServer)
    {
        httpServer->setRestrictedMode(httpServerRestrictedMode);
    }
    sdkMutex.unlock();
}

int MegaApiImpl::httpServerGetRestrictedMode()
{
    return httpServerRestrictedMode;
}

void MegaApiImpl::httpServerEnableSubtitlesSupport(bool enable)
{
    sdkMutex.lock();
    httpServerSubtitlesSupportEnabled = enable;
    if (httpServer)
    {
        httpServer->enableSubtitlesSupport(httpServerSubtitlesSupportEnabled);
    }
    sdkMutex.unlock();
}

bool MegaApiImpl::httpServerIsSubtitlesSupportEnabled()
{
    return httpServerSubtitlesSupportEnabled;
}

bool MegaApiImpl::httpServerIsLocalOnly()
{
    bool localOnly = true;
    sdkMutex.lock();
    if (httpServer)
    {
        localOnly = httpServer->isLocalOnly();
    }
    sdkMutex.unlock();
    return localOnly;
}

void MegaApiImpl::httpServerAddListener(MegaTransferListener *listener)
{
    if (!listener)
    {
        return;
    }

    sdkMutex.lock();
    httpServerListeners.insert(listener);
    sdkMutex.unlock();
}

void MegaApiImpl::httpServerRemoveListener(MegaTransferListener *listener)
{
    if (!listener)
    {
        return;
    }

    sdkMutex.lock();
    httpServerListeners.erase(listener);
    sdkMutex.unlock();
}

void MegaApiImpl::fireOnStreamingStart(MegaTransferPrivate *transfer)
{
    for(set<MegaTransferListener *>::iterator it = httpServerListeners.begin(); it != httpServerListeners.end() ; it++)
        (*it)->onTransferStart(api, transfer);
}

void MegaApiImpl::fireOnStreamingTemporaryError(MegaTransferPrivate *transfer, MegaError e)
{
    for(set<MegaTransferListener *>::iterator it = httpServerListeners.begin(); it != httpServerListeners.end() ; it++)
        (*it)->onTransferTemporaryError(api, transfer, &e);
}

void MegaApiImpl::fireOnStreamingFinish(MegaTransferPrivate *transfer, MegaError e)
{
    if(e.getErrorCode())
    {
        LOG_warn << "Streaming request finished with error: " << e.getErrorString();
    }
    else
    {
        LOG_info << "Streaming request finished";
    }

    for(set<MegaTransferListener *>::iterator it = httpServerListeners.begin(); it != httpServerListeners.end() ; it++)
        (*it)->onTransferFinish(api, transfer, &e);

    delete transfer;
}
#endif

#ifdef ENABLE_CHAT
void MegaApiImpl::createChat(bool group, MegaTextChatPeerList *peers, MegaRequestListener *listener)
{
    MegaRequestPrivate *request = new MegaRequestPrivate(MegaRequest::TYPE_CHAT_CREATE, listener);
    request->setFlag(group);
    request->setMegaTextChatPeerList(peers);
    requestQueue.push(request);
    waiter->notify();
}

void MegaApiImpl::fetchChats(MegaRequestListener *listener)
{
    MegaRequestPrivate *request = new MegaRequestPrivate(MegaRequest::TYPE_CHAT_FETCH, listener);
    requestQueue.push(request);
    waiter->notify();
}

void MegaApiImpl::inviteToChat(MegaHandle chatid, MegaHandle uh, int privilege, MegaRequestListener *listener)
{
    MegaRequestPrivate *request = new MegaRequestPrivate(MegaRequest::TYPE_CHAT_INVITE, listener);
    request->setNodeHandle(chatid);
    request->setParentHandle(uh);
    request->setAccess(privilege);
    requestQueue.push(request);
    waiter->notify();
}

void MegaApiImpl::removeFromChat(MegaHandle chatid, MegaHandle uh, MegaRequestListener *listener)
{
    MegaRequestPrivate *request = new MegaRequestPrivate(MegaRequest::TYPE_CHAT_REMOVE, listener);
    request->setNodeHandle(chatid);
    if (uh != INVALID_HANDLE)   // if not provided, it removes oneself from the chat
    {
        request->setParentHandle(uh);
    }
    requestQueue.push(request);
    waiter->notify();
}

void MegaApiImpl::getUrlChat(MegaHandle chatid, MegaRequestListener *listener)
{
    MegaRequestPrivate *request = new MegaRequestPrivate(MegaRequest::TYPE_CHAT_URL, listener);
    request->setNodeHandle(chatid);
    requestQueue.push(request);
    waiter->notify();
}

void MegaApiImpl::grantAccessInChat(MegaHandle chatid, MegaNode *n, MegaHandle uh, MegaRequestListener *listener)
{
    MegaRequestPrivate *request = new MegaRequestPrivate(MegaRequest::TYPE_CHAT_GRANT_ACCESS, listener);
    request->setParentHandle(chatid);
    request->setNodeHandle(n->getHandle());

    char uid[12];
    Base64::btoa((byte*)&uh, MegaClient::CHATHANDLE, uid);
    uid[11] = 0;

    request->setEmail(uid);
    requestQueue.push(request);
    waiter->notify();
}

void MegaApiImpl::removeAccessInChat(MegaHandle chatid, MegaNode *n, MegaHandle uh, MegaRequestListener *listener)
{
    MegaRequestPrivate *request = new MegaRequestPrivate(MegaRequest::TYPE_CHAT_REMOVE_ACCESS, listener);
    request->setParentHandle(chatid);
    request->setNodeHandle(n->getHandle());

    char uid[12];
    Base64::btoa((byte*)&uh, MegaClient::CHATHANDLE, uid);
    uid[11] = 0;

    request->setEmail(uid);
    waiter->notify();
}
#endif

MegaUserList* MegaApiImpl::getContacts()
{
    sdkMutex.lock();

	vector<User*> vUsers;
	for (user_map::iterator it = client->users.begin() ; it != client->users.end() ; it++ )
	{
		User *u = &(it->second);
        vector<User *>::iterator i = std::lower_bound(vUsers.begin(), vUsers.end(), u, MegaApiImpl::userComparatorDefaultASC);
		vUsers.insert(i, u);
	}
    MegaUserList *userList = new MegaUserListPrivate(vUsers.data(), vUsers.size());

    sdkMutex.unlock();

	return userList;
}


MegaUser* MegaApiImpl::getContact(const char* email)
{
    sdkMutex.lock();
	MegaUser *user = MegaUserPrivate::fromUser(client->finduser(email, 0));
    sdkMutex.unlock();
	return user;
}


MegaNodeList* MegaApiImpl::getInShares(MegaUser *megaUser)
{
    if(!megaUser) return new MegaNodeListPrivate();

    sdkMutex.lock();
    node_vector vNodes;
    User *user = client->finduser(megaUser->getEmail(), 0);
    if(!user)
    {
        sdkMutex.unlock();
        return new MegaNodeListPrivate();
    }

	for (handle_set::iterator sit = user->sharing.begin(); sit != user->sharing.end(); sit++)
    {
        pnode_t n;
        if ((n = client->nodebyhandle(*sit)))
            vNodes.push_back(n);
	}
    MegaNodeList *nodeList;
    if(vNodes.size()) nodeList = new MegaNodeListPrivate(vNodes.data(), vNodes.size());
    else nodeList = new MegaNodeListPrivate();

    sdkMutex.unlock();
	return nodeList;
}

MegaNodeList* MegaApiImpl::getInShares()
{
    sdkMutex.lock();

    node_vector vNodes;
	for(user_map::iterator it = client->users.begin(); it != client->users.end(); it++)
	{
		User *user = &(it->second);
        pnode_t n;

		for (handle_set::iterator sit = user->sharing.begin(); sit != user->sharing.end(); sit++)
		{
            if ((n = client->nodebyhandle(*sit)) && !client->nodebyhandle(n->parenthandle))
				vNodes.push_back(n);
		}
	}

    MegaNodeList *nodeList = new MegaNodeListPrivate(vNodes.data(), vNodes.size());
    sdkMutex.unlock();
	return nodeList;
}

<<<<<<< HEAD
=======
MegaShareList* MegaApiImpl::getInSharesList()
{
    sdkMutex.lock();

    vector<Share*> vShares;
    handle_vector vHandles;

    for(user_map::iterator it = client->users.begin(); it != client->users.end(); it++)
    {
        User *user = &(it->second);
        Node *n;

        for (handle_set::iterator sit = user->sharing.begin(); sit != user->sharing.end(); sit++)
        {
            if ((n = client->nodebyhandle(*sit)) && !n->parent)
            {
                vShares.push_back(n->inshare);
                vHandles.push_back(n->nodehandle);
            }
        }
    }

    MegaShareList *shareList = new MegaShareListPrivate(vShares.data(), vHandles.data(), vShares.size());
    sdkMutex.unlock();
    return shareList;
}
>>>>>>> b0c2704a

bool MegaApiImpl::isPendingShare(MegaNode *megaNode)
{
    if(!megaNode) return false;

    sdkMutex.lock();
    pnode_t node = client->nodebyhandle(megaNode->getHandle());
    if(!node)
    {
        sdkMutex.unlock();
        return false;
    }

    bool result = (node->pendingshares != NULL);
    sdkMutex.unlock();

    return result;
}

MegaShareList *MegaApiImpl::getOutShares()
{
    sdkMutex.lock();

    OutShareProcessor shareProcessor;

    shared_ptr<node_vector> outshares = client->getoutshares();
    for (node_vector::iterator it = outshares->begin(); it != outshares->end(); it++)
    {
        shareProcessor.processNode(*it);
    }

    MegaShareList *shareList = new MegaShareListPrivate(shareProcessor.getShares().data(), shareProcessor.getHandles().data(), shareProcessor.getShares().size());

	sdkMutex.unlock();
	return shareList;
}

MegaShareList* MegaApiImpl::getOutShares(MegaNode *megaNode)
{
    if(!megaNode) return new MegaShareListPrivate();

    sdkMutex.lock();
    pnode_t node = client->nodebyhandle(megaNode->getHandle());
	if(!node)
	{
        sdkMutex.unlock();
        return new MegaShareListPrivate();
	}

    if(!node->outshares)
    {
        sdkMutex.unlock();
        return new MegaShareListPrivate();
    }

	vector<Share*> vShares;
    handle_vector vHandles;

    for (share_map::iterator it = node->outshares->begin(); it != node->outshares->end(); it++)
	{
        Share *share = it->second;
        if (share->user)
        {
            vShares.push_back(share);
            vHandles.push_back(node->nodehandle);
        }
	}

    MegaShareList *shareList = new MegaShareListPrivate(vShares.data(), vHandles.data(), vShares.size());
    sdkMutex.unlock();
    return shareList;
}

MegaShareList *MegaApiImpl::getPendingOutShares()
{
    sdkMutex.lock();

    PendingOutShareProcessor shareProcessor;

    shared_ptr<node_vector> pendingshares = client->getpendingshares();
    for (node_vector::iterator it = pendingshares->begin(); it != pendingshares->end(); it++)
    {
        shareProcessor.processNode(*it);
    }

    MegaShareList *shareList = new MegaShareListPrivate(shareProcessor.getShares().data(), shareProcessor.getHandles().data(), shareProcessor.getShares().size());

    sdkMutex.unlock();
    return shareList;
}

MegaShareList *MegaApiImpl::getPendingOutShares(MegaNode *megaNode)
{
    if(!megaNode)
    {
        return new MegaShareListPrivate();
    }

    sdkMutex.lock();
    pnode_t node = client->nodebyhandle(megaNode->getHandle());
    if(!node || !node->pendingshares)
    {
        sdkMutex.unlock();
        return new MegaShareListPrivate();
    }

    vector<Share*> vShares;
    handle_vector vHandles;

    for (share_map::iterator it = node->pendingshares->begin(); it != node->pendingshares->end(); it++)
    {
        vShares.push_back(it->second);
        vHandles.push_back(node->nodehandle);
    }

    MegaShareList *shareList = new MegaShareListPrivate(vShares.data(), vHandles.data(), vShares.size());
    sdkMutex.unlock();
    return shareList;
}

MegaNodeList *MegaApiImpl::getPublicLinks()
{
    sdkMutex.lock();

    PublicLinkProcessor linkProcessor;
    processTree(client->nodebyhandle(client->rootnodes[0]), &linkProcessor, true);
    MegaNodeList *nodeList = new MegaNodeListPrivate(linkProcessor.getNodes().data(), linkProcessor.getNodes().size());

    sdkMutex.unlock();
    return nodeList;
}

MegaContactRequestList *MegaApiImpl::getIncomingContactRequests()
{
    sdkMutex.lock();
    vector<PendingContactRequest*> vContactRequests;
    for (handlepcr_map::iterator it = client->pcrindex.begin(); it != client->pcrindex.end(); it++)
    {
        if(!it->second->isoutgoing)
        {
            vContactRequests.push_back(it->second);
        }
    }

    MegaContactRequestList *requestList = new MegaContactRequestListPrivate(vContactRequests.data(), vContactRequests.size());
    sdkMutex.unlock();

    return requestList;
}

MegaContactRequestList *MegaApiImpl::getOutgoingContactRequests()
{
    sdkMutex.lock();
    vector<PendingContactRequest*> vContactRequests;
    for (handlepcr_map::iterator it = client->pcrindex.begin(); it != client->pcrindex.end(); it++)
    {
        if(it->second->isoutgoing)
        {
            vContactRequests.push_back(it->second);
        }
    }

    MegaContactRequestList *requestList = new MegaContactRequestListPrivate(vContactRequests.data(), vContactRequests.size());
    sdkMutex.unlock();

    return requestList;
}

int MegaApiImpl::getAccess(MegaNode* megaNode)
{
    if(!megaNode) return MegaShare::ACCESS_UNKNOWN;

    sdkMutex.lock();

    pnode_t node = client->nodebyhandle(megaNode->getHandle());
	if(!node)
    {
        sdkMutex.unlock();
        return MegaShare::ACCESS_UNKNOWN;
    }

    if (!client->loggedin())
    {
        sdkMutex.unlock();
        return MegaShare::ACCESS_READ;
    }

    if(node->type > FOLDERNODE)
    {
        sdkMutex.unlock();
        return MegaShare::ACCESS_OWNER;
    }

    pnode_t n = node;
    accesslevel_t a = OWNER;
    while (n)
    {
        if (n->inshare) { a = n->inshare->access; break; }
        n = client->nodebyhandle(n->parenthandle);
    }

    sdkMutex.unlock();

    switch(a)
    {
        case RDONLY: return MegaShare::ACCESS_READ;
        case RDWR: return MegaShare::ACCESS_READWRITE;
        case FULL: return MegaShare::ACCESS_FULL;
        default: return MegaShare::ACCESS_OWNER;
    }
}

bool MegaApiImpl::processMegaTree(MegaNode* n, MegaTreeProcessor* processor, bool recursive)
{
	if(!n) return true;
	if(!processor) return false;

    sdkMutex.lock();
    pnode_t node = client->nodebyhandle(n->getHandle());
	if(!node)
	{
        sdkMutex.unlock();
		return true;
	}

	if (node->type != FILENODE)
	{
        shared_ptr<node_vector> children = client->getchildren(node);
        for (node_vector::iterator it = children->begin(); it != children->end(); it++)
		{
			MegaNode *megaNode = MegaNodePrivate::fromNode(*it++);
			if(recursive)
			{
				if(!processMegaTree(megaNode,processor))
				{
					delete megaNode;
                    sdkMutex.unlock();
					return 0;
				}
			}
			else
			{
				if(!processor->processMegaNode(megaNode))
				{
					delete megaNode;
                    sdkMutex.unlock();
					return 0;
				}
			}
			delete megaNode;
		}
	}
	bool result = processor->processMegaNode(n);

    sdkMutex.unlock();
    return result;
}

MegaNode *MegaApiImpl::createPublicFileNode(MegaHandle handle, const char *key, const char *name, m_off_t size, m_off_t mtime, MegaHandle parentHandle, const char* auth)
{
    string nodekey;
    string attrstring;
    nodekey.resize(strlen(key) * 3 / 4 + 3);
    nodekey.resize(Base64::atob(key, (byte *)nodekey.data(), nodekey.size()));
    return new MegaNodePrivate(name, FILENODE, size, mtime, mtime, handle, &nodekey, &attrstring, NULL, parentHandle, auth);
}

MegaNode *MegaApiImpl::createPublicFolderNode(MegaHandle handle, const char *name, MegaHandle parentHandle, const char *auth)
{
    string nodekey;
    string attrstring;
    return new MegaNodePrivate(name, FOLDERNODE, 0, 0, 0, handle, &nodekey, &attrstring, NULL, parentHandle, auth);
}

void MegaApiImpl::loadBalancing(const char* service, MegaRequestListener *listener)
{
    MegaRequestPrivate *request = new MegaRequestPrivate(MegaRequest::TYPE_LOAD_BALANCING, listener);
    request->setName(service);
    requestQueue.push(request);
    waiter->notify();
}

const char *MegaApiImpl::getVersion()
{
    return client->version();
}

const char *MegaApiImpl::getUserAgent()
{
    return client->useragent.c_str();
}

void MegaApiImpl::changeApiUrl(const char *apiURL, bool disablepkp)
{
    sdkMutex.lock();
    MegaClient::APIURL = apiURL;
    if(disablepkp)
    {
        MegaClient::disablepkp = true;
    }

    client->abortbackoff();
    client->disconnect();
    sdkMutex.unlock();
}

bool MegaApiImpl::processTree(pnode_t node, TreeProcessor* processor, bool recursive)
{
	if(!node) return 1;
	if(!processor) return 0;

    sdkMutex.lock();
	node = client->nodebyhandle(node->nodehandle);
	if(!node)
	{
        sdkMutex.unlock();
		return 1;
	}

	if (node->type != FILENODE)
	{
        shared_ptr<node_vector> children = client->getchildren(node);
        for (node_vector::iterator it = children->begin(); it != children->end(); it++)
		{
			if(recursive)
			{
                if(!processTree(*it,processor))
				{
                    sdkMutex.unlock();
					return 0;
				}
			}
			else
			{
                if(!processor->processNode(*it))
				{
                    sdkMutex.unlock();
					return 0;
				}
			}
		}
	}
	bool result = processor->processNode(node);

    sdkMutex.unlock();
	return result;
}

MegaNodeList* MegaApiImpl::search(MegaNode* n, const char* searchString, bool recursive)
{
    if(!n || !searchString) return new MegaNodeListPrivate();
    sdkMutex.lock();
    pnode_t node = client->nodebyhandle(n->getHandle());
	if(!node)
	{
        sdkMutex.unlock();
        return new MegaNodeListPrivate();
	}

	SearchTreeProcessor searchProcessor(searchString);
	processTree(node, &searchProcessor, recursive);
    vector<pnode_t >& vNodes = searchProcessor.getResults();

    MegaNodeList *nodeList;
    if(vNodes.size()) nodeList = new MegaNodeListPrivate(vNodes.data(), vNodes.size());
    else nodeList = new MegaNodeListPrivate();

    sdkMutex.unlock();

    return nodeList;
}

long long MegaApiImpl::getSize(MegaNode *n)
{
    if(!n) return 0;

    sdkMutex.lock();
    pnode_t node = client->nodebyhandle(n->getHandle());
    if(!node)
    {
        sdkMutex.unlock();
        return 0;
    }
    SizeProcessor sizeProcessor;
    processTree(node, &sizeProcessor);
    long long result = sizeProcessor.getTotalBytes();
    sdkMutex.unlock();

    return result;
}

char *MegaApiImpl::getFingerprint(const char *filePath)
{
    if(!filePath) return NULL;

    string path = filePath;
    string localpath;
    fsAccess->path2local(&path, &localpath);

    FileAccess *fa = fsAccess->newfileaccess();
    if(!fa->fopen(&localpath, true, false))
        return NULL;

    FileFingerprint fp;
    fp.genfingerprint(fa);
    m_off_t size = fa->size;
    delete fa;
    if(fp.size < 0)
        return NULL;

    string fingerprint;
    fp.serializefingerprint(&fingerprint);

    char bsize[sizeof(size)+1];
    int l = Serialize64::serialize((byte *)bsize, size);
    char *buf = new char[l * 4 / 3 + 4];
    char ssize = 'A' + Base64::btoa((const byte *)bsize, l, buf);

    string result(1, ssize);
    result.append(buf);
    result.append(fingerprint);
    delete [] buf;

    return MegaApi::strdup(result.c_str());
}

char *MegaApiImpl::getFingerprint(MegaNode *n)
{
    if(!n) return NULL;

<<<<<<< HEAD
    sdkMutex.lock();
    pnode_t node = client->nodebyhandle(n->getHandle());
    if(!node || node->type != FILENODE || node->size < 0 || !node->isvalid)
    {
        sdkMutex.unlock();
        return NULL;
    }
=======
    return MegaApi::strdup(n->getFingerprint());
}
>>>>>>> b0c2704a

void MegaApiImpl::transfer_failed(Transfer* tr, error e, dstime timeleft)
{
    if(transferMap.find(tr->tag) == transferMap.end()) return;
    MegaError megaError(e, timeleft / 10);
    MegaTransferPrivate* transfer = transferMap.at(tr->tag);
    transfer->setUpdateTime(Waiter::ds);
    transfer->setDeltaSize(0);
    transfer->setSpeed(0);
    transfer->setLastError(megaError);

    if (e == API_EOVERQUOTA && timeleft)
    {
        LOG_warn << "Bandwidth overquota";
        for (int d = GET; d == GET || d == PUT; d += PUT - GET)
        {
            for (transfer_map::iterator it = client->transfers[d].begin(); it != client->transfers[d].end(); it++)
            {
                Transfer *t = it->second;
                t->bt.backoff(timeleft);
                if (t->slot)
                {
                    t->slot->retrybt.backoff(timeleft);
                    t->slot->retrying = true;
                }
            }
        }
    }

    fireOnTransferTemporaryError(transfer, megaError);
}

char *MegaApiImpl::getFingerprint(MegaInputStream *inputStream, int64_t mtime)
{
    if(!inputStream) return NULL;

    ExternalInputStream is(inputStream);
    m_off_t size = is.size();
    if(size < 0)
        return NULL;

    FileFingerprint fp;
    fp.genfingerprint(&is, mtime);

    if(fp.size < 0)
        return NULL;

    string fingerprint;
    fp.serializefingerprint(&fingerprint);

    char bsize[sizeof(size)+1];
    int l = Serialize64::serialize((byte *)bsize, size);
    char *buf = new char[l * 4 / 3 + 4];
    char ssize = 'A' + Base64::btoa((const byte *)bsize, l, buf);

    string result(1, ssize);
    result.append(buf);
    result.append(fingerprint);
    delete [] buf;

    return MegaApi::strdup(result.c_str());
}

MegaNode *MegaApiImpl::getNodeByFingerprint(const char *fingerprint)
{
    if(!fingerprint) return NULL;

    MegaNode *result;
    sdkMutex.lock();
    result = MegaNodePrivate::fromNode(getNodeByFingerprintInternal(fingerprint));
    sdkMutex.unlock();
    return result;
}

MegaNode *MegaApiImpl::getNodeByFingerprint(const char *fingerprint, MegaNode* parent)
{
    if(!fingerprint) return NULL;

    MegaNode *result;
    sdkMutex.lock();
    pnode_t p = NULL;
    if(parent)
    {
        p = client->nodebyhandle(parent->getHandle());
    }

    result = MegaNodePrivate::fromNode(getNodeByFingerprintInternal(fingerprint, p));
    sdkMutex.unlock();
    return result;
}

bool MegaApiImpl::hasFingerprint(const char *fingerprint)
{
    return (getNodeByFingerprintInternal(fingerprint) != NULL);
}

char *MegaApiImpl::getCRC(const char *filePath)
{
    if(!filePath) return NULL;

    string path = filePath;
    string localpath;
    fsAccess->path2local(&path, &localpath);

    FileAccess *fa = fsAccess->newfileaccess();
    if(!fa->fopen(&localpath, true, false))
        return NULL;

    FileFingerprint fp;
    fp.genfingerprint(fa);
    delete fa;
    if(fp.size < 0)
        return NULL;

    string result;
    result.resize((sizeof fp.crc) * 4 / 3 + 4);
    result.resize(Base64::btoa((const byte *)fp.crc, sizeof fp.crc, (char*)result.c_str()));
    return MegaApi::strdup(result.c_str());
}

char *MegaApiImpl::getCRCFromFingerprint(const char *fingerprint)
{
    if(!fingerprint || !fingerprint[0]) return NULL;
    
    m_off_t size = 0;
    unsigned int fsize = strlen(fingerprint);
    unsigned int ssize = fingerprint[0] - 'A';
    if(ssize > (sizeof(size) * 4 / 3 + 4) || fsize <= (ssize + 1))
        return NULL;
    
    int len =  sizeof(size) + 1;
    byte *buf = new byte[len];
    Base64::atob(fingerprint + 1, buf, len);
    int l = Serialize64::unserialize(buf, len, (uint64_t *)&size);
    delete [] buf;
    if(l <= 0)
        return NULL;
    
    string sfingerprint = fingerprint + ssize + 1;
    
    FileFingerprint fp;
    if(!fp.unserializefingerprint(&sfingerprint))
    {
        return NULL;
    }
    
    string result;
    result.resize((sizeof fp.crc) * 4 / 3 + 4);
    result.resize(Base64::btoa((const byte *)fp.crc, sizeof fp.crc,(char*)result.c_str()));
    return MegaApi::strdup(result.c_str());
}

char *MegaApiImpl::getCRC(MegaNode *n)
{
    if(!n) return NULL;

    sdkMutex.lock();
    pnode_t node = client->nodebyhandle(n->getHandle());
    if(!node || node->type != FILENODE || node->size < 0 || !node->isvalid)
    {
        sdkMutex.unlock();
        return NULL;
    }

    string result;
    result.resize((sizeof node->crc) * 4 / 3 + 4);
    result.resize(Base64::btoa((const byte *)node->crc, sizeof node->crc, (char*)result.c_str()));

    sdkMutex.unlock();
    return MegaApi::strdup(result.c_str());
}

MegaNode *MegaApiImpl::getNodeByCRC(const char *crc, MegaNode *parent)
{
    if(!parent) return NULL;

    sdkMutex.lock();
    pnode_t node = client->nodebyhandle(parent->getHandle());
    if(!node || node->type == FILENODE)
    {
        sdkMutex.unlock();
        return NULL;
    }

    byte binarycrc[sizeof(node->crc)];
    Base64::atob(crc, binarycrc, sizeof(binarycrc));

    shared_ptr<node_vector> children = client->getchildren(node);
    for (node_vector::iterator it = children->begin(); it != children->end(); it++)
    {
        pnode_t child = (*it);
        if(!memcmp(child->crc, binarycrc, sizeof(node->crc)))
        {
            MegaNode *result = MegaNodePrivate::fromNode(child);
            sdkMutex.unlock();
            return result;
        }
    }

    sdkMutex.unlock();
    return NULL;
}

SearchTreeProcessor::SearchTreeProcessor(const char *search) { this->search = search; }

#if defined(_WIN32) || defined(__APPLE__)

char *strcasestr(const char *string, const char *substring)
{
	int i, j;
	for (i = 0; string[i]; i++)
	{
		for (j = 0; substring[j]; j++)
		{
			unsigned char c1 = string[i + j];
			if (!c1)
				return NULL;

			unsigned char c2 = substring[j];
			if (toupper(c1) != toupper(c2))
				break;
		}

		if (!substring[j])
			return (char *)string + i;
	}
	return NULL;
}

#endif

bool SearchTreeProcessor::processNode(pnode_t node)
{
	if(!node) return true;
	if(!search) return false;

	if(strcasestr(node->displayname(), search)!=NULL)
		results.push_back(node);

	return true;
}

node_vector &SearchTreeProcessor::getResults()
{
	return results;
}

SizeProcessor::SizeProcessor()
{
    totalBytes=0;
}

bool SizeProcessor::processNode(pnode_t node)
{
    if(node->type == FILENODE)
        totalBytes += node->size;
    return true;
}

long long SizeProcessor::getTotalBytes()
{
    return totalBytes;
}

void MegaApiImpl::transfer_added(Transfer *t)
{
	MegaTransferPrivate *transfer = currentTransfer;
    if(!transfer)
    {
        transfer = new MegaTransferPrivate(t->type);
        transfer->setSyncTransfer(true);
    }

	currentTransfer = NULL;
    transfer->setTransfer(t);
    transfer->setTotalBytes(t->size);
    transfer->setTag(t->tag);
	transferMap[t->tag]=transfer;

    if (t->type == GET)
    {
        totalDownloads++;
        pendingDownloads++;
    }
    else
    {
        totalUploads++;
        pendingUploads++;
    }

    fireOnTransferStart(transfer);
}

void MegaApiImpl::transfer_removed(Transfer *t)
{
    if(transferMap.find(t->tag) == transferMap.end()) return;
    MegaTransferPrivate* transfer = transferMap.at(t->tag);
    if(!transfer)
    {
        return;
    }

    if (t->type == GET)
    {
        if(pendingDownloads > 0)
            pendingDownloads--;

        if(totalDownloads > 0)
            totalDownloads--;
    }
    else
    {
        if(pendingUploads > 0)
            pendingUploads--;

        if(totalUploads > 0)
            totalUploads--;
    }

    fireOnTransferFinish(transfer, transfer->getLastError());
}

void MegaApiImpl::transfer_prepare(Transfer *t)
{
    if(transferMap.find(t->tag) == transferMap.end()) return;
    MegaTransferPrivate* transfer = transferMap.at(t->tag);

	if (t->type == GET)
		transfer->setNodeHandle(t->files.back()->h);

    string path;
    fsAccess->local2path(&(t->files.back()->localname), &path);
    transfer->setPath(path.c_str());
    transfer->setTotalBytes(t->size);

    LOG_info << "Transfer (" << transfer->getTransferString() << ") starting. File: " << transfer->getFileName();
}

void MegaApiImpl::transfer_update(Transfer *tr)
{
    if(transferMap.find(tr->tag) == transferMap.end()) return;
    MegaTransferPrivate* transfer = transferMap.at(tr->tag);
    if(!transfer)
    {
        return;
    }

    if(tr->slot)
    {
        if((transfer->getUpdateTime() != Waiter::ds) || !tr->slot->progressreported || (tr->slot->progressreported == tr->size))
        {
            if(!transfer->getStartTime())
            {
                transfer->setStartTime(Waiter::ds);
            }

            m_off_t deltaSize = tr->slot->progressreported - transfer->getTransferredBytes();
            transfer->setDeltaSize(deltaSize);

            dstime currentTime = Waiter::ds;
            long long speed = 0;
            if(tr->type == GET)
            {
                totalDownloadedBytes += deltaSize;

                while(downloadBytes.size())
                {
                    dstime deltaTime = currentTime - downloadTimes[0];
                    if(deltaTime <= 50)
                    {
                        break;
                    }

                    downloadPartialBytes -= downloadBytes[0];
                    downloadBytes.erase(downloadBytes.begin());
                    downloadTimes.erase(downloadTimes.begin());
                }

                downloadBytes.push_back(deltaSize);
                downloadTimes.push_back(currentTime);
                downloadPartialBytes += deltaSize;

                downloadSpeed = (downloadPartialBytes * 10) / 50;
                speed = downloadSpeed;
            }
            else
            {
                totalUploadedBytes += deltaSize;

                while(uploadBytes.size())
                {
                    dstime deltaTime = currentTime - uploadTimes[0];
                    if(deltaTime <= 50)
                    {
                        break;
                    }

                    uploadPartialBytes -= uploadBytes[0];
                    uploadBytes.erase(uploadBytes.begin());
                    uploadTimes.erase(uploadTimes.begin());
                }

                uploadBytes.push_back(deltaSize);
                uploadTimes.push_back(currentTime);
                uploadPartialBytes += deltaSize;

                uploadSpeed = (uploadPartialBytes * 10) / 50;
                speed = uploadSpeed;
            }

            transfer->setTransferredBytes(tr->slot->progressreported);

            if(currentTime < transfer->getStartTime())
                transfer->setStartTime(currentTime);

            transfer->setSpeed(speed);
            transfer->setUpdateTime(currentTime);

            fireOnTransferUpdate(transfer);
        }
	}
}

void MegaApiImpl::transfer_complete(Transfer* tr)
{
    if(transferMap.find(tr->tag) == transferMap.end()) return;
    MegaTransferPrivate* transfer = transferMap.at(tr->tag);

    dstime currentTime = Waiter::ds;
    if(!transfer->getStartTime())
        transfer->setStartTime(currentTime);
    if(currentTime<transfer->getStartTime())
        transfer->setStartTime(currentTime);

    transfer->setUpdateTime(currentTime);

    if(tr->size != transfer->getTransferredBytes())
    {
        long long speed = 0;
        long long deltaTime = currentTime-transfer->getStartTime();
        if(deltaTime<=0)
            deltaTime = 1;
        if(transfer->getTotalBytes()>0)
            speed = (10*transfer->getTotalBytes())/deltaTime;

        transfer->setSpeed(speed);
        transfer->setDeltaSize(tr->size - transfer->getTransferredBytes());
        if(tr->type == GET)
            totalDownloadedBytes += transfer->getDeltaSize();
        else
            totalUploadedBytes += transfer->getDeltaSize();

        transfer->setTransferredBytes(tr->size);
    }

    if (tr->type == GET)
    {
        if(pendingDownloads > 0)
            pendingDownloads--;

        string path;
        fsAccess->local2path(&tr->localfilename, &path);
        transfer->setPath(path.c_str());

        fireOnTransferFinish(transfer, MegaError(API_OK));
    }
    else
    {
        if(tr->size != transfer->getTransferredBytes())
        {
            fireOnTransferUpdate(transfer);
        }
    }
}

dstime MegaApiImpl::pread_failure(error e, int retry, void* param)
{
    MegaTransferPrivate *transfer = (MegaTransferPrivate *)param;
    transfer->setUpdateTime(Waiter::ds);
    transfer->setDeltaSize(0);
    transfer->setSpeed(0);
    transfer->setLastBytes(NULL);
    transfer->setNumRetry(retry);
    if (retry <= transfer->getMaxRetries())
    {
        fireOnTransferTemporaryError(transfer, MegaError(e));
        LOG_debug << "Streaming temporarily failed " << retry;
        if (retry <= 1)
        {
            return 0;
        }

        return (dstime)(1 << (retry - 1));
    }
    else
    {
        fireOnTransferFinish(transfer, MegaError(e));
        return NEVER;
    }
}

bool MegaApiImpl::pread_data(byte *buffer, m_off_t len, m_off_t, void* param)
{
	MegaTransferPrivate *transfer = (MegaTransferPrivate *)param;
	transfer->setUpdateTime(Waiter::ds);
    transfer->setLastBytes((char *)buffer);
    transfer->setDeltaSize(len);
    totalDownloadedBytes += len;
	transfer->setTransferredBytes(transfer->getTransferredBytes()+len);

	bool end = (transfer->getTransferredBytes() == transfer->getTotalBytes());
    fireOnTransferUpdate(transfer);
    if(!fireOnTransferData(transfer) || end)
	{
        fireOnTransferFinish(transfer, end ? MegaError(API_OK) : MegaError(API_EINCOMPLETE));
		return end;
	}
    return true;
}

void MegaApiImpl::reportevent_result(error e)
{
    MegaError megaError(e);
    if(requestMap.find(client->restag) == requestMap.end()) return;
    MegaRequestPrivate* request = requestMap.at(client->restag);
    if(!request || (request->getType() != MegaRequest::TYPE_REPORT_EVENT)) return;

    fireOnRequestFinish(request, megaError);
}

void MegaApiImpl::loadbalancing_result(string *servers, error e)
{
    MegaError megaError(e);
    if(requestMap.find(client->restag) == requestMap.end()) return;
    MegaRequestPrivate* request = requestMap.at(client->restag);
    if(!request || (request->getType() != MegaRequest::TYPE_LOAD_BALANCING)) return;

    if(!e)
    {
        request->setText(servers->c_str());
    }
    fireOnRequestFinish(request, megaError);
}

void MegaApiImpl::sessions_killed(handle, error e)
{
    MegaError megaError(e);

    if(requestMap.find(client->restag) == requestMap.end()) return;
    MegaRequestPrivate* request = requestMap.at(client->restag);
    if(!request || (request->getType() != MegaRequest::TYPE_KILL_SESSION)) return;

    fireOnRequestFinish(request, megaError);
}

void MegaApiImpl::cleanrubbishbin_result(error e)
{
    MegaError megaError(e);

    if(requestMap.find(client->restag) == requestMap.end()) return;
    MegaRequestPrivate* request = requestMap.at(client->restag);
    if(!request || (request->getType() != MegaRequest::TYPE_CLEAN_RUBBISH_BIN)) return;

    fireOnRequestFinish(request, megaError);
}

<<<<<<< HEAD
void MegaApiImpl::getnumchildfiles_result(int number, int restag, error e)
{
    sdkMutex.lock();

    MegaError megaError(e);

    if(requestMap.find(restag) == requestMap.end()) return;
    MegaRequestPrivate* request = requestMap.at(restag);
    if(!request || (request->getType() != MegaRequest::TYPE_GET_NUM_CHILD_FILES)) return;

    request->setNumber(number);

    fireOnRequestFinish(request, megaError);

    sdkMutex.unlock();
}

void MegaApiImpl::getnumchildfolders_result(int number, int restag, error e)
{
    sdkMutex.lock();

    MegaError megaError(e);

    if(requestMap.find(restag) == requestMap.end()) return;
    MegaRequestPrivate* request = requestMap.at(restag);
    if(!request || (request->getType() != MegaRequest::TYPE_GET_NUM_CHILD_FOLDERS)) return;

    request->setNumber(number);

    fireOnRequestFinish(request, megaError);

    sdkMutex.unlock();
}
=======
#ifdef ENABLE_CHAT

void MegaApiImpl::chatcreate_result(TextChat *chat, error e)
{
    MegaError megaError(e);
    if(requestMap.find(client->restag) == requestMap.end()) return;
    MegaRequestPrivate* request = requestMap.at(client->restag);
    if(!request || (request->getType() != MegaRequest::TYPE_CHAT_CREATE)) return;

    if (!e)
    {
        // encapsulate the chat in a list for the request
        textchat_vector chatList;
        chatList.push_back(chat);

        MegaTextChatListPrivate *megaChatList = new MegaTextChatListPrivate(&chatList);
        request->setMegaTextChatList(megaChatList);
    }

    fireOnRequestFinish(request, megaError);
}

void MegaApiImpl::chatfetch_result(textchat_vector *chatList, error e)
{
    MegaError megaError(e);
    if(requestMap.find(client->restag) == requestMap.end()) return;
    MegaRequestPrivate* request = requestMap.at(client->restag);
    if(!request || (request->getType() != MegaRequest::TYPE_CHAT_FETCH)) return;

    if (!e)
    {
        MegaTextChatListPrivate *megaChatList = new MegaTextChatListPrivate(chatList);
        request->setMegaTextChatList(megaChatList);
    }

    fireOnRequestFinish(request, megaError);
}

void MegaApiImpl::chatinvite_result(error e)
{
    MegaError megaError(e);
    if(requestMap.find(client->restag) == requestMap.end()) return;
    MegaRequestPrivate* request = requestMap.at(client->restag);
    if(!request || (request->getType() != MegaRequest::TYPE_CHAT_INVITE)) return;

    fireOnRequestFinish(request, megaError);
}

void MegaApiImpl::chatremove_result(error e)
{
    MegaError megaError(e);
    if(requestMap.find(client->restag) == requestMap.end()) return;
    MegaRequestPrivate* request = requestMap.at(client->restag);
    if(!request || (request->getType() != MegaRequest::TYPE_CHAT_REMOVE)) return;

    fireOnRequestFinish(request, megaError);
}

void MegaApiImpl::chaturl_result(error e)
{
    MegaError megaError(e);
    if(requestMap.find(client->restag) == requestMap.end()) return;
    MegaRequestPrivate* request = requestMap.at(client->restag);
    if(!request || (request->getType() != MegaRequest::TYPE_CHAT_URL)) return;

    fireOnRequestFinish(request, megaError);
}

void MegaApiImpl::chaturl_result(string *url, error e)
{
    MegaError megaError(e);
    if(requestMap.find(client->restag) == requestMap.end()) return;
    MegaRequestPrivate* request = requestMap.at(client->restag);
    if(!request || (request->getType() != MegaRequest::TYPE_CHAT_URL)) return;

    if (!e)
    {
        request->setLink(url->c_str());
    }

    fireOnRequestFinish(request, megaError);
}

void MegaApiImpl::chatgrantaccess_result(error e)
{
    MegaError megaError(e);
    if(requestMap.find(client->restag) == requestMap.end()) return;
    MegaRequestPrivate* request = requestMap.at(client->restag);
    if(!request || (request->getType() != MegaRequest::TYPE_CHAT_GRANT_ACCESS)) return;

    fireOnRequestFinish(request, megaError);
}

void MegaApiImpl::chatremoveaccess_result(error e)
{
    MegaError megaError(e);
    if(requestMap.find(client->restag) == requestMap.end()) return;
    MegaRequestPrivate* request = requestMap.at(client->restag);
    if(!request || (request->getType() != MegaRequest::TYPE_CHAT_REMOVE_ACCESS)) return;

    fireOnRequestFinish(request, megaError);
}

void MegaApiImpl::chats_updated(textchat_vector *chats)
{
    if (!chats || !chats->size())
    {
        return;
    }

    MegaTextChatList *chatList = new MegaTextChatListPrivate(chats);
    fireOnChatsUpdate(chatList);
    delete chatList;
}
#endif
>>>>>>> b0c2704a

#ifdef ENABLE_SYNC
void MegaApiImpl::syncupdate_state(Sync *sync, syncstate_t newstate)
{
    LOG_debug << "Sync state change: " << newstate << " Path: " << sync->localroot.name;
    client->abortbackoff(false);

    if(newstate == SYNC_FAILED)
    {
        MegaRequestPrivate *request = new MegaRequestPrivate(MegaRequest::TYPE_ADD_SYNC);

        if(sync->localroot.node)
        {
            request->setNodeHandle(sync->localroot.node->nodehandle);
        }

        int nextTag = client->nextreqtag();
        request->setTag(nextTag);
        requestMap[nextTag]=request;
        fireOnRequestFinish(request, MegaError(sync->errorcode));
    }

    if(syncMap.find(sync->tag) == syncMap.end()) return;
    MegaSyncPrivate* megaSync = syncMap.at(sync->tag);
    megaSync->setState(newstate);

    fireOnSyncStateChanged(megaSync);
}

void MegaApiImpl::syncupdate_scanning(bool scanning)
{
    if(client)
    {
        client->abortbackoff(false);
        client->syncscanstate = scanning;
    }
    fireOnGlobalSyncStateChanged();
}

void MegaApiImpl::syncupdate_local_folder_addition(Sync *sync, LocalNode *localNode, const char* path)
{
    LOG_debug << "Sync - local folder addition detected: " << path;
    client->abortbackoff(false);

    if(syncMap.find(sync->tag) == syncMap.end()) return;
    MegaSyncPrivate* megaSync = syncMap.at(sync->tag);

    MegaSyncEventPrivate *event = new MegaSyncEventPrivate(MegaSyncEvent::TYPE_LOCAL_FOLDER_ADITION);
    event->setPath(path);
    fireOnSyncEvent(megaSync, event);
}

void MegaApiImpl::syncupdate_local_folder_deletion(Sync *sync, LocalNode *localNode)
{
    client->abortbackoff(false);

    string local;
    string path;
    localNode->getlocalpath(&local, true);
    fsAccess->local2path(&local, &path);
    LOG_debug << "Sync - local folder deletion detected: " << path.c_str();

    if(syncMap.find(sync->tag) == syncMap.end()) return;
    MegaSyncPrivate* megaSync = syncMap.at(sync->tag);


    MegaSyncEventPrivate *event = new MegaSyncEventPrivate(MegaSyncEvent::TYPE_LOCAL_FOLDER_DELETION);
    event->setPath(path.c_str());
    fireOnSyncEvent(megaSync, event);
}

void MegaApiImpl::syncupdate_local_file_addition(Sync *sync, LocalNode *localNode, const char* path)
{
    LOG_debug << "Sync - local file addition detected: " << path;
    client->abortbackoff(false);

    if(syncMap.find(sync->tag) == syncMap.end()) return;
    MegaSyncPrivate* megaSync = syncMap.at(sync->tag);

    MegaSyncEventPrivate *event = new MegaSyncEventPrivate(MegaSyncEvent::TYPE_LOCAL_FILE_ADDITION);
    event->setPath(path);
    fireOnSyncEvent(megaSync, event);
}

void MegaApiImpl::syncupdate_local_file_deletion(Sync *sync, LocalNode *localNode)
{
    client->abortbackoff(false);

    string local;
    string path;
    localNode->getlocalpath(&local, true);
    fsAccess->local2path(&local, &path);
    LOG_debug << "Sync - local file deletion detected: " << path.c_str();

    if(syncMap.find(sync->tag) == syncMap.end()) return;
    MegaSyncPrivate* megaSync = syncMap.at(sync->tag);

    MegaSyncEventPrivate *event = new MegaSyncEventPrivate(MegaSyncEvent::TYPE_LOCAL_FILE_DELETION);
    event->setPath(path.c_str());
    fireOnSyncEvent(megaSync, event);
}

void MegaApiImpl::syncupdate_local_file_change(Sync *sync, LocalNode *localNode, const char* path)
{
    LOG_debug << "Sync - local file change detected: " << path;
    client->abortbackoff(false);

    if(syncMap.find(sync->tag) == syncMap.end()) return;
    MegaSyncPrivate* megaSync = syncMap.at(sync->tag);

    MegaSyncEventPrivate *event = new MegaSyncEventPrivate(MegaSyncEvent::TYPE_LOCAL_FILE_CHANGED);
    event->setPath(path);
    fireOnSyncEvent(megaSync, event);
}

void MegaApiImpl::syncupdate_local_move(Sync *sync, LocalNode *localNode, const char *to)
{
    client->abortbackoff(false);

    string local;
    string path;
    localNode->getlocalpath(&local, true);
    fsAccess->local2path(&local, &path);
    LOG_debug << "Sync - local rename/move " << path.c_str() << " -> " << to;

    if(syncMap.find(sync->tag) == syncMap.end()) return;
    MegaSyncPrivate* megaSync = syncMap.at(sync->tag);

    MegaSyncEventPrivate *event = new MegaSyncEventPrivate(MegaSyncEvent::TYPE_LOCAL_MOVE);
    event->setPath(path.c_str());
    event->setNewPath(to);
    fireOnSyncEvent(megaSync, event);
}

void MegaApiImpl::syncupdate_get(Sync *sync, pnode_t node, const char *path)
{
    LOG_debug << "Sync - requesting file " << path;

    if(syncMap.find(sync->tag) == syncMap.end()) return;
    MegaSyncPrivate* megaSync = syncMap.at(sync->tag);

    MegaSyncEventPrivate *event = new MegaSyncEventPrivate(MegaSyncEvent::TYPE_FILE_GET);
    event->setNodeHandle(node->nodehandle);
    event->setPath(path);
    fireOnSyncEvent(megaSync, event);
}

void MegaApiImpl::syncupdate_put(Sync *sync, LocalNode *localNode, const char *path)
{
    LOG_debug << "Sync - sending file " << path;

    if(syncMap.find(sync->tag) == syncMap.end()) return;
    MegaSyncPrivate* megaSync = syncMap.at(sync->tag);

    MegaSyncEventPrivate *event = new MegaSyncEventPrivate(MegaSyncEvent::TYPE_FILE_PUT);
    event->setPath(path);
    fireOnSyncEvent(megaSync, event);
}

void MegaApiImpl::syncupdate_remote_file_addition(Sync *sync, pnode_t n)
{
    LOG_debug << "Sync - remote file addition detected " << n->displayname() << " Nhandle: " << LOG_NODEHANDLE(n->nodehandle);
    client->abortbackoff(false);

    if(syncMap.find(sync->tag) == syncMap.end()) return;
    MegaSyncPrivate* megaSync = syncMap.at(sync->tag);

    MegaSyncEventPrivate *event = new MegaSyncEventPrivate(MegaSyncEvent::TYPE_REMOTE_FILE_ADDITION);
    event->setNodeHandle(n->nodehandle);
    fireOnSyncEvent(megaSync, event);
}

void MegaApiImpl::syncupdate_remote_file_deletion(Sync *sync, pnode_t n)
{
    LOG_debug << "Sync - remote file deletion detected " << n->displayname();
    client->abortbackoff(false);

    if(syncMap.find(sync->tag) == syncMap.end()) return;
    MegaSyncPrivate* megaSync = syncMap.at(sync->tag);

    MegaSyncEventPrivate *event = new MegaSyncEventPrivate(MegaSyncEvent::TYPE_REMOTE_FILE_DELETION);
    event->setNodeHandle(n->nodehandle);
    fireOnSyncEvent(megaSync, event);
}

void MegaApiImpl::syncupdate_remote_folder_addition(Sync *sync, pnode_t n)
{
    LOG_debug << "Sync - remote folder addition detected " << n->displayname();
    client->abortbackoff(false);

    if(syncMap.find(sync->tag) == syncMap.end()) return;
    MegaSyncPrivate* megaSync = syncMap.at(sync->tag);

    MegaSyncEventPrivate *event = new MegaSyncEventPrivate(MegaSyncEvent::TYPE_REMOTE_FOLDER_ADDITION);
    event->setNodeHandle(n->nodehandle);
    fireOnSyncEvent(megaSync, event);
}

void MegaApiImpl::syncupdate_remote_folder_deletion(Sync *sync, pnode_t n)
{
    LOG_debug << "Sync - remote folder deletion detected " << n->displayname();
    client->abortbackoff(false);

    if(syncMap.find(sync->tag) == syncMap.end()) return;
    MegaSyncPrivate* megaSync = syncMap.at(sync->tag);

    MegaSyncEventPrivate *event = new MegaSyncEventPrivate(MegaSyncEvent::TYPE_REMOTE_FOLDER_DELETION);
    event->setNodeHandle(n->nodehandle);
    fireOnSyncEvent(megaSync, event);
}

void MegaApiImpl::syncupdate_remote_copy(Sync *, const char *name)
{
    LOG_debug << "Sync - creating remote file " << name << " by copying existing remote file";
    client->abortbackoff(false);
}

void MegaApiImpl::syncupdate_remote_move(Sync *sync, pnode_t n, pnode_t prevparent)
{
    pnode_t p = client->nodebyhandle(n->parenthandle);
    LOG_debug << "Sync - remote move " << n->displayname() <<
                 " from " << (prevparent ? prevparent->displayname() : "?") <<
                 " to " << (p ? p->displayname() : "?");
    client->abortbackoff(false);

    if(syncMap.find(sync->tag) == syncMap.end()) return;
    MegaSyncPrivate* megaSync = syncMap.at(sync->tag);

    MegaSyncEventPrivate *event = new MegaSyncEventPrivate(MegaSyncEvent::TYPE_REMOTE_MOVE);
    event->setNodeHandle(n->nodehandle);
    event->setPrevParent(prevparent ? prevparent->nodehandle : UNDEF);
    fireOnSyncEvent(megaSync, event);
}

void MegaApiImpl::syncupdate_remote_rename(Sync *sync, pnode_t n, const char *prevname)
{
    LOG_debug << "Sync - remote rename from " << prevname << " to " << n->displayname();
    client->abortbackoff(false);

    if(syncMap.find(sync->tag) == syncMap.end()) return;
    MegaSyncPrivate* megaSync = syncMap.at(sync->tag);

    MegaSyncEventPrivate *event = new MegaSyncEventPrivate(MegaSyncEvent::TYPE_REMOTE_RENAME);
    event->setNodeHandle(n->nodehandle);
    event->setPrevName(prevname);
    fireOnSyncEvent(megaSync, event);
}

void MegaApiImpl::syncupdate_treestate(LocalNode *l)
{
    string local;
    string path;
    l->getlocalpath(&local, true);
    fsAccess->local2path(&local, &path);

    if(syncMap.find(l->sync->tag) == syncMap.end()) return;
    MegaSyncPrivate* megaSync = syncMap.at(l->sync->tag);

    fireOnFileSyncStateChanged(megaSync, path.data(), (int)l->ts);
}

bool MegaApiImpl::sync_syncable(pnode_t node)
{
    if(node->type == FILENODE && !is_syncable(node->size))
    {
        return false;
    }

    const char *name = node->displayname();
    sdkMutex.unlock();
    bool result = is_syncable(name);
    sdkMutex.lock();
    return result;
}

bool MegaApiImpl::sync_syncable(const char *name, string *localpath, string *)
{
    static FileAccess* f = fsAccess->newfileaccess();
    if(f->fopen(localpath) && !is_syncable(f->size))
    {
        return false;
    }

    sdkMutex.unlock();
    bool result =  is_syncable(name);
    sdkMutex.lock();
    return result;
}

void MegaApiImpl::syncupdate_local_lockretry(bool waiting)
{
    if (waiting)
    {
        LOG_debug << "Sync - waiting for local filesystem lock";
    }
    else
    {
        LOG_debug << "Sync - local filesystem lock issue resolved, continuing...";
        client->abortbackoff(false);
    }

    this->waiting = waiting;
    this->fireOnGlobalSyncStateChanged();
}
#endif


// user addition/update (users never get deleted)
void MegaApiImpl::users_updated(User** u, int count)
{
    if(!count)
    {
        return;
    }

    MegaUserList *userList = NULL;
    if(u != NULL)
    {
        userList = new MegaUserListPrivate(u, count);
        fireOnUsersUpdate(userList);
    }
    else
    {
        fireOnUsersUpdate(NULL);
    }
    delete userList;
}

void MegaApiImpl::account_updated()
{
    fireOnAccountUpdate();
}

void MegaApiImpl::pcrs_updated(PendingContactRequest **r, int count)
{
    if(!count)
    {
        return;
    }

    MegaContactRequestList *requestList = NULL;
    if(r != NULL)
    {
        requestList = new MegaContactRequestListPrivate(r, count);
        fireOnContactRequestsUpdate(requestList);
    }
    else
    {
        fireOnContactRequestsUpdate(NULL);
    }
    delete requestList;
}

void MegaApiImpl::setattr_result(handle h, error e)
{
	MegaError megaError(e);
    if(requestMap.find(client->restag) == requestMap.end()) return;
    MegaRequestPrivate* request = requestMap.at(client->restag);
    if (!request || ((request->getType() != MegaRequest::TYPE_RENAME)
            && request->getType() != MegaRequest::TYPE_SET_ATTR_NODE))
    {
        return;
    }

	request->setNodeHandle(h);
    fireOnRequestFinish(request, megaError);
}

void MegaApiImpl::rename_result(handle h, error e)
{
	MegaError megaError(e);
    if(requestMap.find(client->restag) == requestMap.end()) return;
    MegaRequestPrivate* request = requestMap.at(client->restag);
    if(!request || (request->getType() != MegaRequest::TYPE_MOVE)) return;

    request->setNodeHandle(h);
    fireOnRequestFinish(request, megaError);
}

void MegaApiImpl::unlink_result(handle h, error e)
{
	MegaError megaError(e);
    if(requestMap.find(client->restag) == requestMap.end()) return;
    MegaRequestPrivate* request = requestMap.at(client->restag);
    if(!request || (request->getType() != MegaRequest::TYPE_REMOVE)) return;

    request->setNodeHandle(h);
    fireOnRequestFinish(request, megaError);
}

void MegaApiImpl::fetchnodes_result(error e)
{
    MegaError megaError(e);
    MegaRequestPrivate* request;
    if (!client->restag)
    {
        request = new MegaRequestPrivate(MegaRequest::TYPE_FETCH_NODES);
        fireOnRequestFinish(request, megaError);
        return;
    }

    if (requestMap.find(client->restag) == requestMap.end())
    {
        return;
    }
    request = requestMap.at(client->restag);
    if(!request || (request->getType() != MegaRequest::TYPE_FETCH_NODES))
    {
        return;
    }

    fireOnRequestFinish(request, megaError);
}

void MegaApiImpl::putnodes_result(error e, targettype_t t, NewNode* nn)
{
    handle h = UNDEF;
    pnode_t n = NULL;

    if(!e && t != USER_HANDLE)
    {
        if(client->nodenotify.size())
        {
            n = client->nodenotify.back();
        }

        if(n)
        {
            n->applykey();
            n->setattr();
            h = n->nodehandle;
        }
    }

	MegaError megaError(e);
    if(transferMap.find(client->restag) != transferMap.end())
    {
        MegaTransferPrivate* transfer = transferMap.at(client->restag);
        if(transfer->getType() == MegaTransfer::TYPE_DOWNLOAD)
        {
            return;
        }

        if(pendingUploads > 0)
        {
            pendingUploads--;
        }

        transfer->setNodeHandle(h);
        fireOnTransferFinish(transfer, megaError);
        delete [] nn;
        return;
    }

	if(requestMap.find(client->restag) == requestMap.end()) return;
	MegaRequestPrivate* request = requestMap.at(client->restag);
    if(!request || ((request->getType() != MegaRequest::TYPE_IMPORT_LINK) &&
                    (request->getType() != MegaRequest::TYPE_CREATE_FOLDER) &&
                    (request->getType() != MegaRequest::TYPE_COPY))) return;

	request->setNodeHandle(h);
    fireOnRequestFinish(request, megaError);
	delete [] nn;
}

void MegaApiImpl::share_result(error e)
{
	MegaError megaError(e);

    if(requestMap.find(client->restag) == requestMap.end()) return;
    MegaRequestPrivate* request = requestMap.at(client->restag);
    if(!request || ((request->getType() != MegaRequest::TYPE_EXPORT) &&
                    (request->getType() != MegaRequest::TYPE_SHARE))) return;

    //exportnode_result will be called to end the request.
	if(request->getType() == MegaRequest::TYPE_EXPORT)
		return;

    fireOnRequestFinish(request, megaError);
}

void MegaApiImpl::share_result(int, error)
{
    //The other callback will be called at the end of the request
}

void MegaApiImpl::setpcr_result(handle h, error e, opcactions_t action)
{
    MegaError megaError(e);
    if(requestMap.find(client->restag) == requestMap.end()) return;
    MegaRequestPrivate* request = requestMap.at(client->restag);
    if(!request || request->getType() != MegaRequest::TYPE_INVITE_CONTACT) return;

    if (e)
    {
        LOG_debug << "Outgoing pending contact request failed (" << megaError.getErrorString() << ")";
    }
    else
    {
        if (h == UNDEF)
        {
            // must have been deleted
            LOG_debug << "Outgoing pending contact request " << (action == OPCA_DELETE ? "deleted" : "reminded") << " successfully";
        }
        else
        {
            char buffer[12];
            Base64::btoa((byte*)&h, sizeof(h), buffer);
            LOG_debug << "Outgoing pending contact request succeeded, id: " << buffer;
        }
    }

    request->setNodeHandle(h);
    request->setNumber(action);
    fireOnRequestFinish(request, megaError);
}

void MegaApiImpl::updatepcr_result(error e, ipcactions_t action)
{
    MegaError megaError(e);
    if(requestMap.find(client->restag) == requestMap.end()) return;
    MegaRequestPrivate* request = requestMap.at(client->restag);
    if(!request || request->getType() != MegaRequest::TYPE_REPLY_CONTACT_REQUEST) return;

    if (e)
    {
        LOG_debug << "Incoming pending contact request update failed (" << megaError.getErrorString() << ")";
    }
    else
    {
        string labels[3] = {"accepted", "denied", "ignored"};
        LOG_debug << "Incoming pending contact request successfully " << labels[(int)action];
    }

    request->setNumber(action);
    fireOnRequestFinish(request, megaError);
}

void MegaApiImpl::fa_complete(pnode_t n, fatype type, const char* data, uint32_t len)
{
    int tag = client->restag;
    while(tag)
    {
        if(requestMap.find(tag) == requestMap.end()) return;
        MegaRequestPrivate* request = requestMap.at(tag);
        if(!request || (request->getType() != MegaRequest::TYPE_GET_ATTR_FILE)) return;

        tag = request->getNumber();

        FileAccess *f = client->fsaccess->newfileaccess();
        string filePath(request->getFile());
        string localPath;
        fsAccess->path2local(&filePath, &localPath);

        totalDownloadedBytes += len;

        fsAccess->unlinklocal(&localPath);
        if(!f->fopen(&localPath, false, true))
        {
            delete f;
            fireOnRequestFinish(request, MegaError(API_EWRITE));
            continue;
        }

        if(!f->fwrite((const byte*)data, len, 0))
        {
            delete f;
            fireOnRequestFinish(request, MegaError(API_EWRITE));
            continue;
        }

        delete f;
        fireOnRequestFinish(request, MegaError(API_OK));
    }
}

int MegaApiImpl::fa_failed(handle, fatype, int retries, error e)
{
    int tag = client->restag;
    while(tag)
    {
        if(requestMap.find(tag) == requestMap.end()) return 1;
        MegaRequestPrivate* request = requestMap.at(tag);
        if(!request || (request->getType() != MegaRequest::TYPE_GET_ATTR_FILE))
            return 1;

        tag = request->getNumber();
        if(retries >= 2)
        {
            fireOnRequestFinish(request, MegaError(e));
        }
        else
        {
            fireOnRequestTemporaryError(request, MegaError(e));
        }
    }

    return (retries >= 2);
}

void MegaApiImpl::putfa_result(handle, fatype, error e)
{
    MegaError megaError(e);
    if(requestMap.find(client->restag) == requestMap.end()) return;
    MegaRequestPrivate* request = requestMap.at(client->restag);
    if(!request || request->getType() != MegaRequest::TYPE_SET_ATTR_FILE)
        return;

    fireOnRequestFinish(request, megaError);
}

void MegaApiImpl::putfa_result(handle, fatype, const char *)
{
    MegaError megaError(API_OK);
    if(requestMap.find(client->restag) == requestMap.end()) return;
    MegaRequestPrivate* request = requestMap.at(client->restag);
    if(!request || request->getType() != MegaRequest::TYPE_SET_ATTR_FILE)
        return;

    fireOnRequestFinish(request, megaError);
}

void MegaApiImpl::enumeratequotaitems_result(handle product, unsigned prolevel, unsigned gbstorage, unsigned gbtransfer, unsigned months, unsigned amount, const char* currency, const char* description, const char* iosid, const char* androidid)
{
    if(requestMap.find(client->restag) == requestMap.end()) return;
    MegaRequestPrivate* request = requestMap.at(client->restag);
    if(!request || ((request->getType() != MegaRequest::TYPE_GET_PRICING) &&
                    (request->getType() != MegaRequest::TYPE_GET_PAYMENT_ID) &&
                    (request->getType() != MegaRequest::TYPE_UPGRADE_ACCOUNT)))
    {
        return;
    }

    request->addProduct(product, prolevel, gbstorage, gbtransfer, months, amount, currency, description, iosid, androidid);
}

void MegaApiImpl::enumeratequotaitems_result(error e)
{
    if(requestMap.find(client->restag) == requestMap.end()) return;
    MegaRequestPrivate* request = requestMap.at(client->restag);
    if(!request || ((request->getType() != MegaRequest::TYPE_GET_PRICING) &&
                    (request->getType() != MegaRequest::TYPE_GET_PAYMENT_ID) &&
                    (request->getType() != MegaRequest::TYPE_UPGRADE_ACCOUNT)))
    {
        return;
    }

    if(request->getType() == MegaRequest::TYPE_GET_PRICING)
    {
        fireOnRequestFinish(request, MegaError(e));
    }
    else
    {
        MegaPricing *pricing = request->getPricing();
        int i;
        for(i = 0; i < pricing->getNumProducts(); i++)
        {
            if(pricing->getHandle(i) == request->getNodeHandle())
            {
                requestMap.erase(request->getTag());
                int nextTag = client->nextreqtag();
                request->setTag(nextTag);
                requestMap[nextTag]=request;
                client->purchase_additem(0, request->getNodeHandle(), pricing->getAmount(i),
                                         pricing->getCurrency(i), 0, NULL, NULL);
                break;
            }
        }

        if(i == pricing->getNumProducts())
        {
            fireOnRequestFinish(request, MegaError(API_ENOENT));
        }
        delete pricing;
    }
}

void MegaApiImpl::additem_result(error e)
{
    if(requestMap.find(client->restag) == requestMap.end()) return;
    MegaRequestPrivate* request = requestMap.at(client->restag);
    if(!request || ((request->getType() != MegaRequest::TYPE_GET_PAYMENT_ID) &&
                    (request->getType() != MegaRequest::TYPE_UPGRADE_ACCOUNT))) return;

    if(e != API_OK)
    {
        client->purchase_begin();
        fireOnRequestFinish(request, MegaError(e));
        return;
    }

    if(request->getType() == MegaRequest::TYPE_GET_PAYMENT_ID)
    {
        char saleid[16];
        Base64::btoa((byte *)&client->purchase_basket.back(), 8, saleid);
        request->setLink(saleid);
        client->purchase_begin();
        fireOnRequestFinish(request, MegaError(API_OK));
        return;
    }

    //MegaRequest::TYPE_UPGRADE_ACCOUNT
    int method = request->getNumber();
    client->purchase_checkout(method);
}

void MegaApiImpl::checkout_result(const char *errortype, error e)
{
    if(requestMap.find(client->restag) == requestMap.end()) return;
    MegaRequestPrivate* request = requestMap.at(client->restag);
    if(!request || (request->getType() != MegaRequest::TYPE_UPGRADE_ACCOUNT)) return;

    if(!errortype)
    {
        fireOnRequestFinish(request, MegaError(e));
        return;
    }

    if(!strcmp(errortype, "FP"))
    {
        fireOnRequestFinish(request, MegaError(e - 100));
        return;
    }

    fireOnRequestFinish(request, MegaError(MegaError::PAYMENT_EGENERIC));
    return;
}

void MegaApiImpl::submitpurchasereceipt_result(error e)
{
    if(requestMap.find(client->restag) == requestMap.end()) return;
    MegaRequestPrivate* request = requestMap.at(client->restag);
    if(!request || (request->getType() != MegaRequest::TYPE_SUBMIT_PURCHASE_RECEIPT)) return;

    fireOnRequestFinish(request, MegaError(e));
}

void MegaApiImpl::creditcardquerysubscriptions_result(int number, error e)
{
    if(requestMap.find(client->restag) == requestMap.end()) return;
    MegaRequestPrivate* request = requestMap.at(client->restag);
    if(!request || (request->getType() != MegaRequest::TYPE_CREDIT_CARD_QUERY_SUBSCRIPTIONS)) return;

    request->setNumber(number);
    fireOnRequestFinish(request, MegaError(e));
}

void MegaApiImpl::creditcardcancelsubscriptions_result(error e)
{
    if(requestMap.find(client->restag) == requestMap.end()) return;
    MegaRequestPrivate* request = requestMap.at(client->restag);
    if(!request || (request->getType() != MegaRequest::TYPE_CREDIT_CARD_CANCEL_SUBSCRIPTIONS)) return;

    fireOnRequestFinish(request, MegaError(e));
}
void MegaApiImpl::getpaymentmethods_result(int methods, error e)
{
    if(requestMap.find(client->restag) == requestMap.end()) return;
    MegaRequestPrivate* request = requestMap.at(client->restag);
    if(!request || (request->getType() != MegaRequest::TYPE_GET_PAYMENT_METHODS)) return;

    request->setNumber(methods);
    fireOnRequestFinish(request, MegaError(e));
}

void MegaApiImpl::userfeedbackstore_result(error e)
{
    if(requestMap.find(client->restag) == requestMap.end()) return;
    MegaRequestPrivate* request = requestMap.at(client->restag);
    if(!request || (request->getType() != MegaRequest::TYPE_SUBMIT_FEEDBACK)) return;

    fireOnRequestFinish(request, MegaError(e));
}

void MegaApiImpl::sendevent_result(error e)
{
    if(requestMap.find(client->restag) == requestMap.end()) return;
    MegaRequestPrivate* request = requestMap.at(client->restag);
    if(!request || (request->getType() != MegaRequest::TYPE_SEND_EVENT)) return;

    fireOnRequestFinish(request, MegaError(e));
}

void MegaApiImpl::creditcardstore_result(error e)
{
    if(requestMap.find(client->restag) == requestMap.end()) return;
    MegaRequestPrivate* request = requestMap.at(client->restag);
    if(!request || (request->getType() != MegaRequest::TYPE_CREDIT_CARD_STORE)) return;

    fireOnRequestFinish(request, MegaError(e));
}

void MegaApiImpl::copysession_result(string *session, error e)
{
    if(requestMap.find(client->restag) == requestMap.end()) return;
    MegaRequestPrivate* request = requestMap.at(client->restag);
    if(!request || (request->getType() != MegaRequest::TYPE_GET_SESSION_TRANSFER_URL)) return;

    const char *path = request->getText();
    string *data = NULL;
    if(e == API_OK)
    {
        data = client->sessiontransferdata(path, session);
    }

    if(data)
    {
        data->insert(0, "https://mega.nz/#sitetransfer!");
    }
    else
    {
        data = new string("https://mega.nz/#");
        if(path)
        {
            data->append(path);
        }
    }

    request->setLink(data->c_str());
    delete data;

    fireOnRequestFinish(request, MegaError(e));
}

void MegaApiImpl::clearing()
{

}

void MegaApiImpl::notify_retry(dstime dsdelta)
{
#ifdef ENABLE_SYNC
    bool previousFlag = waitingRequest;
#endif

    if(!dsdelta)
        waitingRequest = false;
    else if(dsdelta > 10)
        waitingRequest = true;

#ifdef ENABLE_SYNC
    if(previousFlag != waitingRequest)
        fireOnGlobalSyncStateChanged();
#endif

    if (dsdelta && requestMap.size() == 1)
    {
        MegaRequestPrivate *request = requestMap.begin()->second;
        fireOnRequestTemporaryError(request, MegaError(API_EAGAIN));
    }
}

// callback for non-EAGAIN request-level errors
// retrying is futile
// this can occur e.g. with syntactically malformed requests (due to a bug) or due to an invalid application key
void MegaApiImpl::request_error(error e)
{
    MegaRequestPrivate *request = new MegaRequestPrivate(MegaRequest::TYPE_LOGOUT);
    request->setFlag(false);
    request->setParamType(e);

    if (e == API_ESSL && client->sslfakeissuer.size())
    {
        request->setText(client->sslfakeissuer.c_str());
    }

    requestQueue.push(request);
    waiter->notify();
}

void MegaApiImpl::request_response_progress(m_off_t currentProgress, m_off_t totalProgress)
{
    if(requestMap.size() == 1)
    {
        MegaRequestPrivate *request = requestMap.begin()->second;
        if(request && request->getType() == MegaRequest::TYPE_FETCH_NODES)
        {
            if(request->getTransferredBytes() != currentProgress)
            {
                request->setTransferredBytes(currentProgress);
                if(totalProgress != -1)
                {
                    request->setTotalBytes(totalProgress);
                }
                fireOnRequestUpdate(request);
            }
        }
    }
}

// login result
void MegaApiImpl::login_result(error result)
{
	MegaError megaError(result);
    if(requestMap.find(client->restag) == requestMap.end()) return;
    MegaRequestPrivate* request = requestMap.at(client->restag);
    if(!request || (request->getType() != MegaRequest::TYPE_LOGIN)) return;

    fireOnRequestFinish(request, megaError);
}

void MegaApiImpl::logout_result(error e)
{
    if(requestMap.find(client->restag) == requestMap.end()) return;
    MegaRequestPrivate* request = requestMap.at(client->restag);
    if(!request || (request->getType() != MegaRequest::TYPE_LOGOUT)) return;

    if(!e)
    {
        requestMap.erase(request->getTag());

        error preverror = (error)request->getParamType();
        while(!requestMap.empty())
        {
            std::map<int,MegaRequestPrivate*>::iterator it=requestMap.begin();
            if(it->second) fireOnRequestFinish(it->second, MegaError(preverror ? preverror : API_EACCESS));
        }

        while(!transferMap.empty())
        {
            std::map<int, MegaTransferPrivate *>::iterator it=transferMap.begin();
            if(it->second) fireOnTransferFinish(it->second, MegaError(preverror ? preverror : API_EACCESS));
        }

        pendingUploads = 0;
        pendingDownloads = 0;
        totalUploads = 0;
        totalDownloads = 0;
        waiting = false;
        waitingRequest = false;
        excludedNames.clear();
        syncLowerSizeLimit = 0;
        syncUpperSizeLimit = 0;
        uploadSpeed = 0;
        downloadSpeed = 0;
        downloadTimes.clear();
        downloadBytes.clear();
        uploadTimes.clear();
        uploadBytes.clear();
        uploadPartialBytes = 0;
        downloadPartialBytes = 0;

        fireOnRequestFinish(request, MegaError(preverror));
        return;
    }
    fireOnRequestFinish(request,MegaError(e));
}

void MegaApiImpl::userdata_result(string *name, string* pubk, string* privk, handle bjid, error result)
{
    MegaError megaError(result);
    if(requestMap.find(client->restag) == requestMap.end()) return;
    MegaRequestPrivate* request = requestMap.at(client->restag);
    if(!request || (request->getType() != MegaRequest::TYPE_GET_USER_DATA)) return;

    if(result == API_OK)
    {
        char jid[16];
        Base32::btoa((byte *)&bjid, MegaClient::USERHANDLE, jid);

        request->setPassword(pubk->c_str());
        request->setPrivateKey(privk->c_str());
        request->setName(name->c_str());
        request->setText(jid);
    }
    fireOnRequestFinish(request, megaError);
}

void MegaApiImpl::pubkey_result(User *u)
{
    if(requestMap.find(client->restag) == requestMap.end()) return;
    MegaRequestPrivate* request = requestMap.at(client->restag);
    if(!request || (request->getType() != MegaRequest::TYPE_GET_USER_DATA)) return;

    if(!u)
    {
        fireOnRequestFinish(request, MegaError(API_ENOENT));
        return;
    }

    if(!u->pubk.isvalid())
    {
        fireOnRequestFinish(request, MegaError(API_EACCESS));
        return;
    }

    string key;
    u->pubk.serializekey(&key, AsymmCipher::PUBKEY);
    char pubkbuf[AsymmCipher::MAXKEYLENGTH * 4 / 3 + 4];
    Base64::btoa((byte *)key.data(), key.size(), pubkbuf);
    request->setPassword(pubkbuf);

    char jid[16];
    Base32::btoa((byte *)&u->userhandle, MegaClient::USERHANDLE, jid);
    request->setText(jid);

    if(u->email.size())
    {
        request->setEmail(u->email.c_str());
    }

    fireOnRequestFinish(request, MegaError(API_OK));
}

// password change result
void MegaApiImpl::changepw_result(error result)
{
	MegaError megaError(result);
    if(requestMap.find(client->restag) == requestMap.end()) return;
    MegaRequestPrivate* request = requestMap.at(client->restag);
    if(!request || request->getType() != MegaRequest::TYPE_CHANGE_PW) return;

    fireOnRequestFinish(request, megaError);
}

// node export failed
void MegaApiImpl::exportnode_result(error result)
{
	MegaError megaError(result);
    if(requestMap.find(client->restag) == requestMap.end()) return;
    MegaRequestPrivate* request = requestMap.at(client->restag);
    if(!request || request->getType() != MegaRequest::TYPE_EXPORT) return;

    fireOnRequestFinish(request, megaError);
}

void MegaApiImpl::exportnode_result(handle h, handle ph)
{
    pnode_t n;
    if(requestMap.find(client->restag) == requestMap.end()) return;
    MegaRequestPrivate* request = requestMap.at(client->restag);
    if(!request || request->getType() != MegaRequest::TYPE_EXPORT) return;

    if ((n = client->nodebyhandle(h)))
    {
        char node[9];
        char key[FILENODEKEYLENGTH*4/3+3];

        Base64::btoa((byte*)&ph,MegaClient::NODEHANDLE,node);

        // the key
        if (n->type == FILENODE)
        {
            if(n->nodekey.size()>=FILENODEKEYLENGTH)
                Base64::btoa((const byte*)n->nodekey.data(),FILENODEKEYLENGTH,key);
            else
                key[0]=0;
        }
        else if (n->sharekey) Base64::btoa(n->sharekey->key,FOLDERNODEKEYLENGTH,key);
        else
        {
            fireOnRequestFinish(request, MegaError(MegaError::API_EKEY));
            return;
        }

        string link = "https://mega.nz/#";
        link += (n->type ? "F" : "");
        link += "!";
        link += node;
        link += "!";
        link += key;
        request->setLink(link.c_str());
        fireOnRequestFinish(request, MegaError(MegaError::API_OK));
    }
    else
    {
        request->setNodeHandle(UNDEF);
        fireOnRequestFinish(request, MegaError(MegaError::API_ENOENT));
    }
}

// the requested link could not be opened
void MegaApiImpl::openfilelink_result(error result)
{
	MegaError megaError(result);
    if(requestMap.find(client->restag) == requestMap.end()) return;
    MegaRequestPrivate* request = requestMap.at(client->restag);
    if(!request || ((request->getType() != MegaRequest::TYPE_IMPORT_LINK) &&
                    (request->getType() != MegaRequest::TYPE_GET_PUBLIC_NODE))) return;

    fireOnRequestFinish(request, megaError);
}

// the requested link was opened successfully
// (it is the application's responsibility to delete n!)
void MegaApiImpl::openfilelink_result(handle ph, const byte* key, m_off_t size, string* a, string*, int)
{
    if(requestMap.find(client->restag) == requestMap.end()) return;
    MegaRequestPrivate* request = requestMap.at(client->restag);
    if(!request || ((request->getType() != MegaRequest::TYPE_IMPORT_LINK) &&
                    (request->getType() != MegaRequest::TYPE_GET_PUBLIC_NODE))) return;

	if (!client->loggedin() && (request->getType() == MegaRequest::TYPE_IMPORT_LINK))
	{
        fireOnRequestFinish(request, MegaError(MegaError::API_EACCESS));
		return;
	}

    // no key provided --> check only that the nodehandle is valid
    if (!key && (request->getType() == MegaRequest::TYPE_GET_PUBLIC_NODE))
    {
        fireOnRequestFinish(request, MegaError(MegaError::API_EINCOMPLETE));
        return;
    }

    string attrstring;
    string fileName;
    string keystring;
    string fingerprint;

    attrstring.resize(a->length()*4/3+4);
    attrstring.resize(Base64::btoa((const byte *)a->data(),a->length(), (char *)attrstring.data()));

    m_time_t mtime = 0;

    SymmCipher nodeKey;
    keystring.assign((char*)key,FILENODEKEYLENGTH);
    nodeKey.setkey(key, FILENODE);

    byte *buf = Node::decryptattr(&nodeKey,attrstring.c_str(),attrstring.size());
    if(buf)
    {
        JSON json;
        nameid name;
        string* t;
        AttrMap attrs;

        json.begin((char*)buf+5);
        while ((name = json.getnameid()) != EOO && json.storeobject((t = &attrs.map[name])))
            JSON::unescape(t);

        delete[] buf;

        attr_map::iterator it;
        it = attrs.map.find('n');
        if (it == attrs.map.end()) fileName = "CRYPTO_ERROR";
        else if (!it->second.size()) fileName = "BLANK";
        else fileName = it->second.c_str();

        it = attrs.map.find('c');
        if(it != attrs.map.end())
        {
            FileFingerprint ffp;
            if(ffp.unserializefingerprint(&it->second))
            {
                mtime = ffp.mtime;

                char bsize[sizeof(size)+1];
                int l = Serialize64::serialize((byte *)bsize, size);
                char *buf = new char[l * 4 / 3 + 4];
                char ssize = 'A' + Base64::btoa((const byte *)bsize, l, buf);

                string result(1, ssize);
                result.append(buf);
                result.append(it->second);
                delete [] buf;

                fingerprint = result;
            }
        }
    }
    else fileName = "CRYPTO_ERROR";

	if(request->getType() == MegaRequest::TYPE_IMPORT_LINK)
	{
		NewNode* newnode = new NewNode[1];

		// set up new node as folder node
		newnode->source = NEW_PUBLIC;
		newnode->type = FILENODE;
		newnode->nodehandle = ph;
        newnode->parenthandle = UNDEF;
		newnode->nodekey.assign((char*)key,FILENODEKEYLENGTH);
        newnode->attrstring = new string(*a);

		// add node
        requestMap.erase(request->getTag());
        int nextTag = client->nextreqtag();
        request->setTag(nextTag);
        requestMap[nextTag]=request;
        client->putnodes(request->getParentHandle(), newnode, 1);
	}
	else
	{
        request->setPublicNode(new MegaNodePrivate(fileName.c_str(), FILENODE, size, 0, mtime, ph, &keystring, a,
                                                   fingerprint.size() ? fingerprint.c_str() : NULL));
        fireOnRequestFinish(request, MegaError(MegaError::API_OK));
	}
}

// reload needed
void MegaApiImpl::reload(const char*)
{
    fireOnReloadNeeded();
}

// nodes have been modified
// (nodes with their removed flag set will be deleted immediately after returning from this call,
// at which point their pointers will become invalid at that point.)
void MegaApiImpl::nodes_updated(pnode_t* n, int count)
{
    if(!count)
    {
        return;
    }

    MegaNodeList *nodeList = NULL;
    if(n != NULL)
    {
        nodeList = new MegaNodeListPrivate(n, count);
        fireOnNodesUpdate(nodeList);
    }
    else
    {
        fireOnNodesUpdate(NULL);
    }
    delete nodeList;
}

void MegaApiImpl::account_details(AccountDetails*, bool, bool, bool, bool, bool, bool)
{
    if(requestMap.find(client->restag) == requestMap.end()) return;
    MegaRequestPrivate* request = requestMap.at(client->restag);
    if(!request || (request->getType() != MegaRequest::TYPE_ACCOUNT_DETAILS)) return;

	int numDetails = request->getNumDetails();
	numDetails--;
	request->setNumDetails(numDetails);
	if(!numDetails)
    {
        if(!request->getAccountDetails()->storage_max)
            fireOnRequestFinish(request, MegaError(MegaError::API_EACCESS));
        else
            fireOnRequestFinish(request, MegaError(MegaError::API_OK));
    }
}

void MegaApiImpl::account_details(AccountDetails*, error e)
{
	MegaError megaError(e);
    if(requestMap.find(client->restag) == requestMap.end()) return;
    MegaRequestPrivate* request = requestMap.at(client->restag);
    if(!request || (request->getType() != MegaRequest::TYPE_ACCOUNT_DETAILS)) return;

    fireOnRequestFinish(request, megaError);
}

void MegaApiImpl::invite_result(error e)
{
	MegaError megaError(e);
    if(requestMap.find(client->restag) == requestMap.end()) return;
    MegaRequestPrivate* request = requestMap.at(client->restag);
    if(!request || ((request->getType() != MegaRequest::TYPE_ADD_CONTACT) &&
                    (request->getType() != MegaRequest::TYPE_REMOVE_CONTACT))) return;

    fireOnRequestFinish(request, megaError);
}

void MegaApiImpl::putua_result(error e)
{
    MegaError megaError(e);
    if(requestMap.find(client->restag) == requestMap.end()) return;
    MegaRequestPrivate* request = requestMap.at(client->restag);
    if(!request || (request->getType() != MegaRequest::TYPE_SET_ATTR_USER)) return;

    fireOnRequestFinish(request, megaError);
}

void MegaApiImpl::getua_result(error e)
{
	MegaError megaError(e);
	if(requestMap.find(client->restag) == requestMap.end()) return;
	MegaRequestPrivate* request = requestMap.at(client->restag);
    if(!request || (request->getType() != MegaRequest::TYPE_GET_ATTR_USER)) return;

    fireOnRequestFinish(request, megaError);
}

void MegaApiImpl::getua_result(byte* data, unsigned len)
{
	if(requestMap.find(client->restag) == requestMap.end()) return;
	MegaRequestPrivate* request = requestMap.at(client->restag);
    if(!request || (request->getType() != MegaRequest::TYPE_GET_ATTR_USER)) return;

    if(request->getParamType() == MegaApi::USER_ATTR_AVATAR)
    {
        if (len)
        {
            FileAccess *f = client->fsaccess->newfileaccess();
            string filePath(request->getFile());
            string localPath;
            fsAccess->path2local(&filePath, &localPath);

            totalDownloadedBytes += len;

            fsAccess->unlinklocal(&localPath);
            if(!f->fopen(&localPath, false, true))
            {
                delete f;
                fireOnRequestFinish(request, MegaError(API_EWRITE));
                return;
            }

            if(!f->fwrite((const byte*)data, len, 0))
            {
                delete f;
                fireOnRequestFinish(request, MegaError(API_EWRITE));
                return;
            }

            delete f;
        }
        else    // no data for the avatar
        {
            fireOnRequestFinish(request, MegaError(API_ENOENT));
            return;
        }
    }
    else
    {
        string str((const char*)data,len);
        request->setText(str.c_str());
    }
    fireOnRequestFinish(request, MegaError(API_OK));
}

// user attribute update notification
void MegaApiImpl::userattr_update(User*, int, const char*)
{
}

void MegaApiImpl::ephemeral_result(error e)
{
	MegaError megaError(e);
    if(requestMap.find(client->restag) == requestMap.end()) return;
    MegaRequestPrivate* request = requestMap.at(client->restag);
    if(!request || ((request->getType() != MegaRequest::TYPE_CREATE_ACCOUNT))) return;

    fireOnRequestFinish(request, megaError);
}

void MegaApiImpl::ephemeral_result(handle, const byte*)
{
    if(requestMap.find(client->restag) == requestMap.end()) return;
    MegaRequestPrivate* request = requestMap.at(client->restag);
    if(!request || ((request->getType() != MegaRequest::TYPE_CREATE_ACCOUNT))) return;

    requestMap.erase(request->getTag());
    int nextTag = client->nextreqtag();
    request->setTag(nextTag);
    requestMap[nextTag] = request;

	byte pwkey[SymmCipher::KEYLENGTH];
    if(!request->getPrivateKey())
		client->pw_key(request->getPassword(),pwkey);
	else
		Base64::atob(request->getPrivateKey(), (byte *)pwkey, sizeof pwkey);

    client->sendsignuplink(request->getEmail(),request->getName(),pwkey);
}

void MegaApiImpl::sendsignuplink_result(error e)
{
	MegaError megaError(e);
    if(requestMap.find(client->restag) == requestMap.end()) return;
    MegaRequestPrivate* request = requestMap.at(client->restag);
    if(!request || ((request->getType() != MegaRequest::TYPE_CREATE_ACCOUNT))) return;

    requestMap.erase(request->getTag());
    while(!requestMap.empty())
    {
        std::map<int,MegaRequestPrivate*>::iterator it=requestMap.begin();
        if(it->second) fireOnRequestFinish(it->second, MegaError(MegaError::API_EACCESS));
    }

    while(!transferMap.empty())
    {
        std::map<int, MegaTransferPrivate *>::iterator it=transferMap.begin();
        if(it->second) fireOnTransferFinish(it->second, MegaError(MegaError::API_EACCESS));
    }

    client->locallogout();
    fireOnRequestFinish(request, megaError);
}

void MegaApiImpl::querysignuplink_result(error e)
{
	MegaError megaError(e);
    if(requestMap.find(client->restag) == requestMap.end()) return;
    MegaRequestPrivate* request = requestMap.at(client->restag);
    if(!request || ((request->getType() != MegaRequest::TYPE_QUERY_SIGNUP_LINK) &&
                    (request->getType() != MegaRequest::TYPE_CONFIRM_ACCOUNT))) return;

    fireOnRequestFinish(request, megaError);
}

void MegaApiImpl::querysignuplink_result(handle, const char* email, const char* name, const byte* pwc, const byte*, const byte* c, size_t len)
{
    if(requestMap.find(client->restag) == requestMap.end()) return;
    MegaRequestPrivate* request = requestMap.at(client->restag);
    if(!request || ((request->getType() != MegaRequest::TYPE_QUERY_SIGNUP_LINK) &&
                    (request->getType() != MegaRequest::TYPE_CONFIRM_ACCOUNT))) return;

	request->setEmail(email);
	request->setName(name);

	if(request->getType() == MegaRequest::TYPE_QUERY_SIGNUP_LINK)
	{
        fireOnRequestFinish(request, MegaError(API_OK));
		return;
	}

	string signupemail = email;
	string signupcode;
	signupcode.assign((char*)c,len);

	byte signuppwchallenge[SymmCipher::KEYLENGTH];
	byte signupencryptedmasterkey[SymmCipher::KEYLENGTH];

	memcpy(signuppwchallenge,pwc,sizeof signuppwchallenge);
	memcpy(signupencryptedmasterkey,pwc,sizeof signupencryptedmasterkey);

	byte pwkey[SymmCipher::KEYLENGTH];
    if(!request->getPrivateKey())
		client->pw_key(request->getPassword(),pwkey);
	else
		Base64::atob(request->getPrivateKey(), (byte *)pwkey, sizeof pwkey);

	// verify correctness of supplied signup password
	SymmCipher pwcipher(pwkey);
	pwcipher.ecb_decrypt(signuppwchallenge);

	if (*(uint64_t*)(signuppwchallenge+4))
	{
        fireOnRequestFinish(request, MegaError(API_ENOENT));
	}
	else
	{
		// decrypt and set master key, then proceed with the confirmation
		pwcipher.ecb_decrypt(signupencryptedmasterkey);
		client->key.setkey(signupencryptedmasterkey);

        requestMap.erase(request->getTag());
        int nextTag = client->nextreqtag();
        request->setTag(nextTag);
        requestMap[nextTag] = request;

		client->confirmsignuplink((const byte*)signupcode.data(),signupcode.size(),MegaClient::stringhash64(&signupemail,&pwcipher));
	}
}

void MegaApiImpl::confirmsignuplink_result(error e)
{
	MegaError megaError(e);
    if(requestMap.find(client->restag) == requestMap.end()) return;
    MegaRequestPrivate* request = requestMap.at(client->restag);
    if(!request) return;

    fireOnRequestFinish(request, megaError);
}

void MegaApiImpl::setkeypair_result(error e)
{

}

void MegaApiImpl::checkfile_result(handle h, error e)
{
    if(e)
    {
        for(std::map<int, MegaTransferPrivate *>::iterator iter = transferMap.begin(); iter != transferMap.end(); iter++)
        {
            MegaTransferPrivate *transfer = iter->second;
            if(transfer->getNodeHandle() == h)
                fireOnTransferTemporaryError(transfer, MegaError(e));
        }
    }
}

void MegaApiImpl::checkfile_result(handle h, error e, byte*, m_off_t, m_time_t, m_time_t, string*, string*, string*)
{
    if(e)
    {
        for(std::map<int, MegaTransferPrivate *>::iterator iter = transferMap.begin(); iter != transferMap.end(); iter++)
        {
            MegaTransferPrivate *transfer = iter->second;
            if(transfer->getNodeHandle() == h)
                fireOnTransferTemporaryError(transfer, MegaError(e));
        }
    }
}

void MegaApiImpl::addListener(MegaListener* listener)
{
    if(!listener) return;

    sdkMutex.lock();
    listeners.insert(listener);
    sdkMutex.unlock();
}

void MegaApiImpl::addRequestListener(MegaRequestListener* listener)
{
    if(!listener) return;

    sdkMutex.lock();
    requestListeners.insert(listener);
    sdkMutex.unlock();
}

void MegaApiImpl::addTransferListener(MegaTransferListener* listener)
{
    if(!listener) return;

    sdkMutex.lock();
    transferListeners.insert(listener);
    sdkMutex.unlock();
}

void MegaApiImpl::addGlobalListener(MegaGlobalListener* listener)
{
    if(!listener) return;

    sdkMutex.lock();
    globalListeners.insert(listener);
    sdkMutex.unlock();
}

#ifdef ENABLE_SYNC
void MegaApiImpl::addSyncListener(MegaSyncListener *listener)
{
    if(!listener) return;

    sdkMutex.lock();
    syncListeners.insert(listener);
    sdkMutex.unlock();
}

void MegaApiImpl::removeSyncListener(MegaSyncListener *listener)
{
    if(!listener) return;

    sdkMutex.lock();
    syncListeners.erase(listener);

    std::map<int, MegaSyncPrivate*>::iterator it = syncMap.begin();
    while(it != syncMap.end())
    {
        MegaSyncPrivate* sync = it->second;
        if(sync->getListener() == listener)
            sync->setListener(NULL);

        it++;
    }
    requestQueue.removeListener(listener);

    sdkMutex.unlock();
}
#endif

void MegaApiImpl::removeListener(MegaListener* listener)
{
    if(!listener) return;

    sdkMutex.lock();
    listeners.erase(listener);
    sdkMutex.unlock();
}

void MegaApiImpl::removeRequestListener(MegaRequestListener* listener)
{
    if(!listener) return;

    sdkMutex.lock();
    requestListeners.erase(listener);

    std::map<int, MegaRequestPrivate*>::iterator it = requestMap.begin();
    while(it != requestMap.end())
    {
        MegaRequestPrivate* request = it->second;
        if(request->getListener() == listener)
            request->setListener(NULL);

        it++;
    }

    requestQueue.removeListener(listener);
    sdkMutex.unlock();
}

void MegaApiImpl::removeTransferListener(MegaTransferListener* listener)
{
    if(!listener) return;

    sdkMutex.lock();
    transferListeners.erase(listener);

    std::map<int, MegaTransferPrivate*>::iterator it = transferMap.begin();
    while(it != transferMap.end())
    {
        MegaTransferPrivate* transfer = it->second;
        if(transfer->getListener() == listener)
            transfer->setListener(NULL);

        it++;
    }

    transferQueue.removeListener(listener);
    sdkMutex.unlock();
}

void MegaApiImpl::removeGlobalListener(MegaGlobalListener* listener)
{
    if(!listener) return;

    sdkMutex.lock();
    globalListeners.erase(listener);
    sdkMutex.unlock();
}

MegaRequest *MegaApiImpl::getCurrentRequest()
{
    return activeRequest;
}

MegaTransfer *MegaApiImpl::getCurrentTransfer()
{
    return activeTransfer;
}

MegaError *MegaApiImpl::getCurrentError()
{
    return activeError;
}

MegaNodeList *MegaApiImpl::getCurrentNodes()
{
    return activeNodes;
}

MegaUserList *MegaApiImpl::getCurrentUsers()
{
    return activeUsers;
}

void MegaApiImpl::fireOnRequestStart(MegaRequestPrivate *request)
{
    activeRequest = request;
    LOG_info << "Request (" << request->getRequestString() << ") starting";
	for(set<MegaRequestListener *>::iterator it = requestListeners.begin(); it != requestListeners.end() ; it++)
		(*it)->onRequestStart(api, request);

	for(set<MegaListener *>::iterator it = listeners.begin(); it != listeners.end() ; it++)
		(*it)->onRequestStart(api, request);

	MegaRequestListener* listener = request->getListener();
	if(listener) listener->onRequestStart(api, request);
	activeRequest = NULL;
}


void MegaApiImpl::fireOnRequestFinish(MegaRequestPrivate *request, MegaError e)
{
	MegaError *megaError = new MegaError(e);
	activeRequest = request;
	activeError = megaError;

    if(e.getErrorCode())
    {
        LOG_warn << "Request (" << request->getRequestString() << ") finished with error: " << e.getErrorString();
    }
    else
    {
        LOG_info << "Request (" << request->getRequestString() << ") finished";
    }

	for(set<MegaRequestListener *>::iterator it = requestListeners.begin(); it != requestListeners.end() ; it++)
		(*it)->onRequestFinish(api, request, megaError);

	for(set<MegaListener *>::iterator it = listeners.begin(); it != listeners.end() ; it++)
		(*it)->onRequestFinish(api, request, megaError);

	MegaRequestListener* listener = request->getListener();
	if(listener) listener->onRequestFinish(api, request, megaError);

    requestMap.erase(request->getTag());

	activeRequest = NULL;
	activeError = NULL;
	delete request;
    delete megaError;
}

void MegaApiImpl::fireOnRequestUpdate(MegaRequestPrivate *request)
{
    activeRequest = request;

    for(set<MegaRequestListener *>::iterator it = requestListeners.begin(); it != requestListeners.end() ; it++)
        (*it)->onRequestUpdate(api, request);

    for(set<MegaListener *>::iterator it = listeners.begin(); it != listeners.end() ; it++)
        (*it)->onRequestUpdate(api, request);

    MegaRequestListener* listener = request->getListener();
    if(listener) listener->onRequestUpdate(api, request);

    activeRequest = NULL;
}

void MegaApiImpl::fireOnRequestTemporaryError(MegaRequestPrivate *request, MegaError e)
{
	MegaError *megaError = new MegaError(e);
	activeRequest = request;
	activeError = megaError;

    request->setNumRetry(request->getNumRetry() + 1);

	for(set<MegaRequestListener *>::iterator it = requestListeners.begin(); it != requestListeners.end() ; it++)
		(*it)->onRequestTemporaryError(api, request, megaError);

	for(set<MegaListener *>::iterator it = listeners.begin(); it != listeners.end() ; it++)
		(*it)->onRequestTemporaryError(api, request, megaError);

	MegaRequestListener* listener = request->getListener();
	if(listener) listener->onRequestTemporaryError(api, request, megaError);

	activeRequest = NULL;
	activeError = NULL;
	delete megaError;
}

void MegaApiImpl::fireOnTransferStart(MegaTransferPrivate *transfer)
{
	activeTransfer = transfer;

	for(set<MegaTransferListener *>::iterator it = transferListeners.begin(); it != transferListeners.end() ; it++)
		(*it)->onTransferStart(api, transfer);

	for(set<MegaListener *>::iterator it = listeners.begin(); it != listeners.end() ; it++)
		(*it)->onTransferStart(api, transfer);

	MegaTransferListener* listener = transfer->getListener();
	if(listener) listener->onTransferStart(api, transfer);

	activeTransfer = NULL;
}

void MegaApiImpl::fireOnTransferFinish(MegaTransferPrivate *transfer, MegaError e)
{
	MegaError *megaError = new MegaError(e);
	activeTransfer = transfer;
	activeError = megaError;

    if(e.getErrorCode())
    {
        LOG_warn << "Transfer (" << transfer->getTransferString() << ") finished with error: " << e.getErrorString()
                    << " File: " << transfer->getFileName();
    }
    else
    {
        LOG_info << "Transfer (" << transfer->getTransferString() << ") finished. File: " << transfer->getFileName();
    }

	for(set<MegaTransferListener *>::iterator it = transferListeners.begin(); it != transferListeners.end() ; it++)
		(*it)->onTransferFinish(api, transfer, megaError);

	for(set<MegaListener *>::iterator it = listeners.begin(); it != listeners.end() ; it++)
		(*it)->onTransferFinish(api, transfer, megaError);

	MegaTransferListener* listener = transfer->getListener();
	if(listener) listener->onTransferFinish(api, transfer, megaError);

    transferMap.erase(transfer->getTag());

	activeTransfer = NULL;
	activeError = NULL;
	delete transfer;
	delete megaError;
}

void MegaApiImpl::fireOnTransferTemporaryError(MegaTransferPrivate *transfer, MegaError e)
{
	MegaError *megaError = new MegaError(e);
	activeTransfer = transfer;
	activeError = megaError;

    transfer->setNumRetry(transfer->getNumRetry() + 1);

	for(set<MegaTransferListener *>::iterator it = transferListeners.begin(); it != transferListeners.end() ; it++)
		(*it)->onTransferTemporaryError(api, transfer, megaError);

	for(set<MegaListener *>::iterator it = listeners.begin(); it != listeners.end() ; it++)
		(*it)->onTransferTemporaryError(api, transfer, megaError);

	MegaTransferListener* listener = transfer->getListener();
	if(listener) listener->onTransferTemporaryError(api, transfer, megaError);

	activeTransfer = NULL;
	activeError = NULL;
    delete megaError;
}

MegaClient *MegaApiImpl::getMegaClient()
{
    return client;
}

void MegaApiImpl::fireOnTransferUpdate(MegaTransferPrivate *transfer)
{
	activeTransfer = transfer;

	for(set<MegaTransferListener *>::iterator it = transferListeners.begin(); it != transferListeners.end() ; it++)
		(*it)->onTransferUpdate(api, transfer);

	for(set<MegaListener *>::iterator it = listeners.begin(); it != listeners.end() ; it++)
		(*it)->onTransferUpdate(api, transfer);

	MegaTransferListener* listener = transfer->getListener();
	if(listener) listener->onTransferUpdate(api, transfer);

	activeTransfer = NULL;
}

bool MegaApiImpl::fireOnTransferData(MegaTransferPrivate *transfer)
{
	activeTransfer = transfer;
	bool result = false;
	MegaTransferListener* listener = transfer->getListener();
	if(listener)
    {
		result = listener->onTransferData(api, transfer, transfer->getLastBytes(), transfer->getDeltaSize());
    }

	activeTransfer = NULL;
	return result;
}

void MegaApiImpl::fireOnUsersUpdate(MegaUserList *users)
{
	activeUsers = users;

	for(set<MegaGlobalListener *>::iterator it = globalListeners.begin(); it != globalListeners.end() ; it++)
    {
        (*it)->onUsersUpdate(api, users);
    }
	for(set<MegaListener *>::iterator it = listeners.begin(); it != listeners.end() ; it++)
    {
        (*it)->onUsersUpdate(api, users);
    }

    activeUsers = NULL;
}

void MegaApiImpl::fireOnContactRequestsUpdate(MegaContactRequestList *requests)
{
    activeContactRequests = requests;

    for(set<MegaGlobalListener *>::iterator it = globalListeners.begin(); it != globalListeners.end() ; it++)
    {
        (*it)->onContactRequestsUpdate(api, requests);
    }
    for(set<MegaListener *>::iterator it = listeners.begin(); it != listeners.end() ; it++)
    {
        (*it)->onContactRequestsUpdate(api, requests);
    }

    activeContactRequests = NULL;
}

void MegaApiImpl::fireOnNodesUpdate(MegaNodeList *nodes)
{
	activeNodes = nodes;

	for(set<MegaGlobalListener *>::iterator it = globalListeners.begin(); it != globalListeners.end() ; it++)
    {
        (*it)->onNodesUpdate(api, nodes);
    }
	for(set<MegaListener *>::iterator it = listeners.begin(); it != listeners.end() ; it++)
    {
        (*it)->onNodesUpdate(api, nodes);
    }

    activeNodes = NULL;
}

void MegaApiImpl::fireOnAccountUpdate()
{
    for(set<MegaGlobalListener *>::iterator it = globalListeners.begin(); it != globalListeners.end() ; it++)
    {
        (*it)->onAccountUpdate(api);
    }
    for(set<MegaListener *>::iterator it = listeners.begin(); it != listeners.end() ; it++)
    {
        (*it)->onAccountUpdate(api);
    }
}

void MegaApiImpl::fireOnReloadNeeded()
{
	for(set<MegaGlobalListener *>::iterator it = globalListeners.begin(); it != globalListeners.end() ; it++)
		(*it)->onReloadNeeded(api);

	for(set<MegaListener *>::iterator it = listeners.begin(); it != listeners.end() ; it++)
		(*it)->onReloadNeeded(api);
}

#ifdef ENABLE_SYNC
void MegaApiImpl::fireOnSyncStateChanged(MegaSyncPrivate *sync)
{
    for(set<MegaListener *>::iterator it = listeners.begin(); it != listeners.end() ; it++)
        (*it)->onSyncStateChanged(api, sync);

    for(set<MegaSyncListener *>::iterator it = syncListeners.begin(); it != syncListeners.end() ; it++)
        (*it)->onSyncStateChanged(api, sync);

    MegaSyncListener* listener = sync->getListener();
    if(listener)
    {
        listener->onSyncStateChanged(api, sync);
    }
}

void MegaApiImpl::fireOnSyncEvent(MegaSyncPrivate *sync, MegaSyncEvent *event)
{
    for(set<MegaListener *>::iterator it = listeners.begin(); it != listeners.end() ; it++)
        (*it)->onSyncEvent(api, sync, event);

    for(set<MegaSyncListener *>::iterator it = syncListeners.begin(); it != syncListeners.end() ; it++)
        (*it)->onSyncEvent(api, sync, event);

    MegaSyncListener* listener = sync->getListener();
    if(listener)
    {
        listener->onSyncEvent(api, sync, event);
    }

    delete event;
}

void MegaApiImpl::fireOnGlobalSyncStateChanged()
{
    for(set<MegaListener *>::iterator it = listeners.begin(); it != listeners.end() ; it++)
        (*it)->onGlobalSyncStateChanged(api);

    for(set<MegaGlobalListener *>::iterator it = globalListeners.begin(); it != globalListeners.end() ; it++)
        (*it)->onGlobalSyncStateChanged(api);
}

void MegaApiImpl::fireOnFileSyncStateChanged(MegaSyncPrivate *sync, const char *filePath, int newState)
{
    for(set<MegaListener *>::iterator it = listeners.begin(); it != listeners.end() ; it++)
        (*it)->onSyncFileStateChanged(api, sync, filePath, newState);

    for(set<MegaSyncListener *>::iterator it = syncListeners.begin(); it != syncListeners.end() ; it++)
        (*it)->onSyncFileStateChanged(api, sync, filePath, newState);

    MegaSyncListener* listener = sync->getListener();
    if(listener)
    {
        listener->onSyncFileStateChanged(api, sync, filePath, newState);
    }
}

#endif

#ifdef ENABLE_CHAT

void MegaApiImpl::fireOnChatsUpdate(MegaTextChatList *chats)
{
    for(set<MegaGlobalListener *>::iterator it = globalListeners.begin(); it != globalListeners.end() ; it++)
    {
        (*it)->onChatsUpdate(api, chats);
    }
    for(set<MegaListener *>::iterator it = listeners.begin(); it != listeners.end() ; it++)
    {
        (*it)->onChatsUpdate(api, chats);
    }
}

#endif

MegaError MegaApiImpl::checkAccess(MegaNode* megaNode, int level)
{
    if(!megaNode || level < MegaShare::ACCESS_UNKNOWN || level > MegaShare::ACCESS_OWNER)
    {
        return MegaError(API_EARGS);
    }

    sdkMutex.lock();
    pnode_t node = client->nodebyhandle(megaNode->getHandle());
	if(!node)
	{
        sdkMutex.unlock();
        return MegaError(API_ENOENT);
	}

    accesslevel_t a = OWNER;
    switch(level)
    {
    	case MegaShare::ACCESS_UNKNOWN:
    	case MegaShare::ACCESS_READ:
    		a = RDONLY;
    		break;
    	case MegaShare::ACCESS_READWRITE:
    		a = RDWR;
    		break;
    	case MegaShare::ACCESS_FULL:
    		a = FULL;
    		break;
    	case MegaShare::ACCESS_OWNER:
    		a = OWNER;
    		break;
    }

	MegaError e(client->checkaccess(node, a) ? API_OK : API_EACCESS);
    sdkMutex.unlock();

	return e;
}

MegaError MegaApiImpl::checkMove(MegaNode* megaNode, MegaNode* targetNode)
{
	if(!megaNode || !targetNode) return MegaError(API_EARGS);

    sdkMutex.lock();
    pnode_t node = client->nodebyhandle(megaNode->getHandle());
    pnode_t target = client->nodebyhandle(targetNode->getHandle());
	if(!node || !target)
	{
        sdkMutex.unlock();
        return MegaError(API_ENOENT);
	}

	MegaError e(client->checkmove(node,target));
    sdkMutex.unlock();

    return e;
}

bool MegaApiImpl::isFilesystemAvailable()
{
    sdkMutex.lock();
    bool result = client->nodebyhandle(client->rootnodes[0]) != NULL;
    sdkMutex.unlock();
    return result;
}

bool MegaApiImpl::nodeComparatorDefaultASC (pnode_t i, pnode_t j)
{
    if(i->type < j->type) return 0;
    if(i->type > j->type) return 1;
    if(strcasecmp(i->displayname(), j->displayname())<=0) return 1;
	return 0;
}

bool MegaApiImpl::nodeComparatorDefaultDESC (pnode_t i, pnode_t j)
{
    if(i->type < j->type) return 1;
    if(i->type > j->type) return 0;
    if(strcasecmp(i->displayname(), j->displayname())<=0) return 0;
	return 1;
}

bool MegaApiImpl::nodeComparatorSizeASC (pnode_t i, pnode_t j)
{ if(i->size < j->size) return 1; return 0;}
bool MegaApiImpl::nodeComparatorSizeDESC (pnode_t i, pnode_t j)
{ if(i->size < j->size) return 0; return 1;}

bool MegaApiImpl::nodeComparatorCreationASC  (pnode_t i, pnode_t j)
{ if(i->ctime < j->ctime) return 1; return 0;}
bool MegaApiImpl::nodeComparatorCreationDESC  (pnode_t i, pnode_t j)
{ if(i->ctime < j->ctime) return 0; return 1;}

bool MegaApiImpl::nodeComparatorModificationASC  (pnode_t i, pnode_t j)
{ if(i->mtime < j->mtime) return 1; return 0;}
bool MegaApiImpl::nodeComparatorModificationDESC  (pnode_t i, pnode_t j)
{ if(i->mtime < j->mtime) return 0; return 1;}

bool MegaApiImpl::nodeComparatorAlphabeticalASC  (pnode_t i, pnode_t j)
{ if(strcasecmp(i->displayname(), j->displayname())<=0) return 1; return 0; }
bool MegaApiImpl::nodeComparatorAlphabeticalDESC  (pnode_t i, pnode_t j)
{ if(strcasecmp(i->displayname(), j->displayname())<=0) return 0; return 1; }

int MegaApiImpl::getNumChildren(MegaNode* p)
{
	if (!p) return 0;

	sdkMutex.lock();

    int numChildren = client->getnumchildren(p->getHandle());

	sdkMutex.unlock();

	return numChildren;
}

void MegaApiImpl::getNumChildFiles(MegaNode *parent, MegaRequestListener* listener)
{
    MegaRequestPrivate *request = new MegaRequestPrivate(MegaRequest::TYPE_GET_NUM_CHILD_FILES, listener);
    request->setNodeHandle(parent->getHandle());
    requestQueue.push(request);
    waiter->notify();
}

void MegaApiImpl::getNumChildFolders(MegaNode *parent, MegaRequestListener* listener)
{
    MegaRequestPrivate *request = new MegaRequestPrivate(MegaRequest::TYPE_GET_NUM_CHILD_FOLDERS, listener);
    request->setNodeHandle(parent->getHandle());
    requestQueue.push(request);
    waiter->notify();
}

MegaNodeList *MegaApiImpl::getChildren(MegaNode* p, int order)
{
    if(!p) return new MegaNodeListPrivate();

    sdkMutex.lock();
    pnode_t parent = client->nodebyhandle(p->getHandle());
	if(!parent)
	{
        sdkMutex.unlock();
        return new MegaNodeListPrivate();
	}

    vector<pnode_t > childrenNodes;

    if(!order || order> MegaApi::ORDER_ALPHABETICAL_DESC)
	{
        shared_ptr<node_vector> children = client->getchildren(parent);
        for (node_vector::iterator it = children->begin(); it != children->end(); it++)
            childrenNodes.push_back(*it++);
	}
	else
	{
        bool (*comp)(pnode_t, pnode_t);
		switch(order)
		{
        case MegaApi::ORDER_DEFAULT_ASC: comp = MegaApiImpl::nodeComparatorDefaultASC; break;
        case MegaApi::ORDER_DEFAULT_DESC: comp = MegaApiImpl::nodeComparatorDefaultDESC; break;
        case MegaApi::ORDER_SIZE_ASC: comp = MegaApiImpl::nodeComparatorSizeASC; break;
        case MegaApi::ORDER_SIZE_DESC: comp = MegaApiImpl::nodeComparatorSizeDESC; break;
        case MegaApi::ORDER_CREATION_ASC: comp = MegaApiImpl::nodeComparatorCreationASC; break;
        case MegaApi::ORDER_CREATION_DESC: comp = MegaApiImpl::nodeComparatorCreationDESC; break;
        case MegaApi::ORDER_MODIFICATION_ASC: comp = MegaApiImpl::nodeComparatorModificationASC; break;
        case MegaApi::ORDER_MODIFICATION_DESC: comp = MegaApiImpl::nodeComparatorModificationDESC; break;
        case MegaApi::ORDER_ALPHABETICAL_ASC: comp = MegaApiImpl::nodeComparatorAlphabeticalASC; break;
        case MegaApi::ORDER_ALPHABETICAL_DESC: comp = MegaApiImpl::nodeComparatorAlphabeticalDESC; break;
        default: comp = MegaApiImpl::nodeComparatorDefaultASC; break;
		}

        shared_ptr<node_vector> children = client->getchildren(parent);
        for (node_vector::iterator it = children->begin(); it != children->end(); )
		{
            pnode_t n = *it++;
            vector<pnode_t >::iterator i = std::lower_bound(childrenNodes.begin(),
					childrenNodes.end(), n, comp);
            childrenNodes.insert(i, n);
		}
	}
    sdkMutex.unlock();

    if(childrenNodes.size()) return new MegaNodeListPrivate(childrenNodes.data(), childrenNodes.size());
    else return new MegaNodeListPrivate();
}

int MegaApiImpl::getIndex(MegaNode *n, int order)
{
    if(!n)
    {
        return -1;
    }

    sdkMutex.lock();
    pnode_t node = client->nodebyhandle(n->getHandle());
    if(!node)
    {
        sdkMutex.unlock();
        return -1;
    }

    pnode_t parent = client->nodebyhandle(node->parenthandle);
    if(!parent)
    {
        sdkMutex.unlock();
        return -1;
    }


    if(!order || order> MegaApi::ORDER_ALPHABETICAL_DESC)
    {
        sdkMutex.unlock();
        return 0;
    }

    bool (*comp)(pnode_t, pnode_t);
    switch(order)
    {
        case MegaApi::ORDER_DEFAULT_ASC: comp = MegaApiImpl::nodeComparatorDefaultASC; break;
        case MegaApi::ORDER_DEFAULT_DESC: comp = MegaApiImpl::nodeComparatorDefaultDESC; break;
        case MegaApi::ORDER_SIZE_ASC: comp = MegaApiImpl::nodeComparatorSizeASC; break;
        case MegaApi::ORDER_SIZE_DESC: comp = MegaApiImpl::nodeComparatorSizeDESC; break;
        case MegaApi::ORDER_CREATION_ASC: comp = MegaApiImpl::nodeComparatorCreationASC; break;
        case MegaApi::ORDER_CREATION_DESC: comp = MegaApiImpl::nodeComparatorCreationDESC; break;
        case MegaApi::ORDER_MODIFICATION_ASC: comp = MegaApiImpl::nodeComparatorModificationASC; break;
        case MegaApi::ORDER_MODIFICATION_DESC: comp = MegaApiImpl::nodeComparatorModificationDESC; break;
        case MegaApi::ORDER_ALPHABETICAL_ASC: comp = MegaApiImpl::nodeComparatorAlphabeticalASC; break;
        case MegaApi::ORDER_ALPHABETICAL_DESC: comp = MegaApiImpl::nodeComparatorAlphabeticalDESC; break;
        default: comp = MegaApiImpl::nodeComparatorDefaultASC; break;
    }

    node_vector childrenNodes;
    shared_ptr<node_vector> children = client->getchildren(parent);
    for (node_vector::iterator it = children->begin(); it != children->end(); it++)
    {
        pnode_t temp = *it++;
        vector<pnode_t >::iterator i = std::lower_bound(childrenNodes.begin(),
                childrenNodes.end(), temp, comp);
        childrenNodes.insert(i, temp);
    }

    vector<pnode_t >::iterator i = std::lower_bound(childrenNodes.begin(),
            childrenNodes.end(), node, comp);

    sdkMutex.unlock();
    return i - childrenNodes.begin();
}

MegaNode *MegaApiImpl::getChildNode(MegaNode *parent, const char* name)
{
    if(!parent || !name)
    {
        return NULL;
    }

    sdkMutex.lock();
    pnode_t parentNode = client->nodebyhandle(parent->getHandle());
	if(!parentNode)
	{
        sdkMutex.unlock();
        return NULL;
	}

    MegaNode *node = MegaNodePrivate::fromNode(client->childnodebyname(parentNode, name));
    sdkMutex.unlock();
    return node;
}

pnode_t MegaApiImpl::getNodeByFingerprintInternal(const char *fingerprint)
{
    if(!fingerprint || !fingerprint[0]) return NULL;

    m_off_t size = 0;
    unsigned int fsize = strlen(fingerprint);
    unsigned int ssize = fingerprint[0] - 'A';
    if(ssize > (sizeof(size) * 4 / 3 + 4) || fsize <= (ssize + 1))
        return NULL;

    int len =  sizeof(size) + 1;
    byte *buf = new byte[len];
    Base64::atob(fingerprint + 1, buf, len);
    int l = Serialize64::unserialize(buf, len, (uint64_t *)&size);
    delete [] buf;
    if(l <= 0)
        return NULL;

    string sfingerprint = fingerprint + ssize + 1;

    FileFingerprint fp;
    if(!fp.unserializefingerprint(&sfingerprint))
        return NULL;

    fp.size = size;

    string fpstring;
    fp.serializefingerprint(&fpstring);

    sdkMutex.lock();
    pnode_t n  = client->nodebyfingerprint(&fpstring);
    sdkMutex.unlock();

    return n;
}

pnode_t MegaApiImpl::getNodeByFingerprintInternal(const char *fingerprint, pnode_t parent)
{
    if(!fingerprint || !fingerprint[0]) return NULL;

    m_off_t size = 0;
    unsigned int fsize = strlen(fingerprint);
    unsigned int ssize = fingerprint[0] - 'A';
    if(ssize > (sizeof(size) * 4 / 3 + 4) || fsize <= (ssize + 1))
        return NULL;

    int len =  sizeof(size) + 1;
    byte *buf = new byte[len];
    Base64::atob(fingerprint + 1, buf, len);
    int l = Serialize64::unserialize(buf, len, (uint64_t *)&size);
    delete [] buf;
    if(l <= 0)
        return NULL;

    string sfingerprint = fingerprint + ssize + 1;

    FileFingerprint fp;
    if(!fp.unserializefingerprint(&sfingerprint))
        return NULL;

    fp.size = size;

    string fpstring;
    fp.serializefingerprint(&fpstring);

    sdkMutex.lock();
    pnode_t n  = client->nodebyfingerprint(&fpstring);
    if(n && parent && client->nodebyhandle(n->parenthandle) != parent)
    {

        shared_ptr<node_vector> children = client->getchildren(parent);
        for (node_vector::iterator it = children->begin(); it != children->end(); it++)
        {
            pnode_t node = (*it);
            if(*((FileFingerprint *)node.get()) == *((FileFingerprint *)n.get()))
            {
                n = node;
                break;
            }
        }
    }
    sdkMutex.unlock();

    return n;
}

MegaNode* MegaApiImpl::getParentNode(MegaNode* n)
{
    if(!n) return NULL;

    sdkMutex.lock();
    pnode_t node = client->nodebyhandle(n->getHandle());
	if(!node)
	{
        sdkMutex.unlock();
        return NULL;
	}

    MegaNode *result = MegaNodePrivate::fromNode(client->nodebyhandle(node->parenthandle));
    sdkMutex.unlock();

	return result;
}

char* MegaApiImpl::getNodePath(MegaNode *node)
{
    if(!node) return NULL;

    sdkMutex.lock();
    pnode_t n = client->nodebyhandle(node->getHandle());
    if(!n)
	{
        sdkMutex.unlock();
        return NULL;
	}

	string path;
	if (n->nodehandle == client->rootnodes[0])
	{
		path = "/";
        sdkMutex.unlock();
        return stringToArray(path);
	}

	while (n)
	{
		switch (n->type)
		{
		case FOLDERNODE:
			path.insert(0,n->displayname());

			if (n->inshare)
			{
				path.insert(0,":");
				if (n->inshare->user) path.insert(0,n->inshare->user->email);
				else path.insert(0,"UNKNOWN");
                sdkMutex.unlock();
                return stringToArray(path);
			}
			break;

		case INCOMINGNODE:
			path.insert(0,"//in");
            sdkMutex.unlock();
            return stringToArray(path);

		case ROOTNODE:
            sdkMutex.unlock();
            return stringToArray(path);

		case RUBBISHNODE:
			path.insert(0,"//bin");
            sdkMutex.unlock();
            return stringToArray(path);

		case TYPE_UNKNOWN:
		case FILENODE:
			path.insert(0,n->displayname());
		}

		path.insert(0,"/");

        n = client->nodebyhandle(n->parenthandle);
	}
    sdkMutex.unlock();
    return stringToArray(path);
}

MegaNode* MegaApiImpl::getNodeByPath(const char *path, MegaNode* node)
{
    if(!path) return NULL;

    sdkMutex.lock();
    pnode_t cwd = NULL;
    if(node) cwd = client->nodebyhandle(node->getHandle());

	vector<string> c;
	string s;
	int l = 0;
	const char* bptr = path;
	int remote = 0;
    pnode_t n;
    pnode_t nn;

	// split path by / or :
	do {
		if (!l)
		{
			if (*path >= 0)
			{
				if (*path == '\\')
				{
                    if (path > bptr)
                    {
                        s.append(bptr, path - bptr);
                    }

					bptr = ++path;

					if (*bptr == 0)
					{
						c.push_back(s);
						break;
					}

					path++;
					continue;
				}

				if (*path == '/' || *path == ':' || !*path)
				{
					if (*path == ':')
					{
						if (c.size())
						{
                            sdkMutex.unlock();
                            return NULL;
						}
						remote = 1;
					}

                    if (path > bptr)
                    {
                        s.append(bptr, path - bptr);
                    }

                    bptr = path + 1;

					c.push_back(s);

					s.erase();
				}
			}
            else if ((*path & 0xf0) == 0xe0)
            {
                l = 1;
            }
            else if ((*path & 0xf8) == 0xf0)
            {
                l = 2;
            }
            else if ((*path & 0xfc) == 0xf8)
            {
                l = 3;
            }
            else if ((*path & 0xfe) == 0xfc)
            {
                l = 4;
            }
		}
        else
        {
            l--;
        }
	} while (*path++);

	if (l)
	{
        sdkMutex.unlock();
        return NULL;
	}

	if (remote)
	{
        // target: user inbox - it's not a node - return NULL
		if (c.size() == 2 && !c[1].size())
		{
            sdkMutex.unlock();
            return NULL;
		}

		User* u;

        if ((u = client->finduser(c[0].c_str())))
        {
            // locate matching share from this user
            handle_set::iterator sit;
            string name;
            for (sit = u->sharing.begin(); sit != u->sharing.end(); sit++)
            {
                if ((n = client->nodebyhandle(*sit)))
                {
                    if(!name.size())
                    {
                        name =  c[1];
                        n->client->fsaccess->normalize(&name);
                    }

                    if (!strcmp(name.c_str(), n->displayname()))
                    {
                        l = 2;
                        break;
                    }
                }
            }
        }

		if (!l)
		{
            sdkMutex.unlock();
            return NULL;
		}
	}
	else
	{
		// path starting with /
		if (c.size() > 1 && !c[0].size())
		{
			// path starting with //
			if (c.size() > 2 && !c[1].size())
			{
                if (c[2] == "in")
                {
                    n = client->nodebyhandle(client->rootnodes[1]);
                }
                else if (c[2] == "bin")
                {
                    n = client->nodebyhandle(client->rootnodes[2]);
                }
				else
				{
                    sdkMutex.unlock();
                    return NULL;
				}

				l = 3;
			}
			else
			{
				n = client->nodebyhandle(client->rootnodes[0]);
				l = 1;
			}
		}
        else
        {
            n = cwd;
        }
	}

	// parse relative path
	while (n && l < (int)c.size())
	{
		if (c[l] != ".")
		{
			if (c[l] == "..")
			{
                if (client->nodebyhandle(n->parenthandle))
                {
                    n = client->nodebyhandle(n->parenthandle);
                }
			}
			else
			{
				// locate child node (explicit ambiguity resolution: not implemented)
				if (c[l].size())
				{
                    nn = client->childnodebyname(n, c[l].c_str());

					if (!nn)
					{
                        sdkMutex.unlock();
                        return NULL;
					}

					n = nn;
				}
			}
		}

		l++;
	}

    MegaNode *result = MegaNodePrivate::fromNode(n);
    sdkMutex.unlock();
    return result;
}

MegaNode* MegaApiImpl::getNodeByHandle(handle handle)
{
	if(handle == UNDEF) return NULL;
    sdkMutex.lock();
    MegaNode *result = MegaNodePrivate::fromNode(client->nodebyhandle(handle));
    sdkMutex.unlock();
    return result;
}

MegaContactRequest *MegaApiImpl::getContactRequestByHandle(MegaHandle handle)
{
    sdkMutex.lock();
    if(client->pcrindex.find(handle) == client->pcrindex.end())
    {
        sdkMutex.unlock();
        return NULL;
    }
    MegaContactRequest* request = MegaContactRequestPrivate::fromContactRequest(client->pcrindex.at(handle));
    sdkMutex.unlock();
    return request;
}

void MegaApiImpl::sendPendingTransfers()
{
    MegaTransferPrivate *transfer;
    error e;
    int nextTag;

    while((transfer = transferQueue.pop()))
    {
        sdkMutex.lock();
        e = API_OK;
        nextTag = client->nextreqtag();

        switch(transfer->getType())
        {
            case MegaTransfer::TYPE_UPLOAD:
            {
                const char* localPath = transfer->getPath();
                const char* fileName = transfer->getFileName();
                int64_t mtime = transfer->getTime();
                pnode_t parent = client->nodebyhandle(transfer->getParentHandle());

                if(!localPath || !parent || !fileName || !(*fileName))
                {
                    e = API_EARGS;
                    break;
                }

                string tmpString = localPath;
                string wLocalPath;
                client->fsaccess->path2local(&tmpString, &wLocalPath);

                FileAccess *fa = fsAccess->newfileaccess();
                if(!fa->fopen(&wLocalPath, true, false))
                {
                    e = API_EREAD;
                    break;
                }

                nodetype_t type = fa->type;
                delete fa;

                if(type == FILENODE)
                {
                    currentTransfer = transfer;
                    string wFileName = fileName;
                    MegaFilePut *f = new MegaFilePut(client, &wLocalPath, &wFileName, transfer->getParentHandle(), "", mtime);

                    bool started = client->startxfer(PUT, f, true);
                    if(!started)
                    {
                        if(!f->isvalid)
                        {
                            //Unable to read the file
                            transfer->setSyncTransfer(false);
                            transferMap[nextTag]=transfer;
                            transfer->setTag(nextTag);
                            fireOnTransferStart(transfer);
                            fireOnTransferFinish(transfer, MegaError(API_EREAD));
                        }
                        else
                        {
                            //Already existing transfer
                            transferMap[nextTag]=transfer;
                            transfer->setTag(nextTag);
                            fireOnTransferStart(transfer);
                            fireOnTransferFinish(transfer, MegaError(API_EEXIST));
                        }
                    }
                    else if(transfer->getTag() == -1)
                    {
                        //Already existing transfer
                        //Delete the new one and set the transfer as regular
                        transfer_map::iterator it = client->transfers[PUT].find(f);
                        if(it != client->transfers[PUT].end())
                        {
                            int previousTag = it->second->tag;
                            if(transferMap.find(previousTag) != transferMap.end())
                            {
                                MegaTransferPrivate* previousTransfer = transferMap.at(previousTag);
                                previousTransfer->setSyncTransfer(false);
                                delete transfer;
                            }
                        }
                    }
                    currentTransfer=NULL;
                }
                else
                {
                    transferMap[nextTag]=transfer;
                    transfer->setTag(nextTag);
                    MegaFolderUploadController *uploader = new MegaFolderUploadController(this, transfer);
                    uploader->start();
                }
                break;
            }
            case MegaTransfer::TYPE_DOWNLOAD:
            {
                handle nodehandle = transfer->getNodeHandle();
                pnode_t node = client->nodebyhandle(nodehandle);
                MegaNode *publicNode = transfer->getPublicNode();
                const char *parentPath = transfer->getParentPath();
                const char *fileName = transfer->getFileName();
                if(!node && !publicNode) { e = API_EARGS; break; }

                currentTransfer=transfer;
                if(parentPath || fileName)
                {
                    string name;
                    string securename;
                    string path;

					if(parentPath)
					{
						path = parentPath;
					}
					else
					{
						string separator;
						client->fsaccess->local2path(&client->fsaccess->localseparator, &separator);
						path = ".";
						path.append(separator);
					}

					MegaFileGet *f;

					if(node)
					{
						if(!fileName)
                        {
                            attr_map::iterator ait = node->attrs.map.find('n');
                            if(ait == node->attrs.map.end())
                            {
                                name = "CRYPTO_ERROR";
                            }
                            else if(!ait->second.size())
                            {
                                name = "BLANK";
                            }
                            else
                            {
                                name = ait->second;
                            }
                        }
                        else
                        {
                            name = fileName;
                        }

                        client->fsaccess->name2local(&name);
                        client->fsaccess->local2path(&name, &securename);
                        path += securename;
						f = new MegaFileGet(client, node, path);
					}
					else
					{
						if(!transfer->getFileName())
                            name = publicNode->getName();
                        else
                            name = transfer->getFileName();

                        client->fsaccess->name2local(&name);
                        client->fsaccess->local2path(&name, &securename);
                        path += securename;
						f = new MegaFileGet(client, publicNode, path);
					}

					transfer->setPath(path.c_str());
                    bool ok = client->startxfer(GET, f, true);
                    if(transfer->getTag() == -1)
                    {
                        //Already existing transfer
                        if (ok)
                        {
                            //Set the transfer as regular
                            transfer_map::iterator it = client->transfers[GET].find(f);
                            if(it != client->transfers[GET].end())
                            {
                                int previousTag = it->second->tag;
                                if(transferMap.find(previousTag) != transferMap.end())
                                {
                                    MegaTransferPrivate* previousTransfer = transferMap.at(previousTag);
                                    previousTransfer->setSyncTransfer(false);
                                }
                            }
                        }
                        else
                        {
                            //Already existing transfer
                            transferMap[nextTag]=transfer;
                            transfer->setTag(nextTag);
                            fireOnTransferStart(transfer);
                            fireOnTransferFinish(transfer, MegaError(API_EEXIST));
                        }
                    }
                }
                else
                {
                	m_off_t startPos = transfer->getStartPos();
                	m_off_t endPos = transfer->getEndPos();
                	if(startPos < 0 || endPos < 0 || startPos > endPos) { e = API_EARGS; break; }
                	if(node)
                	{
                        transfer->setFileName(node->displayname());
                		if(startPos >= node->size || endPos >= node->size)
                		{ e = API_EARGS; break; }

                		m_off_t totalBytes = endPos - startPos + 1;
                	    transferMap[nextTag]=transfer;
						transfer->setTotalBytes(totalBytes);
						transfer->setTag(nextTag);
                        fireOnTransferStart(transfer);
                	    client->pread(node, startPos, totalBytes, transfer);
                	    waiter->notify();
                	}
                	else
                	{
                        transfer->setFileName(publicNode->getName());
                        if(startPos >= publicNode->getSize() || endPos >= publicNode->getSize())
                        { e = API_EARGS; break; }

                        m_off_t totalBytes = endPos - startPos + 1;
                        transferMap[nextTag]=transfer;
                        transfer->setTotalBytes(totalBytes);
                        transfer->setTag(nextTag);
                        fireOnTransferStart(transfer);
                        SymmCipher cipher;
                        cipher.setkey(publicNode->getNodeKey());
                        client->pread(publicNode->getHandle(), &cipher,
                            MemAccess::get<int64_t>((const char*)publicNode->getNodeKey()->data() + SymmCipher::KEYLENGTH),
                                      startPos, totalBytes, transfer);
                        waiter->notify();
                	}
                }

                currentTransfer=NULL;
				break;
			}
		}

		if(e)
            fireOnTransferFinish(transfer, MegaError(e));

        sdkMutex.unlock();
    }
}

void MegaApiImpl::removeRecursively(const char *path)
{
#ifndef _WIN32
    string spath = path;
    PosixFileSystemAccess::emptydirlocal(&spath);
#else
    string utf16path;
    MegaApi::utf8ToUtf16(path, &utf16path);
    if(utf16path.size())
    {
        utf16path.resize(utf16path.size()-2);
        WinFileSystemAccess::emptydirlocal(&utf16path);
    }
#endif
}


void MegaApiImpl::sendPendingRequests()
{
	MegaRequestPrivate *request;
	error e;
    int nextTag = 0;

	while((request = requestQueue.pop()))
	{
        if(!nextTag)
        {
            client->abortbackoff(false);
        }

		sdkMutex.lock();
		nextTag = client->nextreqtag();

        request->setTag(nextTag);
		requestMap[nextTag]=request;
		e = API_OK;

        fireOnRequestStart(request);
		switch(request->getType())
		{
		case MegaRequest::TYPE_LOGIN:
		{
			const char *login = request->getEmail();
			const char *password = request->getPassword();
            const char* megaFolderLink = request->getLink();
            const char* base64pwkey = request->getPrivateKey();
            const char* sessionKey = request->getSessionKey();

            if(!megaFolderLink && (!(login && password)) && !sessionKey && (!(login && base64pwkey)))
            {
                e = API_EARGS;
                break;
            }

            string slogin;
            if(login)
            {
                slogin = login;
                slogin.erase(slogin.begin(), std::find_if(slogin.begin(), slogin.end(), std::not1(std::ptr_fun<int, int>(std::isspace))));
                slogin.erase(std::find_if(slogin.rbegin(), slogin.rend(), std::not1(std::ptr_fun<int, int>(std::isspace))).base(), slogin.end());
            }

            requestMap.erase(request->getTag());
            while(!requestMap.empty())
            {
                std::map<int,MegaRequestPrivate*>::iterator it=requestMap.begin();
                if(it->second) fireOnRequestFinish(it->second, MegaError(MegaError::API_EACCESS));
            }

            while(!transferMap.empty())
            {
                std::map<int, MegaTransferPrivate *>::iterator it=transferMap.begin();
                if(it->second) fireOnTransferFinish(it->second, MegaError(MegaError::API_EACCESS));
            }
            requestMap[request->getTag()]=request;

            if(sessionKey)
            {
                byte session[MAX_SESSION_LENGTH];
                int size = Base64::atob(sessionKey, (byte *)session, sizeof session);
                client->login(session, size);
            }
            else if(login && base64pwkey)
            {
                byte pwkey[SymmCipher::KEYLENGTH];
                Base64::atob(base64pwkey, (byte *)pwkey, sizeof pwkey);

                if(password)
                {
                    uint64_t emailhash;
                    Base64::atob(password, (byte *)&emailhash, sizeof emailhash);
                    client->fastlogin(slogin.c_str(), pwkey, emailhash);
                }
                else
                {
                    client->login(slogin.c_str(), pwkey);
                }
            }
            else if(login && password)
            {
                byte pwkey[SymmCipher::KEYLENGTH];
                if((e = client->pw_key(password,pwkey))) break;
                client->login(slogin.c_str(), pwkey);
            }
            else
            {
                const char* ptr;
                if (!((ptr = strstr(megaFolderLink,"#F!")) && (strlen(ptr)>12) && ptr[11] == '!'))
                {
                    e = API_EARGS;
                    break;
                }
                e = client->folderaccess(ptr+3,ptr+12);
                if(e == API_OK)
                {
                    fireOnRequestFinish(request, MegaError(e));
                }
            }

            break;
		}
        case MegaRequest::TYPE_CREATE_FOLDER:
		{
            pnode_t parent = client->nodebyhandle(request->getParentHandle());
			const char *name = request->getName();
			if(!name || !parent) { e = API_EARGS; break; }

			NewNode *newnode = new NewNode[1];
			SymmCipher key;
			string attrstring;
			byte buf[FOLDERNODEKEYLENGTH];

			// set up new node as folder node
			newnode->source = NEW_NODE;
			newnode->type = FOLDERNODE;
			newnode->nodehandle = 0;
			newnode->parenthandle = UNDEF;

			// generate fresh random key for this folder node
			PrnGen::genblock(buf,FOLDERNODEKEYLENGTH);
			newnode->nodekey.assign((char*)buf,FOLDERNODEKEYLENGTH);
			key.setkey(buf);

			// generate fresh attribute object with the folder name
			AttrMap attrs;
            string sname = name;
            fsAccess->normalize(&sname);
            attrs.map['n'] = sname;

			// JSON-encode object and encrypt attribute string
			attrs.getjson(&attrstring);
            newnode->attrstring = new string;
            client->makeattr(&key,newnode->attrstring,attrstring.c_str());

			// add the newly generated folder node
			client->putnodes(parent->nodehandle,newnode,1);
			break;
		}
		case MegaRequest::TYPE_MOVE:
		{
            pnode_t node = client->nodebyhandle(request->getNodeHandle());
            pnode_t newParent = client->nodebyhandle(request->getParentHandle());
			if(!node || !newParent) { e = API_EARGS; break; }

            if(node->parenthandle == newParent->nodehandle)
            {
                fireOnRequestFinish(request, MegaError(API_OK));
                break;
            }
			if((e = client->checkmove(node,newParent))) break;

			e = client->rename(node, newParent);
			break;
		}
		case MegaRequest::TYPE_COPY:
		{
            pnode_t node = client->nodebyhandle(request->getNodeHandle());
            pnode_t target = client->nodebyhandle(request->getParentHandle());
			const char* email = request->getEmail();
            MegaNode *publicNode = request->getPublicNode();
            const char *newName = request->getName();

            if (!publicNode || (!target && !email) || (newName && !(*newName))) { e = API_EARGS; break; }

            if (!node)
            {
                NewNode *newnode = new NewNode[1];
                newnode->nodekey.assign(publicNode->getNodeKey()->data(), publicNode->getNodeKey()->size());
                newnode->attrstring = new string;

                if (publicNode->isPublic())
                {
                    newnode->attrstring->assign(publicNode->getAttrString()->data(), publicNode->getAttrString()->size());
                    newnode->source = NEW_PUBLIC;
                }
                else
                {
                    SymmCipher key;
                    AttrMap attrs;

                    key.setkey((const byte*)publicNode->getNodeKey()->data(), FILENODE);
                    string sname = publicNode->getName();
                    fsAccess->normalize(&sname);
                    attrs.map['n'] = sname;

                    const char *fingerprint = publicNode->getFingerprint();
                    if (fingerprint && fingerprint[0])
                    {
                        m_off_t size = 0;
                        unsigned int fsize = strlen(fingerprint);
                        unsigned int ssize = fingerprint[0] - 'A';
                        if (!(ssize > (sizeof(size) * 4 / 3 + 4) || fsize <= (ssize + 1)))
                        {
                            int len =  sizeof(size) + 1;
                            byte *buf = new byte[len];
                            Base64::atob(fingerprint + 1, buf, len);
                            int l = Serialize64::unserialize(buf, len, (uint64_t *)&size);
                            delete [] buf;
                            if (l > 0)
                            {
                                attrs.map['c'] = fingerprint + ssize + 1;
                            }
                        }
                    }

                    string attrstring;
                    attrs.getjson(&attrstring);
                    client->makeattr(&key,newnode->attrstring, attrstring.c_str());
                    newnode->source = NEW_NODE;
                }

                newnode->nodehandle = publicNode->getHandle();
                newnode->type = FILENODE;
                newnode->parenthandle = UNDEF;

                if(target)
                {
                    client->putnodes(target->nodehandle, newnode, 1);
                }
                else
                {
                    client->putnodes(email, newnode, 1);
                }
            }
            else
            {
                unsigned nc;
                TreeProcCopy tc;

                // determine number of nodes to be copied
                client->proctree(node,&tc);
                tc.allocnodes();
                nc = tc.nc;

                // build new nodes array
                client->proctree(node,&tc);
                if (!nc)
                {
                    e = API_EARGS;
                    break;
                }

                tc.nn->parenthandle = UNDEF;

                if(nc == 1 && newName && tc.nn[0].nodekey.size())
                {
                    SymmCipher key;
                    AttrMap attrs;
                    string attrstring;

                    key.setkey((const byte*)tc.nn[0].nodekey.data(), node->type);
                    attrs = node->attrs;

                    string sname = newName;
                    fsAccess->normalize(&sname);
                    attrs.map['n'] = sname;

                    attrs.getjson(&attrstring);
                    client->makeattr(&key,tc.nn[0].attrstring, attrstring.c_str());
                }

                if (target)
                {
                    client->putnodes(target->nodehandle,tc.nn,nc);
                }
                else
                {
                    client->putnodes(email, tc.nn, nc);
                }
            }
			break;
		}

		case MegaRequest::TYPE_RENAME:
		{
            pnode_t node = client->nodebyhandle(request->getNodeHandle());
			const char* newName = request->getName();
            if(!node || !newName || !(*newName)) { e = API_EARGS; break; }

            if (!client->checkaccess(node,FULL)) { e = API_EACCESS; break; }

            string sname = newName;
            fsAccess->normalize(&sname);
            node->attrs.map['n'] = sname;
            e = client->setattr(node);
            break;
        }
		case MegaRequest::TYPE_REMOVE:
		{
            pnode_t node = client->nodebyhandle(request->getNodeHandle());
			if(!node) { e = API_EARGS; break; }

			e = client->unlink(node);
			break;
		}
		case MegaRequest::TYPE_SHARE:
		{
            pnode_t node = client->nodebyhandle(request->getNodeHandle());
			const char* email = request->getEmail();
			int access = request->getAccess();
            if(!node || !email || !strchr(email, '@'))
            {
                e = API_EARGS;
                break;
            }

            accesslevel_t a;
			switch(access)
			{
				case MegaShare::ACCESS_UNKNOWN:
                    a = ACCESS_UNKNOWN;
                    break;
				case MegaShare::ACCESS_READ:
					a = RDONLY;
					break;
				case MegaShare::ACCESS_READWRITE:
					a = RDWR;
					break;
				case MegaShare::ACCESS_FULL:
					a = FULL;
					break;
				case MegaShare::ACCESS_OWNER:
					a = OWNER;
					break;
                default:
                    e = API_EARGS;
			}

            if(e == API_OK)
                client->setshare(node, email, a);
			break;
		}
		case MegaRequest::TYPE_IMPORT_LINK:
		case MegaRequest::TYPE_GET_PUBLIC_NODE:
		{
            pnode_t node = client->nodebyhandle(request->getParentHandle());
			const char* megaFileLink = request->getLink();
			if(!megaFileLink) { e = API_EARGS; break; }
			if((request->getType()==MegaRequest::TYPE_IMPORT_LINK) && (!node)) { e = API_EARGS; break; }

			e = client->openfilelink(megaFileLink, 1);
			break;
		}
		case MegaRequest::TYPE_EXPORT:
		{
            pnode_t node = client->nodebyhandle(request->getNodeHandle());
			if(!node) { e = API_EARGS; break; }

            e = client->exportnode(node, !request->getAccess(), request->getNumber());
			break;
		}
		case MegaRequest::TYPE_FETCH_NODES:
		{
			client->fetchnodes();
			break;
		}
		case MegaRequest::TYPE_ACCOUNT_DETAILS:
		{
            if(client->loggedin() != FULLACCOUNT)
            {
                e = API_EACCESS;
                break;
            }

			int numDetails = request->getNumDetails();
			bool storage = (numDetails & 0x01) != 0;
			bool transfer = (numDetails & 0x02) != 0;
			bool pro = (numDetails & 0x04) != 0;
			bool transactions = (numDetails & 0x08) != 0;
			bool purchases = (numDetails & 0x10) != 0;
			bool sessions = (numDetails & 0x20) != 0;

			numDetails = 1;
			if(transactions) numDetails++;
			if(purchases) numDetails++;
			if(sessions) numDetails++;

			request->setNumDetails(numDetails);

			client->getaccountdetails(request->getAccountDetails(), storage, transfer, pro, transactions, purchases, sessions);
			break;
		}
		case MegaRequest::TYPE_CHANGE_PW:
		{
			const char* oldPassword = request->getPassword();
			const char* newPassword = request->getNewPassword();
			if(!oldPassword || !newPassword) { e = API_EARGS; break; }

			byte pwkey[SymmCipher::KEYLENGTH];
			byte newpwkey[SymmCipher::KEYLENGTH];
			if((e = client->pw_key(oldPassword, pwkey))) { e = API_EARGS; break; }
			if((e = client->pw_key(newPassword, newpwkey))) { e = API_EARGS; break; }
			e = client->changepw(pwkey, newpwkey);
			break;
		}
		case MegaRequest::TYPE_LOGOUT:
		{
            if(request->getFlag())
            {
                client->logout();
            }
            else
            {
                client->locallogout();
                client->restag = nextTag;
                logout_result(API_OK);
            }
			break;
		}
		case MegaRequest::TYPE_GET_ATTR_FILE:
		{
			const char* dstFilePath = request->getFile();
            int type = request->getParamType();
            pnode_t node = client->nodebyhandle(request->getNodeHandle());

			if(!dstFilePath || !node) { e = API_EARGS; break; }

			e = client->getfa(node, type);
            if(e == API_EEXIST)
            {
                e = API_OK;
                int prevtag = client->restag;
                MegaRequestPrivate* req = NULL;
                while(prevtag)
                {
                    if(requestMap.find(prevtag) == requestMap.end())
                    {
                        LOG_err << "Invalid duplicate getattr request";
                        req = NULL;
                        e = API_EINTERNAL;
                        break;
                    }

                    req = requestMap.at(prevtag);
                    if(!req || (req->getType() != MegaRequest::TYPE_GET_ATTR_FILE))
                    {
                        LOG_err << "Invalid duplicate getattr type";
                        req = NULL;
                        e = API_EINTERNAL;
                        break;
                    }

                    prevtag = req->getNumber();
                }

                if(req)
                {
                    LOG_debug << "Duplicate getattr detected";
                    req->setNumber(request->getTag());
                }
            }
			break;
		}
		case MegaRequest::TYPE_GET_ATTR_USER:
		{
            const char* value = request->getFile();
            int type = request->getParamType();
            const char *email = request->getEmail();

            User *user;
            if(email)
            {
                user = client->finduser(email, 0);
            }
            else
            {
                user = client->finduser(client->me, 0);
            }

            if(!user)
            {
                e = API_EARGS;
                break;
            }

            string attrname;
            switch(type)
            {
                case MegaApi::USER_ATTR_AVATAR:
                {
                    if (!value)    // destination file
                    {
                        e = API_EARGS;
                        break;
                    }

                    attrname = "+a";
                    break;
                }

                case MegaApi::USER_ATTR_FIRSTNAME:
                {
                    attrname = "firstname";
                    break;
                }

                case MegaApi::USER_ATTR_LASTNAME:
                {
                    attrname = "lastname";
                    break;
                }

                case MegaApi::USER_ATTR_AUTHRING:
                {
                    attrname = "*!authring";
                    break;
                }

                case MegaApi::USER_ATTR_LAST_INTERACTION:
                {
                    attrname = "*!lstint";
                    break;
                }

                default:
                {
                    e = API_EARGS;
                    break;
                }
            }

            if(!e)
            {
                client->getua(user, attrname.c_str());
            }

            break;
		}
		case MegaRequest::TYPE_SET_ATTR_USER:
		{
            const char* file = request->getFile();
            const char* value = request->getText();
            int type = request->getParamType();

            if (!value && type != MegaApi::USER_ATTR_AVATAR)
            {
                e = API_EARGS;
                break;
            }

            string attrname;
            string attrvalue;

            switch (type)
            {
                case MegaApi::USER_ATTR_AVATAR:
                {
                    attrname = "+a";

                    if (file)
                    {
                        string path = file;
                        string localpath;
                        fsAccess->path2local(&path, &localpath);

                        FileAccess *f = fsAccess->newfileaccess();
                        if (!f->fopen(&localpath, 1, 0))
                        {
                            delete f;
                            e = API_EREAD;
                            break;
                        }

                        if (!f->fread(&attrvalue, f->size, 0, 0))
                        {
                            delete f;
                            e = API_EREAD;
                            break;
                        }
                        delete f;
                    }
                    break;
                }

                case MegaApi::USER_ATTR_FIRSTNAME:
                {
                    attrname = "firstname";
                    attrvalue = value;
                    break;
                }

                case MegaApi::USER_ATTR_LASTNAME:
                {
                    attrname = "lastname";
                    attrvalue = value;
                    break;
                }

                case MegaApi::USER_ATTR_AUTHRING:
                {
                    attrname = "*!authring";
                    attrvalue = value;
                    break;
                }

                case MegaApi::USER_ATTR_LAST_INTERACTION:
                {
                    attrname = "*!lstint";
                    attrvalue = value;
                    break;
                }

                default:
                {
                    e = API_EARGS;
                    break;
                }
            }

            if (!e)
            {
                if ((type == MegaApi::USER_ATTR_AVATAR) && (attrvalue.empty()))
                {
                    client->putua(attrname.c_str());
                }
                else
                {
                    client->putua(attrname.c_str(), (byte *)attrvalue.data(), attrvalue.size());
                }
            }

            break;
		}
        case MegaRequest::TYPE_SET_ATTR_FILE:
        {
            const char* srcFilePath = request->getFile();
			int type = request->getParamType();
            pnode_t node = client->nodebyhandle(request->getNodeHandle());

            if(!srcFilePath || !node) { e = API_EARGS; break; }

            string path = srcFilePath;
            string localpath;
            fsAccess->path2local(&path, &localpath);

            string *attributedata = new string;
            FileAccess *f = fsAccess->newfileaccess();
            if (!f->fopen(&localpath, 1, 0))
            {
                delete f;
                delete attributedata;
                e = API_EREAD;
                break;
            }

            if(!f->fread(attributedata, f->size, 0, 0))
            {
                delete f;
                delete attributedata;
                e = API_EREAD;
                break;
            }
            delete f;

            client->putfa(node->nodehandle, type, node->nodecipher(), attributedata);
            //attributedata is not deleted because putfa takes its ownership
            break;
        }
        case MegaRequest::TYPE_SET_ATTR_NODE:
        {
            Node *node = client->nodebyhandle(request->getNodeHandle());
            const char* attrName = request->getName();
            const char* attrValue = request->getText();

            if (!node || !attrName || !attrName[0] || strlen(attrName) > 7)
            {
                e = API_EARGS;
                break;
            }

            if (!client->checkaccess(node, FULL))
            {
                e = API_EACCESS;
                break;
            }

            string sname = attrName;
            fsAccess->normalize(&sname);
            sname.insert(0, "_");
            nameid attr = AttrMap::string2nameid(sname.c_str());

            if (attrValue)
            {
                string svalue = attrValue;
                fsAccess->normalize(&svalue);
                node->attrs.map[attr] = svalue;
            }
            else
            {
                node->attrs.map.erase(attr);
            }

            e = client->setattr(node);
            break;
        }
		case MegaRequest::TYPE_CANCEL_ATTR_FILE:
		{
			int type = request->getParamType();
            pnode_t node = client->nodebyhandle(request->getNodeHandle());

			if (!node) { e = API_EARGS; break; }

			e = client->getfa(node, type, 1);
			if (!e)
			{
				std::map<int, MegaRequestPrivate*>::iterator it = requestMap.begin();
				while(it != requestMap.end())
				{
					MegaRequestPrivate *r = it->second;
					it++;
					if (r->getType() == MegaRequest::TYPE_GET_ATTR_FILE &&
						r->getParamType() == request->getParamType() &&
						r->getNodeHandle() == request->getNodeHandle())
					{
						fireOnRequestFinish(r, MegaError(API_EINCOMPLETE));
					}
				}
				fireOnRequestFinish(request, MegaError(e));
			}
			break;
		}
		case MegaRequest::TYPE_RETRY_PENDING_CONNECTIONS:
		{
			bool disconnect = request->getFlag();
			bool includexfers = request->getNumber();
			client->abortbackoff(includexfers);
			if(disconnect)
            {
                client->disconnect();

#if (WINDOWS_PHONE || TARGET_OS_IPHONE)
                // Workaround to get the IP of valid DNS servers on Windows Phone/iOS
                string servers;

                while (true)
                {
                #ifdef WINDOWS_PHONE
                    client->httpio->getMEGADNSservers(&servers);
                #else
                    __res_state res;
                    if(res_ninit(&res) == 0)
                    {
                        union res_sockaddr_union u[MAXNS];
                        int nscount = res_getservers(&res, u, MAXNS);

                        for(int i = 0; i < nscount; i++)
                        {
                            char straddr[INET6_ADDRSTRLEN];
                            straddr[0] = 0;

                            if(u[i].sin.sin_family == PF_INET)
                            {
                                mega_inet_ntop(PF_INET, &u[i].sin.sin_addr, straddr, sizeof(straddr));
                            }

                            if(u[i].sin6.sin6_family == PF_INET6)
                            {
                                mega_inet_ntop(PF_INET6, &u[i].sin6.sin6_addr, straddr, sizeof(straddr));
                            }

                            if(straddr[0])
                            {
                                if (servers.size())
                                {
                                    servers.append(",");
                                }
                                servers.append(straddr);
                            }
                        }

                        res_ndestroy(&res);
                    }
                #endif

                    if (servers.size())
                        break;

                #ifdef WINDOWS_PHONE
                    std::this_thread::sleep_for(std::chrono::seconds(1));
                #else
                    sleep(1);
                #endif
                }

                LOG_debug << "Using MEGA DNS servers " << servers;
                httpio->setdnsservers(servers.c_str());
#endif
            }

			fireOnRequestFinish(request, MegaError(API_OK));
			break;
		}
		case MegaRequest::TYPE_ADD_CONTACT:
		{
            const char *email = request->getEmail();

            if(client->loggedin() != FULLACCOUNT)
            {
                e = API_EACCESS;
                break;
            }

            if(!email || !client->finduser(client->me)->email.compare(email))
            {
                e = API_EARGS;
                break;
            }

			e = client->invite(email, VISIBLE);
			break;
		}
        case MegaRequest::TYPE_INVITE_CONTACT:
        {
            const char *email = request->getEmail();
            const char *message = request->getText();
            int action = request->getNumber();

            if(client->loggedin() != FULLACCOUNT)
            {
                e = API_EACCESS;
                break;
            }

            if(!email || !client->finduser(client->me)->email.compare(email))
            {
                e = API_EARGS;
                break;
            }

            client->setpcr(email, (opcactions_t)action, message);
            break;
        }
        case MegaRequest::TYPE_REPLY_CONTACT_REQUEST:
        {
            handle h = request->getNodeHandle();
            int action = request->getNumber();

            if(h == INVALID_HANDLE || action < 0 || action > MegaContactRequest::REPLY_ACTION_IGNORE)
            {
                e = API_EARGS;
                break;
            }

            client->updatepcr(h, (ipcactions_t)action);
            break;
        }
		case MegaRequest::TYPE_REMOVE_CONTACT:
		{
			const char *email = request->getEmail();
			if(!email) { e = API_EARGS; break; }
			e = client->invite(email, HIDDEN);
			break;
		}
		case MegaRequest::TYPE_CREATE_ACCOUNT:
		{
			const char *email = request->getEmail();
			const char *password = request->getPassword();
			const char *name = request->getName();
			const char *pwkey = request->getPrivateKey();

            if(!email || !name || (!password && !pwkey))
			{
				e = API_EARGS; break;
			}

            requestMap.erase(request->getTag());
            while(!requestMap.empty())
            {
                std::map<int,MegaRequestPrivate*>::iterator it=requestMap.begin();
                if(it->second) fireOnRequestFinish(it->second, MegaError(MegaError::API_EACCESS));
            }

            while(!transferMap.empty())
            {
                std::map<int, MegaTransferPrivate *>::iterator it=transferMap.begin();
                if(it->second) fireOnTransferFinish(it->second, MegaError(MegaError::API_EACCESS));
            }
            requestMap[request->getTag()]=request;

			client->createephemeral();
			break;
		}
        case MegaRequest::TYPE_QUERY_SIGNUP_LINK:
        {
            const char *link = request->getLink();
            if(!link)
            {
                e = API_EARGS;
                break;
            }

            const char* ptr = link;
            const char* tptr;

            if ((tptr = strstr(ptr,"#confirm")))
            {
                ptr = tptr+8;

                unsigned len = (strlen(link)-(ptr-link))*3/4+4;
                byte *c = new byte[len];
                len = Base64::atob(ptr,c,len);
                if (len)
                {
                    client->querysignuplink(c,len);
                }
                else
                {
                    e = API_EARGS;
                }
                delete[] c;
                break;
            }
            else if ((tptr = strstr(ptr,"#newsignup")))
            {
                ptr = tptr+10;

                unsigned len = (strlen(link)-(ptr-link))*3/4+4;
                byte *c = new byte[len];
                len = Base64::atob(ptr,c,len);

                if (len > 8)
                {
                    // extract email and email_hash from link
                    byte *email = c;
                    byte *sha512bytes = c+len-8;    // last 11 chars

                    // get the hash for the received email
                    Hash sha512;
                    sha512.add(email, len-8);
                    string sha512str;
                    sha512.get(&sha512str);

                    // and finally check it
                    if (memcmp(sha512bytes, sha512str.data(), 8) == 0)
                    {
                        email[len-8] = '\0';
                        request->setEmail((const char *)email);
                        delete[] c;

                        fireOnRequestFinish(request, MegaError(API_OK));
                        break;
                    }
                }

                delete[] c;
            }

            e = API_EARGS;
            break;
        }
		case MegaRequest::TYPE_CONFIRM_ACCOUNT:
		{
			const char *link = request->getLink();
			const char *password = request->getPassword();
			const char *pwkey = request->getPrivateKey();

            if(!link || (request->getType() == MegaRequest::TYPE_CONFIRM_ACCOUNT && !password && !pwkey))
			{
				e = API_EARGS;
				break;
			}

			const char* ptr = link;
			const char* tptr;

			if ((tptr = strstr(ptr,"#confirm"))) ptr = tptr+8;

			unsigned len = (strlen(link)-(ptr-link))*3/4+4;
			byte *c = new byte[len];
            len = Base64::atob(ptr,c,len);
            if (len)
            {
                client->querysignuplink(c,len);
            }
            else
            {
                e = API_EARGS;
            }
			delete[] c;
			break;
		}
        case MegaRequest::TYPE_PAUSE_TRANSFERS:
        {
            bool pause = request->getFlag();
            int direction = request->getNumber();
            if(direction != -1
                    && direction != MegaTransfer::TYPE_DOWNLOAD
                    && direction != MegaTransfer::TYPE_UPLOAD)
            {
                e = API_EARGS;
                break;
            }

            if(direction == -1)
            {
                client->pausexfers(PUT, pause);
                client->pausexfers(GET, pause);
            }
            else if(direction == MegaTransfer::TYPE_DOWNLOAD)
            {
                client->pausexfers(GET, pause);
            }
            else
            {
                client->pausexfers(PUT, pause);
            }

            fireOnRequestFinish(request, MegaError(API_OK));
            break;
        }
        case MegaRequest::TYPE_CANCEL_TRANSFER:
        {
            int transferTag = request->getTransferTag();
            if(transferMap.find(transferTag) == transferMap.end()) { e = API_ENOENT; break; };

            MegaTransferPrivate* megaTransfer = transferMap.at(transferTag);
            Transfer *transfer = megaTransfer->getTransfer();

            #ifdef _WIN32
                if(transfer->type==GET)
                {
                    transfer->localfilename.append("", 1);
                    WIN32_FILE_ATTRIBUTE_DATA fad;
                    if (GetFileAttributesExW((LPCWSTR)transfer->localfilename.data(), GetFileExInfoStandard, &fad))
                        SetFileAttributesW((LPCWSTR)transfer->localfilename.data(), fad.dwFileAttributes & ~FILE_ATTRIBUTE_HIDDEN);
                    transfer->localfilename.resize(transfer->localfilename.size()-1);
                }
            #endif

            megaTransfer->setSyncTransfer(true);
            megaTransfer->setLastError(MegaError(API_EINCOMPLETE));

            file_list files = transfer->files;
            file_list::iterator iterator = files.begin();
            while (iterator != files.end())
            {
                File *file = *iterator;
                iterator++;
                if(!file->syncxfer) client->stopxfer(file);
            }
            fireOnRequestFinish(request, MegaError(API_OK));
            break;
        }
        case MegaRequest::TYPE_CANCEL_TRANSFERS:
        {
            int direction = request->getParamType();
            if((direction != MegaTransfer::TYPE_DOWNLOAD) && (direction != MegaTransfer::TYPE_UPLOAD))
                { e = API_EARGS; break; }

            for (transfer_map::iterator it = client->transfers[direction].begin() ; it != client->transfers[direction].end() ; )
            {
                Transfer *transfer = it->second;
                if(transferMap.find(transfer->tag) != transferMap.end())
                {
                    MegaTransferPrivate* megaTransfer = transferMap.at(transfer->tag);
                    megaTransfer->setSyncTransfer(true);
                    megaTransfer->setLastError(MegaError(API_EINCOMPLETE));
                }

                it++;

                file_list files = transfer->files;
				file_list::iterator iterator = files.begin();
				while (iterator != files.end())
				{
					File *file = *iterator;
					iterator++;
					if(!file->syncxfer) client->stopxfer(file);
				}
            }
            fireOnRequestFinish(request, MegaError(API_OK));
            break;
        }
#ifdef ENABLE_SYNC
        case MegaRequest::TYPE_ADD_SYNC:
        {
            const char *localPath = request->getFile();
            pnode_t node = client->nodebyhandle(request->getNodeHandle());
            if(!node || (node->type==FILENODE) || !localPath)
            {
                e = API_EARGS;
                break;
            }

            string utf8name(localPath);
            string localname;
            client->fsaccess->path2local(&utf8name, &localname);
            e = client->addsync(&localname, DEBRISFOLDER, NULL, node, 0, -nextTag);
            if(!e)
            {
                MegaSyncPrivate *sync = new MegaSyncPrivate(client->syncs.back());
                sync->setListener(request->getSyncListener());
                syncMap[-nextTag] = sync;

                request->setNumber(client->syncs.back()->fsfp);
                fireOnRequestFinish(request, MegaError(API_OK));
            }
            break;
        }
        case MegaRequest::TYPE_REMOVE_SYNCS:
        {
            sync_list::iterator it = client->syncs.begin();
            while(it != client->syncs.end())
            {
                Sync *sync = (*it);
                int tag = sync->tag;
                it++;

                client->delsync(sync);

                if(syncMap.find(tag) == syncMap.end())
                {
                    MegaSyncPrivate *megaSync = syncMap.at(tag);
                    syncMap.erase(tag);
                    delete megaSync;
                }
            }
            fireOnRequestFinish(request, MegaError(API_OK));
            break;
        }
        case MegaRequest::TYPE_REMOVE_SYNC:
        {
            handle nodehandle = request->getNodeHandle();
            sync_list::iterator it = client->syncs.begin();
            bool found = false;
            while(it != client->syncs.end())
            {
                Sync *sync = (*it);
                int tag = sync->tag;
                if(!sync->localroot.node || sync->localroot.node->nodehandle == nodehandle)
                {
                    string path;
                    fsAccess->local2path(&sync->localroot.localname, &path);
                    request->setFile(path.c_str());
                    client->delsync(sync, request->getFlag());

                    if(syncMap.find(tag) == syncMap.end())
                    {
                        MegaSyncPrivate *megaSync = syncMap.at(tag);
                        syncMap.erase(tag);
                        delete megaSync;
                    }

                    fireOnRequestFinish(request, MegaError(API_OK));
                    found = true;
                    break;
                }
                it++;
            }

            if(!found) e = API_ENOENT;
            break;
        }
#endif
        case MegaRequest::TYPE_REPORT_EVENT:
        {
            const char *details = request->getText();
            if(!details)
            {
                e = API_EARGS;
                break;
            }

            string event = "A"; //Application event
            int size = strlen(details);
            char *base64details = new char[size * 4 / 3 + 4];
            Base64::btoa((byte *)details, size, base64details);
            client->reportevent(event.c_str(), base64details);
            delete [] base64details;
            break;
        }
        case MegaRequest::TYPE_DELETE:
        {
#ifdef HAVE_LIBUV
            if (httpServer)
            {
                MegaHTTPServer *server = httpServer;
                httpServer = NULL;
                sdkMutex.unlock();
                delete server;
                sdkMutex.lock();
            }
#endif
            threadExit = 1;
            break;
        }
        case MegaRequest::TYPE_GET_PRICING:
        case MegaRequest::TYPE_GET_PAYMENT_ID:
        case MegaRequest::TYPE_UPGRADE_ACCOUNT:
        {
            int method = request->getNumber();
            if(method != MegaApi::PAYMENT_METHOD_BALANCE && method != MegaApi::PAYMENT_METHOD_CREDIT_CARD)
            {
                e = API_EARGS;
                break;
            }

            client->purchase_enumeratequotaitems();
            break;
        }
        case MegaRequest::TYPE_SUBMIT_PURCHASE_RECEIPT:
        {
            const char* receipt = request->getText();
            int type = request->getNumber();

            if(!receipt || (type != MegaApi::PAYMENT_METHOD_GOOGLE_WALLET
                            && type != MegaApi::PAYMENT_METHOD_ITUNES))
            {
                e = API_EARGS;
                break;
            }

            if(type == MegaApi::PAYMENT_METHOD_ITUNES && client->loggedin() != FULLACCOUNT)
            {
                e = API_EACCESS;
                break;
            }

            string base64receipt;
            if(type == MegaApi::PAYMENT_METHOD_GOOGLE_WALLET)
            {
                int len = strlen(receipt);
                base64receipt.resize(len * 4 / 3 + 4);
                base64receipt.resize(Base64::btoa((byte *)receipt, len, (char *)base64receipt.data()));
            }
            else //MegaApi::PAYMENT_METHOD_ITUNES
            {
                base64receipt = receipt;
            }

            client->submitpurchasereceipt(type, base64receipt.c_str());
            break;
        }
        case MegaRequest::TYPE_CREDIT_CARD_STORE:
        {
            const char *ccplain = request->getText();
            e = client->creditcardstore(ccplain);
            break;
        }
        case MegaRequest::TYPE_CREDIT_CARD_QUERY_SUBSCRIPTIONS:
        {
            client->creditcardquerysubscriptions();
            break;
        }
        case MegaRequest::TYPE_CREDIT_CARD_CANCEL_SUBSCRIPTIONS:
        {
            const char* reason = request->getText();
            client->creditcardcancelsubscriptions(reason);
            break;
        }
        case MegaRequest::TYPE_GET_PAYMENT_METHODS:
        {
            client->getpaymentmethods();
            break;
        }
        case MegaRequest::TYPE_SUBMIT_FEEDBACK:
        {
            int rating = request->getNumber();
            const char *message = request->getText();

            if(rating < 1 || rating > 5)
            {
                e = API_EARGS;
                break;
            }

            if(!message)
            {
                message = "";
            }

            int size = strlen(message);
            char *base64message = new char[size * 4 / 3 + 4];
            Base64::btoa((byte *)message, size, base64message);

            char base64uhandle[12];
            Base64::btoa((const byte*)&client->me, MegaClient::USERHANDLE, base64uhandle);

            string feedback;
            feedback.resize(128 + strlen(base64message));

            snprintf((char *)feedback.data(), feedback.size(), "{\\\"r\\\":\\\"%d\\\",\\\"m\\\":\\\"%s\\\",\\\"u\\\":\\\"%s\\\"}", rating, base64message, base64uhandle);
            client->userfeedbackstore(feedback.c_str());
            delete [] base64message;
            break;
        }
        case MegaRequest::TYPE_SEND_EVENT:
        {
            int number = request->getNumber();
            const char *text = request->getText();

            if(number < 99500 || number >= 99600 || !text)
            {
                e = API_EARGS;
                break;
            }

            client->sendevent(number, text);
            break;
        }
        case MegaRequest::TYPE_GET_USER_DATA:
        {
            const char *email = request->getEmail();
            if(request->getFlag() && !email)
            {
                e = API_EARGS;
                break;
            }

            if(!request->getFlag())
            {
                client->getuserdata();
            }
            else
            {
                client->getpubkey(email);
            }

            break;
        }
        case MegaRequest::TYPE_LOAD_BALANCING:
        {
            const char* service = request->getName();
            if(!service)
            {
                e = API_EARGS;
                break;
            }

            client->loadbalancing(service);
            break;
        }
        case MegaRequest::TYPE_KILL_SESSION:
        {
            MegaHandle handle = request->getNodeHandle();
            if (handle == INVALID_HANDLE)
            {
                client->killallsessions();
            }
            else
            {
                client->killsession(handle);
            }
            break;
        }
        case MegaRequest::TYPE_GET_SESSION_TRANSFER_URL:
        {
            client->copysession();
            break;
        }
        case MegaRequest::TYPE_CLEAN_RUBBISH_BIN:
        {
            client->cleanrubbishbin();
            break;
        }
<<<<<<< HEAD
        case MegaRequest::TYPE_GET_NUM_CHILD_FOLDERS:
        {
            client->getnumchildfolders(request->getNodeHandle());
            break;
        }
        case MegaRequest::TYPE_GET_NUM_CHILD_FILES:
        {
            client->getnumchildfiles(request->getNodeHandle());
            break;
        }
=======
#ifdef ENABLE_CHAT
        case MegaRequest::TYPE_CHAT_CREATE:
        {
            MegaTextChatPeerList *chatPeers = request->getMegaTextChatPeerList();
            if (!chatPeers)   // refuse to create chats without participants
            {
                e = API_EARGS;
                break;
            }

            bool group = request->getFlag();
            const userpriv_vector *userpriv = ((MegaTextChatPeerListPrivate*)chatPeers)->getList();
            if (!userpriv || (!group && chatPeers->size() > 1))
            {
                e = API_EARGS;
                break;
            }

            client->createChat(group, userpriv);
            break;
        }
        case MegaRequest::TYPE_CHAT_FETCH:
        {
            client->fetchChats();
            break;
        }
        case MegaRequest::TYPE_CHAT_INVITE:
        {
            handle chatid = request->getNodeHandle();
            handle uh = request->getParentHandle();
            int access = request->getAccess();

            if (chatid == INVALID_HANDLE || uh == INVALID_HANDLE)
            {
                e = API_EARGS;
                break;
            }

            char uid[12];
            Base64::btoa((byte*)&uh, sizeof uh, uid);
            uid[11] = 0;

            client->inviteToChat(chatid, uid, access);
            break;
        }
        case MegaRequest::TYPE_CHAT_REMOVE:
        {
            handle chatid = request->getNodeHandle();
            handle uh = request->getParentHandle();

            if (chatid == INVALID_HANDLE)
            {
                e = API_EARGS;
                break;
            }

            // user is optional. If not provided, command apply to own user
            if (uh != INVALID_HANDLE)
            {
                char uid[12];
                Base64::btoa((byte*)&uh, sizeof uh, uid);
                uid[11] = 0;

                client->removeFromChat(chatid, uid);
            }
            else
            {
                client->removeFromChat(chatid);
            }
            break;
        }
        case MegaRequest::TYPE_CHAT_URL:
        {
            MegaHandle chatid = request->getNodeHandle();
            if (chatid == INVALID_HANDLE)
            {
                e = API_EARGS;
                break;
            }

            client->getUrlChat(chatid);
            break;
        }
        case MegaRequest::TYPE_CHAT_GRANT_ACCESS:
        {
            handle chatid = request->getParentHandle();
            handle h = request->getNodeHandle();
            const char *uid = request->getEmail();

            if (chatid == INVALID_HANDLE || h == INVALID_HANDLE || !uid)
            {
                e = API_EARGS;
                break;
            }

            client->grantAccessInChat(chatid, h, uid);
            break;
        }
        case MegaRequest::TYPE_CHAT_REMOVE_ACCESS:
        {
            handle chatid = request->getParentHandle();
            handle h = request->getNodeHandle();
            const char *uid = request->getEmail();

            if (chatid == INVALID_HANDLE || h == INVALID_HANDLE || !uid)
            {
                e = API_EARGS;
                break;
            }

            client->removeAccessInChat(chatid, h, uid);
            break;
        }
#endif
>>>>>>> b0c2704a
        default:
        {
            e = API_EINTERNAL;
        }
        }

		if(e)
        {
            LOG_err << "Error starting request: " << e;
            fireOnRequestFinish(request, MegaError(e));
        }

		sdkMutex.unlock();
	}
}

char* MegaApiImpl::stringToArray(string &buffer)
{
	char *newbuffer = new char[buffer.size()+1];
	memcpy(newbuffer, buffer.data(), buffer.size());
	newbuffer[buffer.size()]='\0';
    return newbuffer;
}

void MegaApiImpl::updateStats()
{
    sdkMutex.lock();
    pendingDownloads = client->transfers[0].size();
    pendingUploads = client->transfers[1].size();
    sdkMutex.unlock();
}

long long MegaApiImpl::getTotalDownloadedBytes()
{
    return totalDownloadedBytes;
}

long long MegaApiImpl::getTotalUploadedBytes()
{
    return totalUploadedBytes;
}

void MegaApiImpl::update()
{
#ifdef ENABLE_SYNC
    sdkMutex.lock();

    LOG_debug << "PendingCS? " << (client->pendingcs != NULL);
    if(client->curfa == client->newfa.end())
    {
        LOG_debug << "PendingFA? 0";
    }
    else
    {
        HttpReqCommandPutFA* fa = *client->curfa;
        if(fa)
        {
            LOG_debug << "PendingFA? " << client->newfa.size() << " STATUS: " << fa->status;
        }
    }

    LOG_debug << "FLAGS: " << client->syncactivity << " " << client->syncadded
              << " " << client->syncdownrequired << " " << client->syncdownretry
              << " " << client->syncfslockretry << " " << client->syncfsopsfailed
              << " " << client->syncnagleretry << " " << client->syncscanfailed
              << " " << client->syncops << " " << client->syncscanstate
              << " " << client->faputcompletion.size() << " " << client->synccreate.size()
              << " " << client->fetchingnodes << " " << client->pendingfa.size()
              << " " << client->xferpaused[0] << " " << client->xferpaused[1]
              << " " << client->transfers[0].size() << " " << client->transfers[1].size()
              << " " << client->syncscanstate << " " << client->statecurrent
              << " " << client->syncadding << " " << client->syncdebrisadding
              << " " << client->umindex.size() << " " << client->uhindex.size();

    sdkMutex.unlock();
#endif

    waiter->notify();
}

bool MegaApiImpl::isWaiting()
{
    return waiting || waitingRequest;
}

TreeProcCopy::TreeProcCopy()
{
	nn = NULL;
	nc = 0;
}

void TreeProcCopy::allocnodes()
{
	if(nc) nn = new NewNode[nc];
}

TreeProcCopy::~TreeProcCopy()
{
	//Will be deleted in putnodes_result
	//delete[] nn;
}

// determine node tree size (nn = NULL) or write node tree to new nodes array
void TreeProcCopy::proc(MegaClient* client, pnode_t n)
{
	if (nn)
	{
		string attrstring;
		SymmCipher key;
		NewNode* t = nn+--nc;

		// copy node
		t->source = NEW_NODE;
		t->type = n->type;
		t->nodehandle = n->nodehandle;
        t->parenthandle = n->parenthandle;

		// copy key (if file) or generate new key (if folder)
		if (n->type == FILENODE) t->nodekey = n->nodekey;
		else
		{
			byte buf[FOLDERNODEKEYLENGTH];
			PrnGen::genblock(buf,sizeof buf);
			t->nodekey.assign((char*)buf,FOLDERNODEKEYLENGTH);
		}

		t->attrstring = new string;
		if(t->nodekey.size())
		{
			key.setkey((const byte*)t->nodekey.data(),n->type);

			n->attrs.getjson(&attrstring);
			client->makeattr(&key,t->attrstring,attrstring.c_str());
		}
	}
	else nc++;
}

TransferQueue::TransferQueue()
{
    mutex.init(false);
}

void TransferQueue::push(MegaTransferPrivate *transfer)
{
    mutex.lock();
    transfers.push_back(transfer);
    mutex.unlock();
}

void TransferQueue::push_front(MegaTransferPrivate *transfer)
{
    mutex.lock();
    transfers.push_front(transfer);
    mutex.unlock();
}

MegaTransferPrivate *TransferQueue::pop()
{
    mutex.lock();
    if(transfers.empty())
    {
        mutex.unlock();
        return NULL;
    }
    MegaTransferPrivate *transfer = transfers.front();
    transfers.pop_front();
    mutex.unlock();
    return transfer;
}

void TransferQueue::removeListener(MegaTransferListener *listener)
{
    mutex.lock();

    std::deque<MegaTransferPrivate *>::iterator it = transfers.begin();
    while(it != transfers.end())
    {
        MegaTransferPrivate *transfer = (*it);
        if(transfer->getListener() == listener)
            transfer->setListener(NULL);
        it++;
    }

    mutex.unlock();
}

RequestQueue::RequestQueue()
{
    mutex.init(false);
}

void RequestQueue::push(MegaRequestPrivate *request)
{
    mutex.lock();
    requests.push_back(request);
    mutex.unlock();
}

void RequestQueue::push_front(MegaRequestPrivate *request)
{
    mutex.lock();
    requests.push_front(request);
    mutex.unlock();
}

MegaRequestPrivate *RequestQueue::pop()
{
    mutex.lock();
    if(requests.empty())
    {
        mutex.unlock();
        return NULL;
    }
    MegaRequestPrivate *request = requests.front();
    requests.pop_front();
    mutex.unlock();
    return request;
}

void RequestQueue::removeListener(MegaRequestListener *listener)
{
    mutex.lock();

    std::deque<MegaRequestPrivate *>::iterator it = requests.begin();
    while(it != requests.end())
    {
        MegaRequestPrivate *request = (*it);
        if(request->getListener()==listener)
            request->setListener(NULL);
        it++;
    }

    mutex.unlock();
}

#ifdef ENABLE_SYNC
void RequestQueue::removeListener(MegaSyncListener *listener)
{
    mutex.lock();

    std::deque<MegaRequestPrivate *>::iterator it = requests.begin();
    while(it != requests.end())
    {
        MegaRequestPrivate *request = (*it);
        if(request->getSyncListener()==listener)
            request->setSyncListener(NULL);
        it++;
    }

    mutex.unlock();
}
#endif

MegaHashSignatureImpl::MegaHashSignatureImpl(const char *base64Key)
{
    hashSignature = new HashSignature(new Hash());
    asymmCypher = new AsymmCipher();

    string pubks;
    int len = strlen(base64Key)/4*3+3;
    pubks.resize(len);
    pubks.resize(Base64::atob(base64Key, (byte *)pubks.data(), len));
    asymmCypher->setkey(AsymmCipher::PUBKEY,(byte*)pubks.data(), pubks.size());
}

MegaHashSignatureImpl::~MegaHashSignatureImpl()
{
    delete hashSignature;
    delete asymmCypher;
}

void MegaHashSignatureImpl::init()
{
    hashSignature->get(asymmCypher, NULL, 0);
}

void MegaHashSignatureImpl::add(const char *data, unsigned size)
{
    hashSignature->add((const byte *)data, size);
}

bool MegaHashSignatureImpl::checkSignature(const char *base64Signature)
{
    char signature[512];
    int l = Base64::atob(base64Signature, (byte *)signature, sizeof(signature));
    if(l != sizeof(signature))
        return false;

    return hashSignature->check(asymmCypher, (const byte *)signature, sizeof(signature));
}

int MegaAccountDetailsPrivate::getProLevel()
{
    return details.pro_level;
}

int64_t MegaAccountDetailsPrivate::getProExpiration()
{
    return details.pro_until;
}

int MegaAccountDetailsPrivate::getSubscriptionStatus()
{
    if(details.subscription_type == 'S')
    {
        return MegaAccountDetails::SUBSCRIPTION_STATUS_VALID;
    }

    if(details.subscription_type == 'R')
    {
        return MegaAccountDetails::SUBSCRIPTION_STATUS_INVALID;
    }

    return MegaAccountDetails::SUBSCRIPTION_STATUS_NONE;
}

int64_t MegaAccountDetailsPrivate::getSubscriptionRenewTime()
{
    return details.subscription_renew;
}

char *MegaAccountDetailsPrivate::getSubscriptionMethod()
{
    return MegaApi::strdup(details.subscription_method.c_str());
}

char *MegaAccountDetailsPrivate::getSubscriptionCycle()
{
    return MegaApi::strdup(details.subscription_cycle);
}

long long MegaAccountDetailsPrivate::getStorageMax()
{
    return details.storage_max;
}

long long MegaAccountDetailsPrivate::getStorageUsed()
{
    return details.storage_used;
}

long long MegaAccountDetailsPrivate::getTransferMax()
{
    return details.transfer_max;
}

long long MegaAccountDetailsPrivate::getTransferOwnUsed()
{
    return details.transfer_own_used;
}

int MegaAccountDetailsPrivate::getNumUsageItems()
{
    return details.storage.size();
}

long long MegaAccountDetailsPrivate::getStorageUsed(MegaHandle handle)
{
    return details.storage[handle].bytes;
}

long long MegaAccountDetailsPrivate::getNumFiles(MegaHandle handle)
{
    return details.storage[handle].files;
}

long long MegaAccountDetailsPrivate::getNumFolders(MegaHandle handle)
{
    return details.storage[handle].folders;
}

MegaAccountDetails* MegaAccountDetailsPrivate::copy()
{
    return new MegaAccountDetailsPrivate(&details);
}

int MegaAccountDetailsPrivate::getNumBalances() const
{
    return details.balances.size();
}

MegaAccountBalance *MegaAccountDetailsPrivate::getBalance(int i) const
{
    if(i < details.balances.size())
    {
        return MegaAccountBalancePrivate::fromAccountBalance(&(details.balances[i]));
    }
    return NULL;
}

int MegaAccountDetailsPrivate::getNumSessions() const
{
    return details.sessions.size();
}

MegaAccountSession *MegaAccountDetailsPrivate::getSession(int i) const
{
    if(i < details.sessions.size())
    {
        return MegaAccountSessionPrivate::fromAccountSession(&(details.sessions[i]));
    }
    return NULL;
}

int MegaAccountDetailsPrivate::getNumPurchases() const
{
    return details.purchases.size();
}

MegaAccountPurchase *MegaAccountDetailsPrivate::getPurchase(int i) const
{
    if(i < details.purchases.size())
    {
        return MegaAccountPurchasePrivate::fromAccountPurchase(&(details.purchases[i]));
    }
    return NULL;
}

int MegaAccountDetailsPrivate::getNumTransactions() const
{
    return details.transactions.size();
}

MegaAccountTransaction *MegaAccountDetailsPrivate::getTransaction(int i) const
{
    if(i < details.transactions.size())
    {
        return MegaAccountTransactionPrivate::fromAccountTransaction(&(details.transactions[i]));
    }
    return NULL;
}

ExternalLogger::ExternalLogger()
{
	mutex.init(true);
	this->megaLogger = NULL;
	SimpleLogger::setOutputClass(this);

    //Initialize outputSettings map
    SimpleLogger::outputSettings[(LogLevel)logFatal];
    SimpleLogger::outputSettings[(LogLevel)logError];
    SimpleLogger::outputSettings[(LogLevel)logWarning];
    SimpleLogger::outputSettings[(LogLevel)logInfo];
    SimpleLogger::outputSettings[(LogLevel)logDebug];
    SimpleLogger::outputSettings[(LogLevel)logMax];
}

void ExternalLogger::setMegaLogger(MegaLogger *logger)
{
	this->megaLogger = logger;
}

void ExternalLogger::setLogLevel(int logLevel)
{
	SimpleLogger::setLogLevel((LogLevel)logLevel);
}

void ExternalLogger::postLog(int logLevel, const char *message, const char *filename, int line)
{
    if(SimpleLogger::logCurrentLevel < logLevel)
        return;

	if(!message)
	{
		message = "";
	}

	if(!filename)
	{
		filename = "";
	}

    mutex.lock();
	SimpleLogger((LogLevel)logLevel, filename, line) << message;
    mutex.unlock();
}

void ExternalLogger::log(const char *time, int loglevel, const char *source, const char *message)
{
	if(!time)
	{
		time = "";
	}

	if(!source)
	{
		source = "";
	}

	if(!message)
	{
		message = "";
	}

	mutex.lock();
	if(megaLogger)
	{
        megaLogger->log(time, loglevel, source, message);
	}
	else
	{
		cout << "[" << time << "][" << SimpleLogger::toStr((LogLevel)loglevel) << "] " << message << endl;
	}
	mutex.unlock();
}


OutShareProcessor::OutShareProcessor()
{

}

bool OutShareProcessor::processNode(pnode_t node)
{
    if(!node->outshares)
    {
        return true;
    }

    for (share_map::iterator it = node->outshares->begin(); it != node->outshares->end(); it++)
	{
        Share *share = it->second;
        if (share->user)    // public links have no user
        {
            shares.push_back(share);
            handles.push_back(node->nodehandle);
        }
	}

	return true;
}

vector<Share *> &OutShareProcessor::getShares()
{
	return shares;
}

handle_vector &OutShareProcessor::getHandles()
{
	return handles;
}

PendingOutShareProcessor::PendingOutShareProcessor()
{

}

bool PendingOutShareProcessor::processNode(pnode_t node)
{
    if(!node->pendingshares)
    {
        return true;
    }

    for (share_map::iterator it = node->pendingshares->begin(); it != node->pendingshares->end(); it++)
    {
        shares.push_back(it->second);
        handles.push_back(node->nodehandle);
    }

    return true;
}

vector<Share *> &PendingOutShareProcessor::getShares()
{
    return shares;
}

handle_vector &PendingOutShareProcessor::getHandles()
{
    return handles;
}

MegaPricingPrivate::~MegaPricingPrivate()
{
    for(unsigned i = 0; i < currency.size(); i++)
    {
        delete[] currency[i];
    }

    for(unsigned i = 0; i < description.size(); i++)
    {
        delete[] description[i];
    }

    for(unsigned i = 0; i < iosId.size(); i++)
    {
        delete[] iosId[i];
    }

    for(unsigned i = 0; i < androidId.size(); i++)
    {
        delete[] androidId[i];
    }
}

int MegaPricingPrivate::getNumProducts()
{
    return handles.size();
}

handle MegaPricingPrivate::getHandle(int productIndex)
{
    if((unsigned)productIndex < handles.size())
        return handles[productIndex];

    return UNDEF;
}

int MegaPricingPrivate::getProLevel(int productIndex)
{
    if((unsigned)productIndex < proLevel.size())
        return proLevel[productIndex];

    return 0;
}

int MegaPricingPrivate::getGBStorage(int productIndex)
{
    if((unsigned)productIndex < gbStorage.size())
        return gbStorage[productIndex];

    return 0;
}

int MegaPricingPrivate::getGBTransfer(int productIndex)
{
    if((unsigned)productIndex < gbTransfer.size())
        return gbTransfer[productIndex];

    return 0;
}

int MegaPricingPrivate::getMonths(int productIndex)
{
    if((unsigned)productIndex < months.size())
        return months[productIndex];

    return 0;
}

int MegaPricingPrivate::getAmount(int productIndex)
{
    if((unsigned)productIndex < amount.size())
        return amount[productIndex];

    return 0;
}

const char *MegaPricingPrivate::getCurrency(int productIndex)
{
    if((unsigned)productIndex < currency.size())
        return currency[productIndex];

    return NULL;
}

const char *MegaPricingPrivate::getDescription(int productIndex)
{
    if((unsigned)productIndex < description.size())
        return description[productIndex];

    return NULL;
}

const char *MegaPricingPrivate::getIosID(int productIndex)
{
    if((unsigned)productIndex < iosId.size())
        return iosId[productIndex];

    return NULL;
}

const char *MegaPricingPrivate::getAndroidID(int productIndex)
{
    if((unsigned)productIndex < androidId.size())
        return androidId[productIndex];

    return NULL;
}

MegaPricing *MegaPricingPrivate::copy()
{
    MegaPricingPrivate *megaPricing = new MegaPricingPrivate();
    for(unsigned i=0; i<handles.size(); i++)
    {
        megaPricing->addProduct(handles[i], proLevel[i], gbStorage[i], gbTransfer[i],
                                months[i], amount[i], currency[i], description[i], iosId[i], androidId[i]);
    }

    return megaPricing;
}

void MegaPricingPrivate::addProduct(handle product, int proLevel, int gbStorage, int gbTransfer, int months, int amount, const char *currency,
                                    const char* description, const char* iosid, const char* androidid)
{
    this->handles.push_back(product);
    this->proLevel.push_back(proLevel);
    this->gbStorage.push_back(gbStorage);
    this->gbTransfer.push_back(gbTransfer);
    this->months.push_back(months);
    this->amount.push_back(amount);
    this->currency.push_back(MegaApi::strdup(currency));
    this->description.push_back(MegaApi::strdup(description));
    this->iosId.push_back(MegaApi::strdup(iosid));
    this->androidId.push_back(MegaApi::strdup(androidid));
}

#ifdef ENABLE_SYNC
MegaSyncPrivate::MegaSyncPrivate(Sync *sync)
{
    this->tag = sync->tag;
    sync->client->fsaccess->local2path(&sync->localroot.localname, &localFolder);
    this->megaHandle = sync->localroot.node->nodehandle;
    this->fingerprint = sync->fsfp;
    this->state = sync->state;
    this->listener = NULL;
}

MegaSyncPrivate::MegaSyncPrivate(MegaSyncPrivate *sync)
{
    this->setTag(sync->getTag());
    this->setLocalFolder(sync->getLocalFolder());
    this->setMegaHandle(sync->getMegaHandle());
    this->setLocalFingerprint(sync->getLocalFingerprint());
    this->setState(sync->getState());
    this->setListener(sync->getListener());
}

MegaSyncPrivate::~MegaSyncPrivate()
{
}

MegaSync *MegaSyncPrivate::copy()
{
    return new MegaSyncPrivate(this);
}

MegaHandle MegaSyncPrivate::getMegaHandle() const
{
    return megaHandle;
}

void MegaSyncPrivate::setMegaHandle(MegaHandle handle)
{
    this->megaHandle = handle;
}

const char *MegaSyncPrivate::getLocalFolder() const
{
    if(!localFolder.size())
        return NULL;

    return localFolder.c_str();
}

void MegaSyncPrivate::setLocalFolder(const char *path)
{
    this->localFolder = path;
}

long long MegaSyncPrivate::getLocalFingerprint() const
{
    return fingerprint;
}

void MegaSyncPrivate::setLocalFingerprint(long long fingerprint)
{
    this->fingerprint = fingerprint;
}

int MegaSyncPrivate::getTag() const
{
    return tag;
}

void MegaSyncPrivate::setTag(int tag)
{
    this->tag = tag;
}

void MegaSyncPrivate::setListener(MegaSyncListener *listener)
{
    this->listener = listener;
}

MegaSyncListener *MegaSyncPrivate::getListener()
{
    return this->listener;
}

int MegaSyncPrivate::getState() const
{
    return state;
}

void MegaSyncPrivate::setState(int state)
{
    this->state = state;
}

MegaSyncEventPrivate::MegaSyncEventPrivate(int type)
{
    this->type = type;
    path = NULL;
    newPath = NULL;
    prevName = NULL;
    nodeHandle = INVALID_HANDLE;
    prevParent = INVALID_HANDLE;
}

MegaSyncEventPrivate::~MegaSyncEventPrivate()
{
    delete [] path;
}

MegaSyncEvent *MegaSyncEventPrivate::copy()
{
    MegaSyncEventPrivate *event = new MegaSyncEventPrivate(type);
    event->setPath(this->path);
    event->setNodeHandle(this->nodeHandle);
    event->setNewPath(this->newPath);
    event->setPrevName(this->prevName);
    event->setPrevParent(this->prevParent);
    return event;
}

int MegaSyncEventPrivate::getType() const
{
    return type;
}

const char *MegaSyncEventPrivate::getPath() const
{
    return path;
}

MegaHandle MegaSyncEventPrivate::getNodeHandle() const
{
    return nodeHandle;
}

const char *MegaSyncEventPrivate::getNewPath() const
{
    return newPath;
}

const char *MegaSyncEventPrivate::getPrevName() const
{
    return prevName;
}

MegaHandle MegaSyncEventPrivate::getPrevParent() const
{
    return prevParent;
}

void MegaSyncEventPrivate::setPath(const char *path)
{
    if(this->path)
    {
        delete [] this->path;
    }
    this->path =  MegaApi::strdup(path);
}

void MegaSyncEventPrivate::setNodeHandle(MegaHandle nodeHandle)
{
    this->nodeHandle = nodeHandle;
}

void MegaSyncEventPrivate::setNewPath(const char *newPath)
{
    if(this->newPath)
    {
        delete [] this->newPath;
    }
    this->newPath =  MegaApi::strdup(newPath);
}

void MegaSyncEventPrivate::setPrevName(const char *prevName)
{
    if(this->prevName)
    {
        delete [] this->prevName;
    }
    this->prevName =  MegaApi::strdup(prevName);
}

void MegaSyncEventPrivate::setPrevParent(MegaHandle prevParent)
{
    this->prevParent = prevParent;
}

#endif


MegaAccountBalance *MegaAccountBalancePrivate::fromAccountBalance(const AccountBalance *balance)
{
    return new MegaAccountBalancePrivate(balance);
}

MegaAccountBalancePrivate::~MegaAccountBalancePrivate()
{

}

MegaAccountBalance *MegaAccountBalancePrivate::copy()
{
    return new MegaAccountBalancePrivate(&balance);
}

double MegaAccountBalancePrivate::getAmount() const
{
    return balance.amount;
}

char *MegaAccountBalancePrivate::getCurrency() const
{
    return MegaApi::strdup(balance.currency);
}

MegaAccountBalancePrivate::MegaAccountBalancePrivate(const AccountBalance *balance)
{
    this->balance = *balance;
}

MegaAccountSession *MegaAccountSessionPrivate::fromAccountSession(const AccountSession *session)
{
    return new MegaAccountSessionPrivate(session);
}

MegaAccountSessionPrivate::~MegaAccountSessionPrivate()
{

}

MegaAccountSession *MegaAccountSessionPrivate::copy()
{
    return new MegaAccountSessionPrivate(&session);
}

int64_t MegaAccountSessionPrivate::getCreationTimestamp() const
{
    return session.timestamp;
}

int64_t MegaAccountSessionPrivate::getMostRecentUsage() const
{
    return session.mru;
}

char *MegaAccountSessionPrivate::getUserAgent() const
{
    return MegaApi::strdup(session.useragent.c_str());
}

char *MegaAccountSessionPrivate::getIP() const
{
    return MegaApi::strdup(session.ip.c_str());
}

char *MegaAccountSessionPrivate::getCountry() const
{
    return MegaApi::strdup(session.country);
}

bool MegaAccountSessionPrivate::isCurrent() const
{
    return session.current;
}

bool MegaAccountSessionPrivate::isAlive() const
{
    return session.alive;
}

MegaHandle MegaAccountSessionPrivate::getHandle() const
{
    return session.id;
}

MegaAccountSessionPrivate::MegaAccountSessionPrivate(const AccountSession *session)
{
    this->session = *session;
}


MegaAccountPurchase *MegaAccountPurchasePrivate::fromAccountPurchase(const AccountPurchase *purchase)
{
    return new MegaAccountPurchasePrivate(purchase);
}

MegaAccountPurchasePrivate::~MegaAccountPurchasePrivate()
{

}

MegaAccountPurchase *MegaAccountPurchasePrivate::copy()
{
    return new MegaAccountPurchasePrivate(&purchase);
}

int64_t MegaAccountPurchasePrivate::getTimestamp() const
{
    return purchase.timestamp;
}

char *MegaAccountPurchasePrivate::getHandle() const
{
    return MegaApi::strdup(purchase.handle);
}

char *MegaAccountPurchasePrivate::getCurrency() const
{
    return MegaApi::strdup(purchase.currency);
}

double MegaAccountPurchasePrivate::getAmount() const
{
    return purchase.amount;
}

int MegaAccountPurchasePrivate::getMethod() const
{
    return purchase.method;
}

MegaAccountPurchasePrivate::MegaAccountPurchasePrivate(const AccountPurchase *purchase)
{
    this->purchase = *purchase;
}


MegaAccountTransaction *MegaAccountTransactionPrivate::fromAccountTransaction(const AccountTransaction *transaction)
{
    return new MegaAccountTransactionPrivate(transaction);
}

MegaAccountTransactionPrivate::~MegaAccountTransactionPrivate()
{

}

MegaAccountTransaction *MegaAccountTransactionPrivate::copy()
{
    return new MegaAccountTransactionPrivate(&transaction);
}

int64_t MegaAccountTransactionPrivate::getTimestamp() const
{
    return transaction.timestamp;
}

char *MegaAccountTransactionPrivate::getHandle() const
{
    return MegaApi::strdup(transaction.handle);
}

char *MegaAccountTransactionPrivate::getCurrency() const
{
    return MegaApi::strdup(transaction.currency);
}

double MegaAccountTransactionPrivate::getAmount() const
{
    return transaction.delta;
}

MegaAccountTransactionPrivate::MegaAccountTransactionPrivate(const AccountTransaction *transaction)
{
    this->transaction = *transaction;
}



ExternalInputStream::ExternalInputStream(MegaInputStream *inputStream)
{
    this->inputStream = inputStream;
}

m_off_t ExternalInputStream::size()
{
    return inputStream->getSize();
}

bool ExternalInputStream::read(byte *buffer, unsigned size)
{
    return inputStream->read((char *)buffer, size);
}


FileInputStream::FileInputStream(FileAccess *fileAccess)
{
    this->fileAccess = fileAccess;
    this->offset = 0;
}

m_off_t FileInputStream::size()
{
    return fileAccess->size;
}

bool FileInputStream::read(byte *buffer, unsigned size)
{
    if (!buffer)
    {
        if ((offset + size) <= fileAccess->size)
        {
            offset += size;
            return true;
        }

        LOG_warn << "Invalid seek on FileInputStream";
        return false;
    }

    if (fileAccess->sysread(buffer, size, offset))
    {
        offset += size;
        return true;
    }

    LOG_warn << "Invalid read on FileInputStream";
    return false;
}

FileInputStream::~FileInputStream()
{

}


MegaFolderUploadController::MegaFolderUploadController(MegaApiImpl *megaApi, MegaTransferPrivate *transfer)
{
    this->megaApi = megaApi;
    this->client = megaApi->getMegaClient();
    this->parenthandle = transfer->getParentHandle();
    this->name = transfer->getFileName();
    this->transfer = transfer;
    this->listener = transfer->getListener();
    this->recursive = 0;
    this->pendingTransfers = 0;
    this->tag = transfer->getTag();
}

void MegaFolderUploadController::start()
{
    transfer->setFolderTransferTag(-1);
    transfer->setStartTime(Waiter::ds);
    megaApi->fireOnTransferStart(transfer);

    MegaNode *parent = megaApi->getNodeByHandle(parenthandle);
    if(!parent)
    {
        megaApi->fireOnTransferFinish(transfer, MegaError(API_EARGS));
        delete this;
    }
    else
    {
        string path = transfer->getPath();
        string localpath;
        client->fsaccess->path2local(&path, &localpath);

        MegaNode *child = megaApi->getChildNode(parent, name);

        if(!child || !child->isFolder())
        {
            pendingFolders.push_back(localpath);
            megaApi->createFolder(name, parent, this);
        }
        else
        {
            pendingFolders.push_front(localpath);
            onFolderAvailable(child->getHandle());
        }

        delete child;
        delete parent;
    }
}

void MegaFolderUploadController::onFolderAvailable(MegaHandle handle)
{
    recursive++;
    string localPath = pendingFolders.front();
    pendingFolders.pop_front();

    MegaNode *parent = megaApi->getNodeByHandle(handle);

    string localname;
    DirAccess* da;
    da = client->fsaccess->newdiraccess();
    if (da->dopen(&localPath, NULL, false))
    {
        size_t t = localPath.size();

        while (da->dnext(&localPath, &localname, client->followsymlinks))
        {
            if (t)
            {
                localPath.append(client->fsaccess->localseparator);
            }

            localPath.append(localname);

            FileAccess *fa = client->fsaccess->newfileaccess();
            if(fa->fopen(&localPath, true, false))
            {
                string name = localname;
                client->fsaccess->local2name(&name);

                if(fa->type == FILENODE)
                {
                    pendingTransfers++;
                    MegaNode *child = megaApi->getChildNode(parent, name.c_str());
                    if(!child || child->isFolder() || (fa->size != child->getSize()))
                    {                        
                        FileFingerprint fp;
                        string fpstring;
                        fp.genfingerprint(fa);
                        fp.serializefingerprint(&fpstring);
                        pnode_t node = client->cachednodes->get(&fpstring);
                        if(!node)
                        {
                            string utf8path;
                            client->fsaccess->local2path(&localPath, &utf8path);
                            megaApi->startUpload(utf8path.c_str(), parent, (const char *)NULL, -1, tag, this);
                        }
                        else
                        {
                            string utf8path;
                            client->fsaccess->local2path(&localPath, &utf8path);
                            #if defined(_WIN32) && !defined(WINDOWS_PHONE)
                                    if(!PathIsRelativeA(utf8path.c_str()) && ((utf8path.size()<2) || utf8path.compare(0, 2, "\\\\")))
                                        utf8path.insert(0, "\\\\?\\");
                            #endif

                            int nextTag = client->nextreqtag();
                            MegaTransferPrivate* t = new MegaTransferPrivate(MegaTransfer::TYPE_UPLOAD, this);
                            t->setPath(utf8path.c_str());
                            t->setParentHandle(parent->getHandle());
                            t->setTag(nextTag);
                            t->setFolderTransferTag(tag);
                            t->setTotalBytes(node->size);
                            megaApi->transferMap[nextTag] = t;
                            pendingSkippedTransfers.push_back(t);
                            megaApi->fireOnTransferStart(t);

                            MegaNode *duplicate = MegaNodePrivate::fromNode(node);
                            megaApi->copyNode(duplicate, parent, name.c_str(), this);
                            delete duplicate;
                        }
                    }
                    else
                    {
                        string utf8path;
                        client->fsaccess->local2path(&localPath, &utf8path);
                        #if defined(_WIN32) && !defined(WINDOWS_PHONE)
                                if(!PathIsRelativeA(utf8path.c_str()) && ((utf8path.size()<2) || utf8path.compare(0, 2, "\\\\")))
                                    utf8path.insert(0, "\\\\?\\");
                        #endif

                        int nextTag = client->nextreqtag();
                        MegaTransferPrivate* t = new MegaTransferPrivate(MegaTransfer::TYPE_UPLOAD, this);
                        t->setPath(utf8path.data());
                        t->setParentHandle(parent->getHandle());
                        t->setTag(nextTag);
                        t->setFolderTransferTag(tag);
                        t->setTotalBytes(child->getSize());
                        megaApi->transferMap[nextTag] = t;
                        megaApi->fireOnTransferStart(t);

                        t->setTransferredBytes(child->getSize());
                        t->setDeltaSize(child->getSize());
                        megaApi->fireOnTransferFinish(t, MegaError(API_OK));
                    }

                    delete child;
                }
                else
                {
                    MegaNode *child = megaApi->getChildNode(parent, name.c_str());
                    if(!child || !child->isFolder())
                    {
                        pendingFolders.push_back(localPath);
                        megaApi->createFolder(name.c_str(), parent, this);
                    }
                    else
                    {
                        pendingFolders.push_front(localPath);
                        onFolderAvailable(child->getHandle());
                    }
                    delete child;
                }
            }

            localPath.resize(t);
            delete fa;
        }
    }

    delete da;
    delete parent;
    recursive--;

    checkCompletion();
}

void MegaFolderUploadController::checkCompletion()
{
    if(!recursive && !pendingFolders.size() && !pendingTransfers && !pendingSkippedTransfers.size())
    {
        LOG_debug << "Folder transfer finished - " << transfer->getTransferredBytes() << " of " << transfer->getTotalBytes();
        megaApi->fireOnTransferFinish(transfer, MegaError(API_OK));
        delete this;
    }
}

void MegaFolderUploadController::onRequestFinish(MegaApi *, MegaRequest *request, MegaError *e)
{
    int type = request->getType();
    int errorCode = e->getErrorCode();

    if(type == MegaRequest::TYPE_CREATE_FOLDER)
    {
        if(!errorCode)
        {
            onFolderAvailable(request->getNodeHandle());
        }
        else
        {
            pendingFolders.pop_front();
            checkCompletion();
        }
    }
    else if(type == MegaRequest::TYPE_COPY)
    {
        pnode_t node = client->nodebyhandle(request->getNodeHandle());

        MegaTransferPrivate *t = pendingSkippedTransfers.front();
        t->setTransferredBytes(node->size);
        t->setDeltaSize(node->size);
        megaApi->fireOnTransferFinish(t, MegaError(API_OK));
        pendingSkippedTransfers.pop_front();
        checkCompletion();
    }
}

void MegaFolderUploadController::onTransferStart(MegaApi *, MegaTransfer *t)
{
    transfer->setTotalBytes(transfer->getTotalBytes() + t->getTotalBytes());
    transfer->setUpdateTime(Waiter::ds);
    megaApi->fireOnTransferUpdate(transfer);
}

void MegaFolderUploadController::onTransferUpdate(MegaApi *, MegaTransfer *t)
{
    transfer->setTransferredBytes(transfer->getTransferredBytes() + t->getDeltaSize());
    transfer->setUpdateTime(Waiter::ds);
    transfer->setSpeed(t->getSpeed());
    megaApi->fireOnTransferUpdate(transfer);
}

void MegaFolderUploadController::onTransferFinish(MegaApi *, MegaTransfer *t, MegaError *)
{
    pendingTransfers--;
    transfer->setTransferredBytes(transfer->getTransferredBytes() + t->getDeltaSize());
    transfer->setUpdateTime(Waiter::ds);

    if(t->getSpeed())
    {
        transfer->setSpeed(t->getSpeed());
    }

    megaApi->fireOnTransferUpdate(transfer);
    checkCompletion();
}

#ifdef HAVE_LIBUV
StreamingBuffer::StreamingBuffer()
{
    this->capacity = 0;
    this->buffer = NULL;
    this->inpos = 0;
    this->outpos = 0;
    this->size = 0;
    this->free = 0;
    this->maxBufferSize = MAX_BUFFER_SIZE;
    this->maxOutputSize = MAX_OUTPUT_SIZE;
}

StreamingBuffer::~StreamingBuffer()
{
    delete [] buffer;
}

void StreamingBuffer::init(unsigned int capacity)
{
    if (capacity > maxBufferSize)
    {
        capacity = maxBufferSize;
    }

    this->capacity = capacity;
    this->buffer = new char[capacity];
    this->inpos = 0;
    this->outpos = 0;
    this->size = 0;
    this->free = capacity;
}

unsigned int StreamingBuffer::append(const char *buf, unsigned int len)
{
    if (!buffer)
    {
        // initialize the buffer if it's not initialized yet
        init(len);
    }

    if (free < len)
    {
        LOG_debug << "Not enough available space";
        len = free;
    }

    // update the internal state
    int currentIndex = inpos;
    inpos += len;
    int remaining = inpos - capacity;
    inpos %= capacity;
    size += len;
    free -= len;

    // append the new data
    if (remaining <= 0)
    {
        memcpy(buffer + currentIndex, buf, len);
    }
    else
    {
        int num = len - remaining;
        memcpy(buffer + currentIndex, buf, num);
        memcpy(buffer, buf + num, remaining);
    }

    return len;
}

unsigned int StreamingBuffer::availableData()
{
    return size;
}

unsigned int StreamingBuffer::availableSpace()
{
    return free;
}

unsigned int StreamingBuffer::availableCapacity()
{
    return capacity;
}

uv_buf_t StreamingBuffer::nextBuffer()
{
    if (!size)
    {
        // no data available
        return uv_buf_init(NULL, 0);
    }

    // prepare output buffer
    char *outbuf = buffer + outpos;
    int len = size < maxOutputSize ? size : maxOutputSize;
    if (outpos + len > capacity)
    {
        len = capacity - outpos;
    }

    // update the internal state
    size -= len;
    outpos += len;
    outpos %= capacity;

    // return the buffer
    return uv_buf_init(outbuf, len);
}

void StreamingBuffer::freeData(unsigned int len)
{
    // update the internal state
    free += len;
}

void StreamingBuffer::setMaxBufferSize(unsigned int bufferSize)
{
    if (bufferSize)
    {
        this->maxBufferSize = bufferSize;
    }
    else
    {
        this->maxBufferSize = MAX_BUFFER_SIZE;
    }
}

void StreamingBuffer::setMaxOutputSize(unsigned int outputSize)
{
    if (outputSize)
    {
        this->maxOutputSize = outputSize;
    }
    else
    {
        this->maxOutputSize = MAX_OUTPUT_SIZE;
    }
}

// http_parser settings
http_parser_settings MegaHTTPServer::parsercfg;

MegaHTTPServer::MegaHTTPServer(MegaApiImpl *megaApi)
{
    this->megaApi = megaApi;
    this->localOnly = true;
    this->started = false;
    this->port = 0;
    this->maxBufferSize = 0;
    this->maxOutputSize = 0;
    this->fileServerEnabled = true;
    this->folderServerEnabled = true;
    this->restrictedMode = MegaApi::HTTP_SERVER_ALLOW_CREATED_LOCAL_LINKS;
    this->lastHandle = INVALID_HANDLE;
    this->subtitlesSupportEnabled = false;
}

MegaHTTPServer::~MegaHTTPServer()
{
    stop();
}

bool MegaHTTPServer::start(int port, bool localOnly)
{
    if (started && this->port == port && this->localOnly == localOnly)
    {
        return true;
    }
    stop();

    this->port = port;
    this->localOnly = localOnly;
    uv_sem_init(&semaphore, 0);
    thread.start(threadEntryPoint, this);
    uv_sem_wait(&semaphore);
    uv_sem_destroy(&semaphore);
    return started;
}

void MegaHTTPServer::run()
{
    // parser callbacks
    parsercfg.on_url = onUrlReceived;
    parsercfg.on_message_begin = onMessageBegin;
    parsercfg.on_headers_complete = onHeadersComplete;
    parsercfg.on_message_complete = onMessageComplete;
    parsercfg.on_header_field = onHeaderField;
    parsercfg.on_header_value = onHeaderValue;
    parsercfg.on_body = onBody;

    uv_loop_t *uv_loop = uv_default_loop();

    uv_async_init(uv_loop, &exit_handle, onCloseRequested);
    exit_handle.data = this;

    uv_tcp_init(uv_loop, &server);
    server.data = this;

    uv_tcp_keepalive(&server, 0, 0);

    struct sockaddr_in address;
    if (localOnly)
    {
        uv_ip4_addr("127.0.0.1", port, &address);
    }
    else
    {
        uv_ip4_addr("0.0.0.0", port, &address);
    }

    if(uv_tcp_bind(&server, (const struct sockaddr*)&address, 0)
        || uv_listen((uv_stream_t*)&server, 32, onNewClient))
    {
        port = 0;
        uv_sem_post(&semaphore);
        return;
    }

    LOG_info << "HTTP server started on port " << port;
    started = true;
    uv_sem_post(&semaphore);
    uv_run(uv_loop, UV_RUN_DEFAULT);

    uv_loop_close(uv_loop);
    LOG_debug << "HTTP server thread exit";
}

void MegaHTTPServer::stop()
{
    if (!started)
    {
        return;
    }

    uv_async_send(&exit_handle);
    thread.join();
    started = 0;
    port = 0;
}

int MegaHTTPServer::getPort()
{
    return port;
}

bool MegaHTTPServer::isLocalOnly()
{
    return localOnly;
}

void MegaHTTPServer::setMaxBufferSize(int bufferSize)
{
    this->maxBufferSize = bufferSize <= 0 ? 0 : bufferSize;
}

void MegaHTTPServer::setMaxOutputSize(int outputSize)
{
    this->maxOutputSize = outputSize <= 0 ? 0 : outputSize;
}

int MegaHTTPServer::getMaxBufferSize()
{
    if (maxBufferSize)
    {
        return maxBufferSize;
    }

    return StreamingBuffer::MAX_BUFFER_SIZE;
}

int MegaHTTPServer::getMaxOutputSize()
{
    if (maxOutputSize)
    {
        return maxOutputSize;
    }

    return StreamingBuffer::MAX_OUTPUT_SIZE;
}

void MegaHTTPServer::enableFileServer(bool enable)
{
    this->fileServerEnabled = enable;
}

void MegaHTTPServer::enableFolderServer(bool enable)
{
    this->folderServerEnabled = enable;
}

void MegaHTTPServer::setRestrictedMode(int mode)
{
    this->restrictedMode = mode;
}

bool MegaHTTPServer::isFileServerEnabled()
{
    return fileServerEnabled;
}

bool MegaHTTPServer::isFolderServerEnabled()
{
    return folderServerEnabled;
}

int MegaHTTPServer::getRestrictedMode()
{
    return restrictedMode;
}

bool MegaHTTPServer::isHandleAllowed(handle h)
{
    return restrictedMode == MegaApi::HTTP_SERVER_ALLOW_ALL
            || (restrictedMode == MegaApi::HTTP_SERVER_ALLOW_CREATED_LOCAL_LINKS && allowedHandles.count(h))
            || (restrictedMode == MegaApi::HTTP_SERVER_ALLOW_LAST_LOCAL_LINK && h == lastHandle);
}

void MegaHTTPServer::clearAllowedHandles()
{
    allowedHandles.clear();
    lastHandle = INVALID_HANDLE;
}

char *MegaHTTPServer::getLink(MegaNode *node)
{
    if (!node)
    {
        return NULL;
    }

    lastHandle = node->getHandle();
    allowedHandles.insert(lastHandle);

    ostringstream oss;
    oss << "http://127.0.0.1:" << port << "/";
    char *base64handle = node->getBase64Handle();
    oss << base64handle;
    delete [] base64handle;

    if (node->isPublic())
    {
        char *base64key = node->getBase64Key();
        oss << "!" << base64key;
        delete [] base64key;
    }

    oss << "/";

    string name = node->getName();
    string escapedName;
    URLCodec::escape(&name, &escapedName);
    oss << escapedName;
    string link = oss.str();
    return MegaApi::strdup(link.c_str());
}

bool MegaHTTPServer::isSubtitlesSupportEnabled()
{
    return subtitlesSupportEnabled;
}

void MegaHTTPServer::enableSubtitlesSupport(bool enable)
{
    this->subtitlesSupportEnabled = enable;
}

void *MegaHTTPServer::threadEntryPoint(void *param)
{
#ifndef _WIN32
    struct sigaction noaction;
    memset(&noaction, 0, sizeof(noaction));
    noaction.sa_handler = SIG_IGN;
    ::sigaction(SIGPIPE, &noaction, 0);
#endif

    MegaHTTPServer *httpServer = (MegaHTTPServer *)param;
    httpServer->run();
    return NULL;
}

void MegaHTTPServer::onNewClient(uv_stream_t* server_handle, int status)
{
    if (status < 0)
    {
        return;
    }

    // Create an object to save context information
    MegaHTTPContext* httpctx = new MegaHTTPContext();

    // Initialize the parser
    http_parser_init(&httpctx->parser, HTTP_REQUEST);

    // Set connection data
    httpctx->server = (MegaHTTPServer *)(server_handle->data);
    httpctx->megaApi = httpctx->server->megaApi;
    httpctx->parser.data = httpctx;
    httpctx->tcphandle.data = httpctx;
    httpctx->asynchandle.data = httpctx;
    httpctx->server->connections.push_back(httpctx);
    LOG_debug << "Connection received! " << httpctx->server->connections.size();

    // Async handle to perform writes
    uv_async_init(uv_default_loop(), &httpctx->asynchandle, onAsyncEvent);

    // Accept the connection
    uv_tcp_init(uv_default_loop(), &httpctx->tcphandle);
    uv_accept(server_handle, (uv_stream_t*)&httpctx->tcphandle);

    // Start reading
    uv_read_start((uv_stream_t*)&httpctx->tcphandle, allocBuffer, onDataReceived);
}

void MegaHTTPServer::allocBuffer(uv_handle_t *, size_t suggested_size, uv_buf_t* buf)
{
    // Reserve a buffer with the suggested size
    *buf = uv_buf_init(new char[suggested_size], suggested_size);
}

void MegaHTTPServer::onDataReceived(uv_stream_t* tcp, ssize_t nread, const uv_buf_t * buf)
{
    ssize_t parsed = -1;
    MegaHTTPContext *httpctx = (MegaHTTPContext*) tcp->data;
    if (nread >= 0)
    {
        parsed = http_parser_execute(&httpctx->parser, &parsercfg, buf->base, nread);
    }
    delete [] buf->base;

    if (parsed < 0 || nread < 0 || parsed < nread || httpctx->parser.upgrade)
    {
        httpctx->finished = true;
        LOG_debug << "Finishing request. Connection reset by peer or unsupported data";
        if (!uv_is_closing((uv_handle_t*)&httpctx->tcphandle))
        {
            uv_close((uv_handle_t*)&httpctx->tcphandle, onClose);
        }
    }
}

void MegaHTTPServer::onClose(uv_handle_t* handle)
{
    MegaHTTPContext* httpctx = (MegaHTTPContext*) handle->data;

    // streaming transfers are automatically stopped when their listener is removed
    httpctx->megaApi->removeTransferListener(httpctx);
    httpctx->megaApi->removeRequestListener(httpctx);
    uv_close((uv_handle_t *)&httpctx->asynchandle, onAsyncEventClose);
}

void MegaHTTPServer::onAsyncEventClose(uv_handle_t *handle)
{
    MegaHTTPContext* httpctx = (MegaHTTPContext*) handle->data;

    if (httpctx->resultCode == API_EINTERNAL)
    {
        httpctx->resultCode = API_EINCOMPLETE;
    }

    if (httpctx->transfer)
    {
        httpctx->megaApi->fireOnStreamingFinish(httpctx->transfer, MegaError(httpctx->resultCode));
    }

    httpctx->server->connections.remove(httpctx);
    LOG_debug << "Connection closed: " << httpctx->server->connections.size();
    delete httpctx->node;
    delete httpctx;
}

int MegaHTTPServer::onMessageBegin(http_parser *)
{
    return 0;
}

int MegaHTTPServer::onHeadersComplete(http_parser *)
{
    return 0;
}

int MegaHTTPServer::onUrlReceived(http_parser *parser, const char *url, size_t length)
{
    MegaHTTPContext* httpctx = (MegaHTTPContext*) parser->data;
    httpctx->path.assign(url, length);
    LOG_debug << "URL received: " << httpctx->path;

    if (length < 9 || url[0] != '/' || (length >= 10 && url[9] != '/' && url[9] != '!'))
    {
        LOG_debug << "URL without node handle";
        return 0;
    }

    unsigned int index = 9;
    httpctx->nodehandle.assign(url + 1, 8);
    LOG_debug << "Node handle: " << httpctx->nodehandle;

    if (length > 53 && url[index] == '!')
    {
        httpctx->nodekey.assign(url + 10, 43);
        LOG_debug << "Public link. Key: " << httpctx->nodekey;
        index = 53;
    }

    if (length > index && url[index] != '/')
    {
        LOG_warn << "Invalid URL";
        return 0;
    }

    index++;
    if (length > index)
    {
        string nodename(url + index, length - index);
        URLCodec::unescape(&nodename, &httpctx->nodename);
        LOG_debug << "Node name: " << httpctx->nodename;
    }

    return 0;
}

int MegaHTTPServer::onHeaderField(http_parser *parser, const char *at, size_t length)
{
    MegaHTTPContext* httpctx = (MegaHTTPContext*) parser->data;

    if (length == 5 && !memcmp(at, "Range", 5))
    {
        httpctx->range = true;
        LOG_debug << "Range header detected";
    }
    return 0;
}

int MegaHTTPServer::onHeaderValue(http_parser *parser, const char *at, size_t length)
{
    MegaHTTPContext* httpctx = (MegaHTTPContext*) parser->data;
    string value(at, length);
    size_t index;
    char *endptr;

    if (httpctx->range)
    {
        LOG_debug << "Range header value: " << value;
        httpctx->range = false;
        if (length > 7 && !memcmp(at, "bytes=", 6)
                && ((index = value.find_first_of('-')) != string::npos))
        {
            endptr = (char *)value.c_str();
            unsigned long long number = strtoull(value.c_str() + 6, &endptr, 10);
            if (endptr == value.c_str() || *endptr != '-' || number == ULLONG_MAX)
            {
                return 0;
            }

            httpctx->rangeStart = number;
            if (length > (index + 1))
            {
                number = strtoull(value.c_str() + index + 1, &endptr, 10);
                if (endptr == value.c_str() || *endptr != '\0' || number == ULLONG_MAX)
                {
                    return 0;
                }
                httpctx->rangeEnd = number;
            }
            LOG_debug << "Range value parsed: " << httpctx->rangeStart << " - " << httpctx->rangeEnd;
        }
    }
    return 0;
}

int MegaHTTPServer::onBody(http_parser *, const char *, size_t)
{
    return 0;
}

int MegaHTTPServer::onMessageComplete(http_parser *parser)
{
    LOG_debug << "Message complete";
    MegaNode *node = NULL;
    std::ostringstream response;
    MegaHTTPContext* httpctx = (MegaHTTPContext*) parser->data;
    httpctx->bytesWritten = 0;
    httpctx->size = 0;
    httpctx->streamingBuffer.setMaxBufferSize(httpctx->server->getMaxBufferSize());
    httpctx->streamingBuffer.setMaxOutputSize(httpctx->server->getMaxOutputSize());

    httpctx->transfer = new MegaTransferPrivate(MegaTransfer::TYPE_LOCAL_HTTP_DOWNLOAD);
    httpctx->transfer->setPath(httpctx->path.c_str());
    if (httpctx->nodename.size())
    {
        httpctx->transfer->setFileName(httpctx->nodename.c_str());
    }
    if (httpctx->nodehandle.size())
    {
        httpctx->transfer->setNodeHandle(MegaApi::base64ToHandle(httpctx->nodehandle.c_str()));
    }
    httpctx->transfer->setStartTime(Waiter::ds);

    if (parser->method == HTTP_OPTIONS)
    {
        LOG_debug << "Request method: OPTIONS";
        response << "HTTP/1.1 200 OK\r\n"
                    "Allow: GET,POST,HEAD,OPTIONS\r\n"
                    "Connection: close\r\n"
                    "\r\n";

        httpctx->resultCode = API_OK;
        string resstr = response.str();
        sendHeaders(httpctx, &resstr);
        return 0;
    }

    if (parser->method != HTTP_GET && parser->method != HTTP_POST && parser->method != HTTP_HEAD)
    {
        LOG_debug << "Method not allowed: " << parser->method;
        response << "HTTP/1.1 405 Method not allowed\r\n"
                    "Connection: close\r\n"
                    "\r\n";

        httpctx->resultCode = 405;
        string resstr = response.str();
        sendHeaders(httpctx, &resstr);
        return 0;
    }
    else
    {
        switch (parser->method)
        {
        case HTTP_GET:
            LOG_debug << "Request method: GET";
            break;
        case HTTP_POST:
            LOG_debug << "Request method: POST";
            break;
        case HTTP_HEAD:
            LOG_debug << "Request method: HEAD";
            break;
        default:
            LOG_warn << "Request method: " << parser->method;
        }
    }

    if (httpctx->path == "/favicon.ico")
    {
        LOG_debug << "Favicon requested";
        response << "HTTP/1.1 301 Moved Permanently\r\n"
                    "Location: https://mega.nz/favicon.ico\r\n"
                    "Connection: close\r\n"
                    "\r\n";

        httpctx->resultCode = API_OK;
        string resstr = response.str();
        sendHeaders(httpctx, &resstr);
        return 0;
    }

    if (httpctx->path == "/")
    {
        node = httpctx->megaApi->getRootNode();
        char *base64Handle = node->getBase64Handle();
        httpctx->nodehandle = base64Handle;
        delete [] base64Handle;
        httpctx->nodename = node->getName();
        httpctx->transfer->setFileName(httpctx->nodename.c_str());
    }
    else if (httpctx->nodehandle.size())
    {
        node = httpctx->megaApi->getNodeByHandle(MegaApi::base64ToHandle(httpctx->nodehandle.c_str()));
    }

    if (!httpctx->nodehandle.size())
    {
        response << "HTTP/1.1 404 Not Found\r\n"
                    "Connection: close\r\n"
                  << "\r\n";
        httpctx->resultCode = 404;
        string resstr = response.str();
        sendHeaders(httpctx, &resstr);
        delete node;
        return 0;
    }

    handle h = MegaApi::base64ToHandle(httpctx->nodehandle.c_str());
    if (!httpctx->server->isHandleAllowed(h))
    {
        LOG_debug << "Forbidden due to the restricted mode";
        response << "HTTP/1.1 403 Forbidden\r\n"
                    "Connection: close\r\n"
                  << "\r\n";

        httpctx->resultCode = 403;
        string resstr = response.str();
        sendHeaders(httpctx, &resstr);
        delete node;
        return 0;
    }

    if (!node)
    {
        if (!httpctx->nodehandle.size() || !httpctx->nodekey.size())
        {
            LOG_warn << "URL not found: " << httpctx->path;

            response << "HTTP/1.1 404 Not Found\r\n"
                        "Connection: close\r\n"
                      << "\r\n";

            httpctx->resultCode = 404;
            string resstr = response.str();
            sendHeaders(httpctx, &resstr);
            return 0;
        }
        else
        {
            string link = "https://mega.nz/#!";
            link.append(httpctx->nodehandle);
            link.append("!");
            link.append(httpctx->nodekey);
            LOG_debug << "Getting public link: " << link;
            httpctx->megaApi->getPublicNode(link.c_str(), httpctx);
            return 0;
        }
    }

    if (node && httpctx->nodename != node->getName())
    {
        //Subtitles support
        bool subtitles = false;

        if (httpctx->server->isSubtitlesSupportEnabled())
        {
            string originalname = node->getName();
            string::size_type dotpos = originalname.find_last_of('.');
            if (dotpos != string::npos)
            {
                originalname.resize(dotpos);
            }

            if (dotpos == httpctx->nodename.find_last_of('.') && !memcmp(originalname.data(), httpctx->nodename.data(), originalname.size()))
            {
                LOG_debug << "Possible subtitles file";
                MegaNode *parent = httpctx->megaApi->getParentNode(node);
                if (parent)
                {
                    MegaNode *child = httpctx->megaApi->getChildNode(parent, httpctx->nodename.c_str());
                    if (child)
                    {
                        LOG_debug << "Matching file found: " << httpctx->nodename << " - " << node->getName();
                        subtitles = true;
                        delete node;
                        node = child;
                    }
                    delete parent;
                }
            }
        }

        if (!subtitles)
        {
            LOG_warn << "Invalid name: " << httpctx->nodename << " - " << node->getName();

            response << "HTTP/1.1 404 Not Found\r\n"
                        "Connection: close\r\n"
                      << "\r\n";

            httpctx->resultCode = 404;
            string resstr = response.str();
            sendHeaders(httpctx, &resstr);
            delete node;
            return 0;
        }
    }

    if (node->isFolder())
    {
        if (!httpctx->server->isFolderServerEnabled())
        {
            response << "HTTP/1.1 403 Forbidden\r\n"
                        "Connection: close\r\n"
                      << "\r\n";

            httpctx->resultCode = 403;
            string resstr = response.str();
            sendHeaders(httpctx, &resstr);
            delete node;
            return 0;
        }

        MegaNode *parent = httpctx->megaApi->getParentNode(node);
        MegaNodeList *children = httpctx->megaApi->getChildren(node);

        std::ostringstream web;

        // Title
        web << "<title>MEGA</title>";

        //Styles
        web << "<head><style>"
               ".folder {"
               "padding: 0;"
               "width: 24px;"
               "height: 24px;"
               "margin: 0 0 0 -2px;"
               "display: block;"
               "position: absolute;"
               "background-image: url(https://eu.static.mega.co.nz/3/images/mega/nw-fm-sprite_v12.svg);"
               "background-position: -14px -7465px;"
               "background-repeat: no-repeat;}"

               ".file {"
               "padding: 0;"
               "width: 24px;"
               "height: 24px;"
               "margin: 0 0 0 -6px;"
               "display: block;"
               "position: absolute;"
               "background-image: url(https://eu.static.mega.co.nz/3/images/mega/nw-fm-sprite_v12.svg);"
               "background-position: -7px -1494px;"
               "background-repeat: no-repeat;} "

               ".headerimage {"
               "padding: 0 8px 0 46px;"
               "width: 100%;"
               "height: 24px;"
               "margin: 0 0 0 -12px;"
               "display: block;"
               "position: absolute;"
               "background-image: url(https://eu.static.mega.co.nz/3/images/mega/nw-fm-sprite_v12.svg);"
               "background-position: 5px -1000px;"
               "line-height: 23px;"
               "background-repeat: no-repeat;} "

               ".headertext {"
               "line-height: 23px;"
               "color: #777777;"
               "font-size: 18px;"
               "font-weight: bold;"
               "display: block;"
               "position: absolute;"
               "line-height: 23px;}"

               "a {"
               "text-decoration: none; }"

               ".text {"
               "height: 24px;"
               "padding: 0 10px 0 26px;"
               "word-break: break-all;"
               "white-space: pre-wrap;"
               "overflow: hidden;"
               "max-width: 100%;"
               "text-decoration: none;"
               "-moz-box-sizing: border-box;"
               "-webkit-box-sizing: border-box;"
               "box-sizing: border-box;"
               "font-size: 13px;"
               "line-height: 23px;"
               "color: #666666;}"
               "</style></head>";

        // Folder path
        web << "<span class=\"headerimage\"><span class=\"headertext\">";
        char *path = httpctx->megaApi->getNodePath(node);
        if (path)
        {
            web << path;
            delete [] path;
        }
        else
        {
            web << node->getName();
        }
        web << "</span></span><br /><br />";

        // Child nodes
        web << "<table width=\"100%\" border=\"0\" cellspacing=\"0\" cellpadding=\"0\" style=\"width: auto;\">";
        if (parent)
        {
            web << "<tr><td>";
            char *base64Handle = parent->getBase64Handle();
            web << "<a href=\"/" << base64Handle << "/" << parent->getName()
                << "\"><span class=\"folder\"></span><span class=\"text\">..</span></a>";
            delete [] base64Handle;
            delete parent;
            web << "</td></tr>";
        }

        for (int i = 0; i < children->size(); i++)
        {
            web << "<tr><td>";
            MegaNode *child = children->get(i);
            char *base64Handle = child->getBase64Handle();
            web << "<a href=\"/" << base64Handle << "/" << child->getName()
                << "\"><span class=\"" << (child->isFile() ? "file" : "folder") << "\"></span><span class=\"text\">"
                << child->getName() << "</span></a>";
            delete [] base64Handle;

            if (!child->isFile())
            {
                web << "</td><td>";
            }
            else
            {
                unsigned const long long KB = 1024;
                unsigned const long long MB = 1024 * KB;
                unsigned const long long GB = 1024 * MB;
                unsigned const long long TB = 1024 * GB;

                web << "</td><td><span class=\"text\">";
                unsigned long long bytes = child->getSize();
                if (bytes > TB)
                    web << ((unsigned long long)((100 * bytes) / TB))/100.0 << " TB";
                else if (bytes > GB)
                    web << ((unsigned long long)((100 * bytes) / GB))/100.0 << " GB";
                else if (bytes > MB)
                    web << ((unsigned long long)((100 * bytes) / MB))/100.0 << " MB";
                else if (bytes > KB)
                    web << ((unsigned long long)((100 * bytes) / KB))/100.0 << " KB";
                web << "</span>";
            }
            web << "</td></tr>";
        }
        web << "</table>";
        delete children;

        string sweb = web.str();
        response << "HTTP/1.1 200 OK\r\n"
            << "Content-Type: text/html\r\n"
            << "Connection: close\r\n"
            << "Content-Length: " << sweb.size() << "\r\n"
            << "Access-Control-Allow-Origin: *\r\n"
            << "\r\n";

        if (httpctx->parser.method != HTTP_HEAD)
        {
            response << sweb;
        }
        httpctx->resultCode = API_OK;
        string resstr = response.str();
        sendHeaders(httpctx, &resstr);
        delete node;
        return 0;
    }

    //File node
    if (!httpctx->server->isFileServerEnabled())
    {
        response << "HTTP/1.1 403 Forbidden\r\n"
                    "Connection: close\r\n"
                  << "\r\n";

        httpctx->resultCode = 403;
        string resstr = response.str();
        sendHeaders(httpctx, &resstr);
        delete node;
        return 0;
    }

    httpctx->node = node;
    streamNode(httpctx);
    return 0;
}

int MegaHTTPServer::streamNode(MegaHTTPContext *httpctx)
{
    std::ostringstream response;
    MegaNode *node = httpctx->node;

    string name;
    const char *extension = NULL;
    const char *nodeName = httpctx->node->getName();
    if (nodeName)
    {
        name = nodeName;
    }

    string::size_type dotindex = name.find_last_of('.');
    if (dotindex != string::npos)
    {
        extension = name.c_str() + dotindex;
    }

    char *mimeType = MegaApi::getMimeType(extension);
    if (!mimeType)
    {
        mimeType = MegaApi::strdup("application/octet-stream");
    }

    m_off_t totalSize = node->getSize();
    m_off_t start = 0;
    m_off_t end = totalSize - 1;
    if (httpctx->rangeStart >= 0)
    {
        start = httpctx->rangeStart;
    }
    httpctx->rangeStart = start;

    if (httpctx->rangeEnd >= 0)
    {
        end = httpctx->rangeEnd;
    }
    httpctx->rangeEnd = end + 1;

    bool rangeRequested = (httpctx->rangeEnd - httpctx->rangeStart) != totalSize;

    m_off_t len = end - start + 1;
    if (start < 0 || start >= totalSize || end < 0 || end >= totalSize || len <= 0 || len > totalSize)
    {
        response << "HTTP/1.1 416 Requested Range Not Satisfiable\r\n"
            << "Content-Type: " << mimeType << "\r\n"
            << "Connection: close\r\n"
            << "Access-Control-Allow-Origin: *\r\n"
            << "Accept-Ranges: bytes\r\n"
            << "Content-Range: bytes 0-0/" << totalSize << "\r\n"
            << "\r\n";

        delete [] mimeType;
        httpctx->resultCode = 416;
        string resstr = response.str();
        sendHeaders(httpctx, &resstr);
        return 0;
    }

    if (rangeRequested)
    {
        response << "HTTP/1.1 206 Partial Content\r\n";
        response << "Content-Range: bytes " << start << "-" << end << "/" << totalSize << "\r\n";
    }
    else
    {
        response << "HTTP/1.1 200 OK\r\n";
    }

    response << "Content-Type: " << mimeType << "\r\n"
        << "Connection: close\r\n"
        << "Content-Length: " << len << "\r\n"
        << "Access-Control-Allow-Origin: *\r\n"
        << "Accept-Ranges: bytes\r\n"
        << "\r\n";

    delete [] mimeType;
    httpctx->pause = false;
    httpctx->lastBuffer = NULL;
    httpctx->lastBufferLen = 0;
    httpctx->transfer->setStartPos(start);
    httpctx->transfer->setEndPos(end);

    string resstr = response.str();
    if (httpctx->parser.method != HTTP_HEAD)
    {
        httpctx->streamingBuffer.init(len + resstr.size());
        httpctx->size = len;
    }
    sendHeaders(httpctx, &resstr);
    if (httpctx->parser.method == HTTP_HEAD)
    {
        return 0;
    }

    LOG_debug << "Requesting range. From " << start << "  size " << len;
    uv_mutex_init(&httpctx->mutex);
    httpctx->rangeWritten = 0;
    httpctx->megaApi->startStreaming(node, start, len, httpctx);
    return 0;
}

void MegaHTTPServer::sendHeaders(MegaHTTPContext *httpctx, string *headers)
{
    LOG_debug << "Response headers: " << *headers;
    httpctx->streamingBuffer.append(headers->data(), headers->size());
    uv_buf_t resbuf = httpctx->streamingBuffer.nextBuffer();
    httpctx->size += headers->size();
    httpctx->lastBuffer = resbuf.base;
    httpctx->lastBufferLen = resbuf.len;

    httpctx->transfer->setTotalBytes(httpctx->size);
    httpctx->megaApi->fireOnStreamingStart(httpctx->transfer);

    uv_write_t *req = new uv_write_t;
    req->data = httpctx;
    if (int err = uv_write(req, (uv_stream_t*)&httpctx->tcphandle, &resbuf, 1, onWriteFinished))
    {
        LOG_warn << "Finishing due to an error sending the response: " << err;
        httpctx->finished = true;
        if (!uv_is_closing((uv_handle_t*)&httpctx->tcphandle))
        {
            uv_close((uv_handle_t*)&httpctx->tcphandle, onClose);
        }
    }
}

void MegaHTTPServer::onAsyncEvent(uv_async_t* handle)
{
    MegaHTTPContext* httpctx = (MegaHTTPContext*) handle->data;
    if (httpctx->failed)
    {
        LOG_warn << "Streaming transfer failed. Closing connection.";
        if (!uv_is_closing((uv_handle_t*)&httpctx->tcphandle))
        {
            uv_close((uv_handle_t*)&httpctx->tcphandle, onClose);
        }
        return;
    }

    if (httpctx->nodereceived)
    {
        httpctx->nodereceived = false;
        if (!httpctx->node || httpctx->nodename != httpctx->node->getName())
        {
            if (!httpctx->node)
            {
                LOG_warn << "Public link not found";
            }
            else
            {
                LOG_warn << "Invalid name for public link";
            }

            httpctx->resultCode = 404;
            string resstr = "HTTP/1.1 404 Not Found\r\nConnection: close\r\n\r\n";
            sendHeaders(httpctx, &resstr);
            return;
        }

        streamNode(httpctx);
        return;
    }

    sendNextBytes(httpctx);
}

void MegaHTTPServer::onCloseRequested(uv_async_t *handle)
{
    LOG_debug << "HTTP server stopping";
    MegaHTTPServer *httpServer = (MegaHTTPServer*) handle->data;

    for (list<MegaHTTPContext*>::iterator it = httpServer->connections.begin(); it != httpServer->connections.end(); it++)
    {
        MegaHTTPContext *httpctx = (*it);
        httpctx->finished = true;
        uv_close((uv_handle_t *)&httpctx->tcphandle, onClose);
    }

    uv_close((uv_handle_t *)&httpServer->server, NULL);
    uv_close((uv_handle_t *)&httpServer->exit_handle, NULL);
}

void MegaHTTPServer::sendNextBytes(MegaHTTPContext *httpctx)
{
    uv_mutex_lock(&httpctx->mutex);
    if (httpctx->lastBuffer)
    {
        LOG_verbose << "Skipping write due to another ongoing write";
        uv_mutex_unlock(&httpctx->mutex);
        return;
    }

    if (httpctx->lastBufferLen)
    {
        httpctx->streamingBuffer.freeData(httpctx->lastBufferLen);
        httpctx->lastBufferLen = 0;
    }

    if (httpctx->tcphandle.write_queue_size > httpctx->streamingBuffer.availableCapacity() / 8)
    {
        LOG_warn << "Skipping write. Too much queued data";
        uv_mutex_unlock(&httpctx->mutex);
        return;
    }

    uv_buf_t resbuf = httpctx->streamingBuffer.nextBuffer();
    if (!resbuf.len)
    {
        LOG_verbose << "Skipping write. No data available";
        uv_mutex_unlock(&httpctx->mutex);
        return;
    }

    uv_write_t *req = new uv_write_t;
    req->data = httpctx;

    LOG_verbose << "Writting " << resbuf.len << " bytes";
    httpctx->rangeWritten += resbuf.len;
    httpctx->lastBuffer = resbuf.base;
    httpctx->lastBufferLen = resbuf.len;
    if (int err = uv_write(req, (uv_stream_t*)&httpctx->tcphandle, &resbuf, 1, MegaHTTPServer::onWriteFinished))
    {
        LOG_warn << "Finishing due to an error in uv_write: " << err;
        httpctx->finished = true;
        if (!uv_is_closing((uv_handle_t*)&httpctx->tcphandle))
        {
            uv_close((uv_handle_t*)&httpctx->tcphandle, onClose);
        }
    }
    uv_mutex_unlock(&httpctx->mutex);
}

void MegaHTTPServer::onWriteFinished(uv_write_t* req, int status)
{
    MegaHTTPContext* httpctx = (MegaHTTPContext*) req->data;
    httpctx->bytesWritten += httpctx->lastBufferLen;
    LOG_verbose << "Bytes written: " << httpctx->lastBufferLen << " Remaining: " << (httpctx->size - httpctx->bytesWritten);
    httpctx->lastBuffer = NULL;
    delete req;

    if (status < 0 || httpctx->size == httpctx->bytesWritten)
    {
        if (status < 0)
        {
            LOG_warn << "Finishing request. Write failed: " << status;
        }
        else
        {
            LOG_debug << "Finishing request. All data sent";
            if (httpctx->resultCode == API_EINTERNAL)
            {
                httpctx->resultCode = API_OK;
            }
        }

        httpctx->finished = true;
        if (!uv_is_closing((uv_handle_t*)&httpctx->tcphandle))
        {
            uv_close((uv_handle_t*)&httpctx->tcphandle, onClose);
        }
        return;
    }

    if (httpctx->pause)
    {
        uv_mutex_lock(&httpctx->mutex);
        if (httpctx->streamingBuffer.availableSpace() > httpctx->streamingBuffer.availableCapacity() / 2)
        {
            httpctx->pause = false;
            m_off_t start = httpctx->rangeStart + httpctx->rangeWritten + httpctx->streamingBuffer.availableData();
            m_off_t len =  httpctx->rangeEnd - httpctx->rangeStart - httpctx->rangeWritten - httpctx->streamingBuffer.availableData();

            LOG_debug << "Resuming streaming from " << start << " len: " << len
                     << " Buffer status: " << httpctx->streamingBuffer.availableSpace()
                     << " of " << httpctx->streamingBuffer.availableCapacity() << " bytes free";
            httpctx->megaApi->startStreaming(httpctx->node, start, len, httpctx);
        }
        uv_mutex_unlock(&httpctx->mutex);
    }
    sendNextBytes(httpctx);
}


MegaHTTPContext::MegaHTTPContext()
{
    rangeStart = -1;
    rangeEnd = -1;
    range = false;
    finished = false;
    failed = false;
    nodereceived = false;
    resultCode = API_EINTERNAL;
    node = NULL;
    transfer = NULL;
}

bool MegaHTTPContext::onTransferData(MegaApi *, MegaTransfer *transfer, char *buffer, size_t size)
{
    LOG_verbose << "Streaming data received: " << transfer->getTransferredBytes()
                << " Size: " << size
                << " Queued: " << this->tcphandle.write_queue_size
                << " Buffered: " << streamingBuffer.availableData()
                << " Free: " << streamingBuffer.availableSpace();

    if (finished)
    {
        LOG_info << "Removing streaming transfer after " << transfer->getTransferredBytes() << " bytes";
        return false;
    }

    // append the data to the buffer
    uv_mutex_lock(&mutex);
    if (streamingBuffer.availableSpace() < 2 * size)
    {
        LOG_debug << "Buffer full: " << streamingBuffer.availableSpace() << " of "
                 << streamingBuffer.availableCapacity() << " bytes available only. Pausing streaming";
        pause = true;
    }
    streamingBuffer.append(buffer, size);
    uv_mutex_unlock(&mutex);

    // notify the HTTP server
    uv_async_send(&asynchandle);
    return !pause;
}

void MegaHTTPContext::onTransferFinish(MegaApi *, MegaTransfer *, MegaError *e)
{
    int ecode = e->getErrorCode();
    if (ecode != API_OK && ecode != API_EINCOMPLETE)
    {
        LOG_warn << "Transfer failed with error code: " << ecode;
        failed = true;
        uv_async_send(&asynchandle);
    }
}

void MegaHTTPContext::onRequestFinish(MegaApi *api, MegaRequest *request, MegaError *e)
{
    node = request->getPublicMegaNode();
    nodereceived = true;
    uv_async_send(&asynchandle);
}
#endif

#ifdef ENABLE_CHAT
MegaTextChatPeerListPrivate::MegaTextChatPeerListPrivate()
{

}

MegaTextChatPeerListPrivate::~MegaTextChatPeerListPrivate()
{

}

MegaTextChatPeerList *MegaTextChatPeerListPrivate::copy() const
{
    MegaTextChatPeerListPrivate *ret = new MegaTextChatPeerListPrivate;

    for (int i = 0; i < size(); i++)
    {
        ret->addPeer(list.at(i).first, list.at(i).second);
    }

    return ret;
}

void MegaTextChatPeerListPrivate::addPeer(MegaHandle h, int priv)
{
    list.push_back(userpriv_pair(h, (privilege_t) priv));
}

MegaHandle MegaTextChatPeerListPrivate::getPeerHandle(int i) const
{
    if (i > size())
    {
        return INVALID_HANDLE;
    }
    else
    {
        return list.at(i).first;
    }
}

int MegaTextChatPeerListPrivate::getPeerPrivilege(int i) const
{
    if (i > size())
    {
        return PRIV_UNKNOWN;
    }
    else
    {
        return list.at(i).second;
    }
}

int MegaTextChatPeerListPrivate::size() const
{
    return list.size();
}

const userpriv_vector *MegaTextChatPeerListPrivate::getList() const
{
    return &list;
}

MegaTextChatPeerListPrivate::MegaTextChatPeerListPrivate(userpriv_vector *userpriv)
{
    handle uh;
    privilege_t priv;

    for (unsigned i = 0; i < userpriv->size(); i++)
    {
        uh = userpriv->at(i).first;
        priv = userpriv->at(i).second;

        this->addPeer(uh, priv);
    }
}

MegaTextChatPrivate::MegaTextChatPrivate(const MegaTextChat *chat)
{
    this->id = chat->getHandle();
    this->priv = chat->getOwnPrivilege();
    this->url = chat->getUrl();
    this->shard = chat->getShard();
    this->peers = chat->getPeerList() ? chat->getPeerList()->copy() : NULL;
    this->group = chat->isGroup();
}

MegaTextChatPrivate::MegaTextChatPrivate(handle id, int priv, string url, int shard, const MegaTextChatPeerList *peers, bool group)
{
    this->id = id;
    this->priv = priv;
    this->url = url;
    this->shard = shard;
    this->peers = peers ? peers->copy() : NULL;
    this->group = group;
}

MegaTextChatPrivate::~MegaTextChatPrivate()
{
    delete peers;
}

MegaHandle MegaTextChatPrivate::getHandle() const
{
    return id;
}

int MegaTextChatPrivate::getOwnPrivilege() const
{
    return priv;
}

const char *MegaTextChatPrivate::getUrl() const
{
    return url.c_str();
}

void MegaTextChatPrivate::setUrl(const char *url)
{
    if (url)
    {
        this->url.assign(url);
    }
    else
    {
        this->url.clear();
    }
}

int MegaTextChatPrivate::getShard() const
{
    return shard;
}

const MegaTextChatPeerList *MegaTextChatPrivate::getPeerList() const
{
    return peers;
}

bool MegaTextChatPrivate::isGroup() const
{
    return group;
}

MegaTextChatListPrivate::~MegaTextChatListPrivate()
{
    for (int i = 0; i < size(); i++)
    {
        delete list.at(i);
    }
}

MegaTextChatList *MegaTextChatListPrivate::copy() const
{
    return new MegaTextChatListPrivate(this);
}

const MegaTextChat *MegaTextChatListPrivate::get(int i) const
{
    if (i >= size())
    {
        return NULL;
    }
    else
    {
        return list.at(i);
    }
}

MegaTextChat *MegaTextChatListPrivate::get(int i)
{
    if (i >= size())
    {
        return NULL;
    }
    else
    {
        return list.at(i);
    }
}

int MegaTextChatListPrivate::size() const
{
    return list.size();
}

void MegaTextChatListPrivate::addChat(MegaTextChatPrivate *chat)
{
    list.push_back(chat);
}

MegaTextChatListPrivate::MegaTextChatListPrivate(const MegaTextChatListPrivate *list)
{
    MegaTextChatPrivate *chat;

    for (int i = 0; i < list->size(); i++)
    {
        chat = new MegaTextChatPrivate(list->get(i));
        this->list.push_back(chat);
    }
}

MegaTextChatListPrivate::MegaTextChatListPrivate()
{

}

MegaTextChatListPrivate::MegaTextChatListPrivate(textchat_vector *list)
{
    MegaTextChatPrivate *megaChat;
    MegaTextChatPeerListPrivate *chatPeers;
    TextChat *chat;

    for (unsigned i = 0; i < list->size(); i++)
    {
        chat = list->at(i);
        chatPeers = chat->userpriv ? new MegaTextChatPeerListPrivate(chat->userpriv) : NULL;
        megaChat = new MegaTextChatPrivate(chat->id, chat->priv, chat->url, chat->shard, chatPeers, chat->group);

        this->list.push_back(megaChat);
    }
}
#endif


PublicLinkProcessor::PublicLinkProcessor()
{

}

bool PublicLinkProcessor::processNode(Node *node)
{
    if(!node->outshares)
    {
        return true;
    }

    for (share_map::iterator it = node->outshares->begin(); it != node->outshares->end(); it++)
    {
        Share *share = it->second;
        if (share->user == NULL)    // public links have no user
        {
            nodes.push_back(node);
        }
    }

    return true;
}

PublicLinkProcessor::~PublicLinkProcessor() {}

vector<Node *> &PublicLinkProcessor::getNodes()
{
    return nodes;
}<|MERGE_RESOLUTION|>--- conflicted
+++ resolved
@@ -1886,10 +1886,8 @@
         case TYPE_SUBMIT_FEEDBACK: return "SUBMIT_FEEDBACK";
         case TYPE_SEND_EVENT: return "SEND_EVENT";
         case TYPE_CLEAN_RUBBISH_BIN: return "CLEAN_RUBBISH_BIN";
-<<<<<<< HEAD
         case TYPE_GET_NUM_CHILD_FOLDERS: return "GET_NUM_CHILD_FOLDERS";
         case TYPE_GET_NUM_CHILD_FILES: return "GET_NUM_CHILD_FILES";
-=======
         case TYPE_SET_ATTR_NODE: return "SET_ATTR_NODE";
         case TYPE_CHAT_CREATE: return "CHAT_CREATE";
         case TYPE_CHAT_FETCH: return "CHAT_FETCH";
@@ -1898,7 +1896,6 @@
         case TYPE_CHAT_URL: return "CHAT_URL";
         case TYPE_CHAT_GRANT_ACCESS: return "CHAT_GRANT_ACCESS";
         case TYPE_CHAT_REMOVE_ACCESS: return "CHAT_REMOVE_ACCESS";
->>>>>>> b0c2704a
 	}
     return "UNKNOWN";
 }
@@ -4882,8 +4879,6 @@
 	return nodeList;
 }
 
-<<<<<<< HEAD
-=======
 MegaShareList* MegaApiImpl::getInSharesList()
 {
     sdkMutex.lock();
@@ -4910,7 +4905,6 @@
     sdkMutex.unlock();
     return shareList;
 }
->>>>>>> b0c2704a
 
 bool MegaApiImpl::isPendingShare(MegaNode *megaNode)
 {
@@ -5339,20 +5333,13 @@
 
 char *MegaApiImpl::getFingerprint(MegaNode *n)
 {
-    if(!n) return NULL;
-
-<<<<<<< HEAD
-    sdkMutex.lock();
-    pnode_t node = client->nodebyhandle(n->getHandle());
-    if(!node || node->type != FILENODE || node->size < 0 || !node->isvalid)
-    {
-        sdkMutex.unlock();
+    if(!n)
+    {
         return NULL;
     }
-=======
+
     return MegaApi::strdup(n->getFingerprint());
 }
->>>>>>> b0c2704a
 
 void MegaApiImpl::transfer_failed(Transfer* tr, error e, dstime timeleft)
 {
@@ -5919,7 +5906,6 @@
     fireOnRequestFinish(request, megaError);
 }
 
-<<<<<<< HEAD
 void MegaApiImpl::getnumchildfiles_result(int number, int restag, error e)
 {
     sdkMutex.lock();
@@ -5953,7 +5939,7 @@
 
     sdkMutex.unlock();
 }
-=======
+
 #ifdef ENABLE_CHAT
 
 void MegaApiImpl::chatcreate_result(TextChat *chat, error e)
@@ -6069,7 +6055,6 @@
     delete chatList;
 }
 #endif
->>>>>>> b0c2704a
 
 #ifdef ENABLE_SYNC
 void MegaApiImpl::syncupdate_state(Sync *sync, syncstate_t newstate)
@@ -10337,7 +10322,6 @@
             client->cleanrubbishbin();
             break;
         }
-<<<<<<< HEAD
         case MegaRequest::TYPE_GET_NUM_CHILD_FOLDERS:
         {
             client->getnumchildfolders(request->getNodeHandle());
@@ -10348,7 +10332,6 @@
             client->getnumchildfiles(request->getNodeHandle());
             break;
         }
-=======
 #ifdef ENABLE_CHAT
         case MegaRequest::TYPE_CHAT_CREATE:
         {
@@ -10463,7 +10446,6 @@
             break;
         }
 #endif
->>>>>>> b0c2704a
         default:
         {
             e = API_EINTERNAL;
