/**
 * @file megaclient.cpp
 * @brief Client access engine core logic
 *
 * (c) 2013-2014 by Mega Limited, Auckland, New Zealand
 *
 * This file is part of the MEGA SDK - Client Access Engine.
 *
 * Applications using the MEGA API must present a valid application key
 * and comply with the the rules set forth in the Terms of Service.
 *
 * The MEGA SDK is distributed in the hope that it will be useful,
 * but WITHOUT ANY WARRANTY; without even the implied warranty of
 * MERCHANTABILITY or FITNESS FOR A PARTICULAR PURPOSE.
 *
 * @copyright Simplified (2-clause) BSD License.
 *
 * You should have received a copy of the license along with this
 * program.
 */

#include "mega.h"
#include "mega/mediafileattribute.h"
#include <cctype>
#include <algorithm>
#include <future>

#undef min // avoid issues with std::min and std::max
#undef max

namespace mega {

// FIXME: generate cr element for file imports
// FIXME: support invite links (including responding to sharekey requests)
// FIXME: instead of copying nodes, move if the source is in the rubbish to reduce node creation load on the servers
// FIXME: prevent synced folder from being moved into another synced folder


bool MegaClient::disablepkp = false;

// root URL for API access
string MegaClient::APIURL = "https://g.api.mega.co.nz/";

// root URL for GeLB requests
string MegaClient::GELBURL = "https://gelb.karere.mega.nz/";

// root URL for chat stats
string MegaClient::CHATSTATSURL = "https://stats.karere.mega.nz";

// maximum number of concurrent transfers (uploads + downloads)
const unsigned MegaClient::MAXTOTALTRANSFERS = 48;

// maximum number of concurrent transfers (uploads or downloads)
const unsigned MegaClient::MAXTRANSFERS = 32;

// maximum number of queued putfa before halting the upload queue
const int MegaClient::MAXQUEUEDFA = 30;

// maximum number of concurrent putfa
const int MegaClient::MAXPUTFA = 10;

#ifdef ENABLE_SYNC
// //bin/SyncDebris/yyyy-mm-dd base folder name
const char* const MegaClient::SYNCDEBRISFOLDERNAME = "SyncDebris";
#endif

// exported link marker
const char* const MegaClient::EXPORTEDLINK = "EXP";

// public key to send payment details
const char MegaClient::PAYMENT_PUBKEY[] =
        "CADB-9t4WSMCs6we8CNcAmq97_bP-eXa9pn7SwGPxXpTuScijDrLf_ooneCQnnRBDvE"
        "MNqTK3ULj1Q3bt757SQKDZ0snjbwlU2_D-rkBBbjWCs-S61R0Vlg8AI5q6oizH0pjpD"
        "eOhpsv2DUlvCa4Hjgy_bRpX8v9fJvbKI2bT3GXJWE7tu8nlKHgz8Q7NE3Ycj5XuUfCW"
        "GgOvPGBC-8qPOyg98Vloy53vja2mBjw4ycodx-ZFCt8i8b9Z8KongRMROmvoB4jY8ge"
        "ym1mA5iSSsMroGLypv9PueOTfZlG3UTpD83v6F3w8uGHY9phFZ-k2JbCd_-s-7gyfBE"
        "TpPvuz-oZABEBAAE";

// default number of seconds to wait after a bandwidth overquota
dstime MegaClient::DEFAULT_BW_OVERQUOTA_BACKOFF_SECS = 3600;

// default number of seconds to wait after a bandwidth overquota
dstime MegaClient::USER_DATA_EXPIRATION_BACKOFF_SECS = 86400; // 1 day

// stats id
std::string MegaClient::statsid;

// decrypt key (symmetric or asymmetric), rewrite asymmetric to symmetric key
bool MegaClient::decryptkey(const char* sk, byte* tk, int tl, SymmCipher* sc, int type, handle node)
{
    int sl;
    const char* ptr = sk;

    // measure key length
    while (*ptr && *ptr != '"' && *ptr != '/')
    {
        ptr++;
    }

    sl = int(ptr - sk);

    if (sl > 4 * FILENODEKEYLENGTH / 3 + 1)
    {
        // RSA-encrypted key - decrypt and update on the server to save space & client CPU time
        sl = sl / 4 * 3 + 3;

        if (sl > 4096)
        {
            return false;
        }

        byte* buf = new byte[sl];

        sl = Base64::atob(sk, buf, sl);

        // decrypt and set session ID for subsequent API communication
        if (!asymkey.decrypt(buf, sl, tk, tl))
        {
            delete[] buf;
            LOG_warn << "Corrupt or invalid RSA node key";
            return false;
        }

        delete[] buf;

        if (!ISUNDEF(node))
        {
            if (type)
            {
                sharekeyrewrite.push_back(node);
            }
            else
            {
                nodekeyrewrite.push_back(node);
            }
        }
    }
    else
    {
        if (Base64::atob(sk, tk, tl) != tl)
        {
            LOG_warn << "Corrupt or invalid symmetric node key";
            return false;
        }

        sc->ecb_decrypt(tk, tl);
    }

    return true;
}

// apply queued new shares
void MegaClient::mergenewshares(bool notify)
{
    newshare_list::iterator it;

    for (it = newshares.begin(); it != newshares.end(); )
    {
        NewShare* s = *it;

        mergenewshare(s, notify);

        delete s;
        newshares.erase(it++);
    }
}

void MegaClient::mergenewshare(NewShare *s, bool notify)
{
    bool skreceived = false;
    Node* n;

    if ((n = nodebyhandle(s->h)))
    {
        if (s->have_key && (!n->sharekey || memcmp(s->key, n->sharekey->key, SymmCipher::KEYLENGTH)))
        {
            // setting an outbound sharekey requires node authentication
            // unless coming from a trusted source (the local cache)
            bool auth = true;

            if (s->outgoing > 0)
            {
                if (!checkaccess(n, OWNERPRELOGIN))
                {
                    LOG_warn << "Attempt to create dislocated outbound share foiled";
                    auth = false;
                }
                else
                {
                    byte buf[SymmCipher::KEYLENGTH];

                    handleauth(s->h, buf);

                    if (memcmp(buf, s->auth, sizeof buf))
                    {
                        LOG_warn << "Attempt to create forged outbound share foiled";
                        auth = false;
                    }
                }
            }

            if (auth)
            {
                if (n->sharekey)
                {
                    if (!fetchingnodes)
                    {
                        sendevent(99428,"Replacing share key", 0);
                    }
                    delete n->sharekey;
                }
                n->sharekey = new SymmCipher(s->key);
                skreceived = true;
            }
        }

        if (s->access == ACCESS_UNKNOWN && !s->have_key)
        {
            // share was deleted
            if (s->outgoing)
            {
                bool found = false;
                if (n->outshares)
                {
                    // outgoing share to user u deleted
                    share_map::iterator shareit = n->outshares->find(s->peer);
                    if (shareit != n->outshares->end())
                    {
                        Share *delshare = shareit->second;
                        n->outshares->erase(shareit);
                        found = true;
                        if (notify)
                        {
                            n->changed.outshares = true;
                            notifynode(n);
                        }
                        delete delshare;
                    }

                    if (!n->outshares->size())
                    {
                        delete n->outshares;
                        n->outshares = NULL;
                    }
                }
                if (n->pendingshares && !found && s->pending)
                {
                    // delete the pending share
                    share_map::iterator shareit = n->pendingshares->find(s->pending);
                    if (shareit != n->pendingshares->end())
                    {
                        Share *delshare = shareit->second;
                        n->pendingshares->erase(shareit);
                        found = true;
                        if (notify)
                        {
                            n->changed.pendingshares = true;
                            notifynode(n);
                        }
                        delete delshare;
                    }

                    if (!n->pendingshares->size())
                    {
                        delete n->pendingshares;
                        n->pendingshares = NULL;
                    }
                }

                // Erase sharekey if no outgoing shares (incl pending) exist
                if (s->remove_key && !n->outshares && !n->pendingshares)
                {
                    rewriteforeignkeys(n);

                    delete n->sharekey;
                    n->sharekey = NULL;
                }
            }
            else
            {
                // incoming share deleted - remove tree
                if (!n->parent)
                {
                    TreeProcDel td;
                    proctree(n, &td, true);
                }
                else
                {
                    if (n->inshare)
                    {
                        n->inshare->user->sharing.erase(n->nodehandle);
                        notifyuser(n->inshare->user);
                        n->inshare = NULL;
                    }
                }
            }
        }
        else
        {
            if (s->outgoing)
            {
                if ((!s->upgrade_pending_to_full && (!ISUNDEF(s->peer) || !ISUNDEF(s->pending)))
                    || (s->upgrade_pending_to_full && !ISUNDEF(s->peer) && !ISUNDEF(s->pending)))
                {
                    // perform mandatory verification of outgoing shares:
                    // only on own nodes and signed unless read from cache
                    if (checkaccess(n, OWNERPRELOGIN))
                    {
                        Share** sharep;
                        if (!ISUNDEF(s->pending))
                        {
                            // Pending share
                            if (!n->pendingshares)
                            {
                                n->pendingshares = new share_map();
                            }

                            if (s->upgrade_pending_to_full)
                            {
                                share_map::iterator shareit = n->pendingshares->find(s->pending);
                                if (shareit != n->pendingshares->end())
                                {
                                    // This is currently a pending share that needs to be upgraded to a full share
                                    // erase from pending shares & delete the pending share list if needed
                                    Share *delshare = shareit->second;
                                    n->pendingshares->erase(shareit);
                                    if (notify)
                                    {
                                        n->changed.pendingshares = true;
                                        notifynode(n);
                                    }
                                    delete delshare;
                                }

                                if (!n->pendingshares->size())
                                {
                                    delete n->pendingshares;
                                    n->pendingshares = NULL;
                                }

                                // clear this so we can fall through to below and have it re-create the share in
                                // the outshares list
                                s->pending = UNDEF;

                                // create the outshares list if needed
                                if (!n->outshares)
                                {
                                    n->outshares = new share_map();
                                }

                                sharep = &((*n->outshares)[s->peer]);
                            }
                            else
                            {
                                sharep = &((*n->pendingshares)[s->pending]);
                            }
                        }
                        else
                        {
                            // Normal outshare
                            if (!n->outshares)
                            {
                                n->outshares = new share_map();
                            }

                            sharep = &((*n->outshares)[s->peer]);
                        }

                        // modification of existing share or new share
                        if (*sharep)
                        {
                            (*sharep)->update(s->access, s->ts, findpcr(s->pending));
                        }
                        else
                        {
                            *sharep = new Share(ISUNDEF(s->peer) ? NULL : finduser(s->peer, 1), s->access, s->ts, findpcr(s->pending));
                        }

                        if (notify)
                        {
                            if (!ISUNDEF(s->pending))
                            {
                                n->changed.pendingshares = true;
                            }
                            else
                            {
                                n->changed.outshares = true;
                            }
                            notifynode(n);
                        }
                    }
                }
                else
                {
                    LOG_debug << "Merging share without peer information.";
                    // Outgoing shares received during fetchnodes are merged in two steps:
                    // 1. From readok(), a NewShare is created with the 'sharekey'
                    // 2. From readoutshares(), a NewShare is created with the 'peer' information
                }
            }
            else
            {
                if (!ISUNDEF(s->peer))
                {
                    if (s->peer)
                    {
                        if (!checkaccess(n, OWNERPRELOGIN))
                        {
                            // modification of existing share or new share
                            if (n->inshare)
                            {
                                n->inshare->update(s->access, s->ts);
                            }
                            else
                            {
                                n->inshare = new Share(finduser(s->peer, 1), s->access, s->ts, NULL);
                                n->inshare->user->sharing.insert(n->nodehandle);
                                mNodeCounters[n->nodehandle] = n->subnodeCounts();
                            }

                            if (notify)
                            {
                                n->changed.inshare = true;
                                notifynode(n);
                            }
                        }
                        else
                        {
                            LOG_warn << "Invalid inbound share location";
                        }
                    }
                    else
                    {
                        LOG_warn << "Invalid null peer on inbound share";
                    }
                }
                else
                {
                    if (skreceived && notify)
                    {
                        TreeProcApplyKey td;
                        proctree(n, &td);
                    }
                }
            }
        }
#ifdef ENABLE_SYNC
        if (n->inshare && s->access != FULL)
        {
            // check if the low(ered) access level is affecting any syncs
            // a) have we just cut off full access to a subtree of a sync?
            do {
                if (n->localnode && (n->localnode->sync->state == SYNC_ACTIVE || n->localnode->sync->state == SYNC_INITIALSCAN))
                {
                    LOG_warn << "Existing inbound share sync or part thereof lost full access";
                    n->localnode->sync->errorcode = API_EACCESS;
                    n->localnode->sync->changestate(SYNC_FAILED);
                }
            } while ((n = n->parent));

            // b) have we just lost full access to the subtree a sync is in?
            for (sync_list::iterator it = syncs.begin(); it != syncs.end(); it++)
            {
                if ((*it)->inshare && ((*it)->state == SYNC_ACTIVE || (*it)->state == SYNC_INITIALSCAN) && !checkaccess((*it)->localroot->node, FULL))
                {
                    LOG_warn << "Existing inbound share sync lost full access";
                    (*it)->errorcode = API_EACCESS;
                    (*it)->changestate(SYNC_FAILED);
                }
            }

        }
#endif
    }
}

// configure for full account session access
void MegaClient::setsid(const byte* newsid, unsigned len)
{
    auth = "&sid=";

    size_t t = auth.size();
    auth.resize(t + len * 4 / 3 + 4);
    auth.resize(t + Base64::btoa(newsid, len, (char*)(auth.c_str() + t)));
    
    sid.assign((const char*)newsid, len);
}

// configure for exported folder links access
void MegaClient::setrootnode(handle h)
{
    char buf[12];

    Base64::btoa((byte*)&h, NODEHANDLE, buf);

    auth = "&n=";
    auth.append(buf);
    publichandle = h;

    if (accountauth.size())
    {
        auth.append("&sid=");
        auth.append(accountauth);
    }
}

bool MegaClient::setlang(string *code)
{
    if (code && code->size() == 2)
    {
        lang = "&lang=";
        lang.append(*code);
        return true;
    }

    lang.clear();
    LOG_err << "Invalid language code: " << (code ? *code : "(null)");
    return false;
}

handle MegaClient::getrootpublicfolder()
{
    // if we logged into a folder...
    if (auth.find("&n=") != auth.npos)
    {
        return rootnodes[0];
    }
    else
    {
        return UNDEF;
    }
}

handle MegaClient::getpublicfolderhandle()
{
    return publichandle;
}

Node *MegaClient::getrootnode(Node *node)
{
    if (!node)
    {
        return NULL;
    }

    Node *n = node;
    while (n->parent)
    {
        n = n->parent;
    }
    return n;
}

bool MegaClient::isPrivateNode(handle h)
{
    Node *node = nodebyhandle(h);
    if (!node)
    {
        return false;
    }

    handle rootnode = getrootnode(node)->nodehandle;
    return (rootnode == rootnodes[0] || rootnode == rootnodes[1] || rootnode == rootnodes[2]);
}

bool MegaClient::isForeignNode(handle h)
{
    Node *node = nodebyhandle(h);
    if (!node)
    {
        return false;
    }

    handle rootnode = getrootnode(node)->nodehandle;
    return (rootnode != rootnodes[0] && rootnode != rootnodes[1] && rootnode != rootnodes[2]);
}

SCSN::SCSN()
{
    clear();
}

void SCSN::clear() 
{
    memset(scsn, 0, sizeof(scsn));
    stopsc = false;
}

// set server-client sequence number
bool SCSN::setScsn(JSON* j)
{
    handle t;

    if (j->storebinary((byte*)&t, sizeof t) != sizeof t)
    {
        return false;
    }

    setScsn(t);

    return true;
}

void SCSN::setScsn(handle h)
{
    Base64::btoa((byte*)&h, sizeof h, scsn);
}

void SCSN::stopScsn()
{
    memset(scsn, 0, sizeof(scsn));
    stopsc = true;
}

bool SCSN::ready() const
{
    return !stopsc && *scsn;
}

bool SCSN::stopped() const
{
    return stopsc;
}

const char* SCSN::text() const
{
    assert(ready());
    return scsn;
}

handle SCSN::getHandle() const
{
    assert(ready());
    handle t;
    Base64::atob(scsn, (byte*)&t, sizeof t);

    return t;
}

std::ostream& operator<<(std::ostream &os, const SCSN &scsn)
{
    os << scsn.text();
    return os;
}


int MegaClient::nextreqtag()
{
    return ++reqtag;
}

int MegaClient::hexval(char c)
{
    return c > '9' ? c - 'a' + 10 : c - '0';
}

void MegaClient::exportDatabase(string filename)
{
    FILE *fp = NULL;
    fp = fopen(filename.c_str(), "w");
    if (!fp)
    {
        LOG_warn << "Cannot export DB to file \"" << filename << "\"";
        return;
    }

    LOG_info << "Exporting database...";

    sctable->rewind();

    uint32_t id;
    string data;

    std::map<uint32_t, string> entries;
    while (sctable->next(&id, &data, &key))
    {
        entries.insert(std::pair<uint32_t, string>(id,data));
    }

    for (map<uint32_t, string>::iterator it = entries.begin(); it != entries.end(); it++)
    {
        fprintf(fp, "%8." PRIu32 "\t%s\n", it->first, it->second.c_str());
    }

    fclose(fp);

    LOG_info << "Database exported successfully to \"" << filename << "\"";
}

bool MegaClient::compareDatabases(string filename1, string filename2)
{
    LOG_info << "Comparing databases: \"" << filename1 << "\" and \"" << filename2 << "\"";
    FILE *fp1 = fopen(filename1.data(), "r");
    if (!fp1)
    {
        LOG_info << "Cannot open " << filename1;
        return false;
    }

    FILE *fp2 = fopen(filename2.data(), "r");
    if (!fp2)
    {
        fclose(fp1);

        LOG_info << "Cannot open " << filename2;
        return false;
    }

    const int N = 8192;
    char buf1[N];
    char buf2[N];

    do
    {
        size_t r1 = fread(buf1, 1, N, fp1);
        size_t r2 = fread(buf2, 1, N, fp2);

        if (r1 != r2 || memcmp(buf1, buf2, r1))
        {
            fclose(fp1);
            fclose(fp2);

            LOG_info << "Databases are different";
            return false;
        }
    }
    while (!feof(fp1) || !feof(fp2));

    fclose(fp1);
    fclose(fp2);

    LOG_info << "Databases are equal";
    return true;
}

void MegaClient::getrecoverylink(const char *email, bool hasMasterkey)
{
    reqs.add(new CommandGetRecoveryLink(this, email,
                hasMasterkey ? RECOVER_WITH_MASTERKEY : RECOVER_WITHOUT_MASTERKEY));
}

void MegaClient::queryrecoverylink(const char *code)
{
    reqs.add(new CommandQueryRecoveryLink(this, code));
}

void MegaClient::getprivatekey(const char *code)
{
    reqs.add(new CommandGetPrivateKey(this, code));
}

void MegaClient::confirmrecoverylink(const char *code, const char *email, const char *password, const byte *masterkeyptr, int accountversion)
{
    if (accountversion == 1)
    {
        byte pwkey[SymmCipher::KEYLENGTH];
        pw_key(password, pwkey);
        SymmCipher pwcipher(pwkey);

        string emailstr = email;
        uint64_t loginHash = stringhash64(&emailstr, &pwcipher);

        if (masterkeyptr)
        {
            // encrypt provided masterkey using the new password
            byte encryptedMasterKey[SymmCipher::KEYLENGTH];
            memcpy(encryptedMasterKey, masterkeyptr, sizeof encryptedMasterKey);
            pwcipher.ecb_encrypt(encryptedMasterKey);

            reqs.add(new CommandConfirmRecoveryLink(this, code, (byte*)&loginHash, sizeof(loginHash), NULL, encryptedMasterKey, NULL));
        }
        else
        {
            // create a new masterkey
            byte newmasterkey[SymmCipher::KEYLENGTH];
            rng.genblock(newmasterkey, sizeof newmasterkey);

            // generate a new session
            byte initialSession[2 * SymmCipher::KEYLENGTH];
            rng.genblock(initialSession, sizeof initialSession);
            key.setkey(newmasterkey);
            key.ecb_encrypt(initialSession, initialSession + SymmCipher::KEYLENGTH, SymmCipher::KEYLENGTH);

            // and encrypt the master key to the new password
            pwcipher.ecb_encrypt(newmasterkey);

            reqs.add(new CommandConfirmRecoveryLink(this, code, (byte*)&loginHash, sizeof(loginHash), NULL, newmasterkey, initialSession));
        }
    }
    else
    {
        byte clientkey[SymmCipher::KEYLENGTH];
        rng.genblock(clientkey, sizeof(clientkey));

        string salt;
        HashSHA256 hasher;
        string buffer = "mega.nz";
        buffer.resize(200, 'P');
        buffer.append((char *)clientkey, sizeof(clientkey));
        hasher.add((const byte*)buffer.data(), unsigned(buffer.size()));
        hasher.get(&salt);

        byte derivedKey[2 * SymmCipher::KEYLENGTH];
        CryptoPP::PKCS5_PBKDF2_HMAC<CryptoPP::SHA512> pbkdf2;
        pbkdf2.DeriveKey(derivedKey, sizeof(derivedKey), 0, (byte *)password, strlen(password),
                         (const byte *)salt.data(), salt.size(), 100000);

        string hashedauthkey;
        byte *authkey = derivedKey + SymmCipher::KEYLENGTH;
        hasher.add(authkey, SymmCipher::KEYLENGTH);
        hasher.get(&hashedauthkey);
        hashedauthkey.resize(SymmCipher::KEYLENGTH);

        SymmCipher cipher;
        cipher.setkey(derivedKey);

        if (masterkeyptr)
        {
            // encrypt provided masterkey using the new password
            byte encryptedMasterKey[SymmCipher::KEYLENGTH];
            memcpy(encryptedMasterKey, masterkeyptr, sizeof encryptedMasterKey);
            cipher.ecb_encrypt(encryptedMasterKey);
            reqs.add(new CommandConfirmRecoveryLink(this, code, (byte*)hashedauthkey.data(), SymmCipher::KEYLENGTH, clientkey, encryptedMasterKey, NULL));
        }
        else
        {
            // create a new masterkey
            byte newmasterkey[SymmCipher::KEYLENGTH];
            rng.genblock(newmasterkey, sizeof newmasterkey);

            // generate a new session
            byte initialSession[2 * SymmCipher::KEYLENGTH];
            rng.genblock(initialSession, sizeof initialSession);
            key.setkey(newmasterkey);
            key.ecb_encrypt(initialSession, initialSession + SymmCipher::KEYLENGTH, SymmCipher::KEYLENGTH);

            // and encrypt the master key to the new password
            cipher.ecb_encrypt(newmasterkey);
            reqs.add(new CommandConfirmRecoveryLink(this, code, (byte*)hashedauthkey.data(), SymmCipher::KEYLENGTH, clientkey, newmasterkey, initialSession));
        }
    }
}

void MegaClient::getcancellink(const char *email, const char *pin)
{
    reqs.add(new CommandGetRecoveryLink(this, email, CANCEL_ACCOUNT, pin));
}

void MegaClient::confirmcancellink(const char *code)
{
    reqs.add(new CommandConfirmCancelLink(this, code));
}

void MegaClient::getemaillink(const char *email, const char *pin)
{
    reqs.add(new CommandGetEmailLink(this, email, 1, pin));
}

void MegaClient::confirmemaillink(const char *code, const char *email, const byte *pwkey)
{
    if (pwkey)
    {
        SymmCipher pwcipher(pwkey);
        string emailstr = email;
        uint64_t loginHash = stringhash64(&emailstr, &pwcipher);
        reqs.add(new CommandConfirmEmailLink(this, code, email, (const byte*)&loginHash, true));
    }
    else
    {
        reqs.add(new CommandConfirmEmailLink(this, code, email, NULL, true));
    }
}

void MegaClient::contactlinkcreate(bool renew)
{
    reqs.add(new CommandContactLinkCreate(this, renew));
}

void MegaClient::contactlinkquery(handle h)
{
    reqs.add(new CommandContactLinkQuery(this, h));
}

void MegaClient::contactlinkdelete(handle h)
{
    reqs.add(new CommandContactLinkDelete(this, h));
}

void MegaClient::multifactorauthsetup(const char *pin)
{
    reqs.add(new CommandMultiFactorAuthSetup(this, pin));
}

void MegaClient::multifactorauthcheck(const char *email)
{
    reqs.add(new CommandMultiFactorAuthCheck(this, email));
}

void MegaClient::multifactorauthdisable(const char *pin)
{
    reqs.add(new CommandMultiFactorAuthDisable(this, pin));
}

void MegaClient::fetchtimezone()
{
    string timeoffset;
    m_time_t rawtime = m_time(NULL);
    if (rawtime != -1)
    {
        struct tm lt, ut, it;
        memset(&lt, 0, sizeof(struct tm));
        memset(&ut, 0, sizeof(struct tm));
        memset(&it, 0, sizeof(struct tm));
        m_localtime(rawtime, &lt);
        m_gmtime(rawtime, &ut);
        if (memcmp(&ut, &it, sizeof(struct tm)) && memcmp(&lt, &it, sizeof(struct tm)))
        {
            m_time_t local_time = m_mktime(&lt);
            m_time_t utc_time = m_mktime(&ut);
            if (local_time != -1 && utc_time != -1)
            {
                double foffset = difftime(local_time, utc_time);
                int offset = int(fabs(foffset));
                if (offset <= 43200)
                {
                    ostringstream oss;
                    oss << ((foffset >= 0) ? "+" : "-");
                    oss << (offset / 3600) << ":";
                    int minutes = ((offset % 3600) / 60);
                    if (minutes < 10)
                    {
                        oss << "0";
                    }
                    oss << minutes;
                    timeoffset = oss.str();
                }
            }
        }
    }

    reqs.add(new CommandFetchTimeZone(this, "", timeoffset.c_str()));
}

void MegaClient::keepmealive(int type, bool enable)
{
    reqs.add(new CommandKeepMeAlive(this, type, enable));
}

void MegaClient::getpsa()
{
    reqs.add(new CommandGetPSA(this));
}

void MegaClient::acknowledgeuseralerts()
{
    useralerts.acknowledgeAll();
}

void MegaClient::activateoverquota(dstime timeleft, bool isPaywall)
{
    if (timeleft)
    {
        assert(!isPaywall);
        LOG_warn << "Bandwidth overquota for " << timeleft << " seconds";
        overquotauntil = Waiter::ds + timeleft;

        for (transfer_map::iterator it = transfers[GET].begin(); it != transfers[GET].end(); it++)
        {
            Transfer *t = it->second;
            t->bt.backoff(timeleft);
            if (t->slot && (t->state != TRANSFERSTATE_RETRYING
                            || !t->slot->retrying
                            || t->slot->retrybt.nextset() != overquotauntil))
            {
                t->state = TRANSFERSTATE_RETRYING;
                t->slot->retrybt.backoff(timeleft);
                t->slot->retrying = true;
                app->transfer_failed(t, API_EOVERQUOTA, timeleft);
                ++performanceStats.transferTempErrors;
            }
        }
    }
    else if (setstoragestatus(isPaywall ? STORAGE_PAYWALL : STORAGE_RED))
    {
        LOG_warn << "Storage overquota";
        int start = (isPaywall) ? GET : PUT;  // in Paywall state, none DLs/UPs can progress
        for (int d = start; d <= PUT; d += PUT - GET)
        {
            for (transfer_map::iterator it = transfers[d].begin(); it != transfers[d].end(); it++)
            {
                Transfer *t = it->second;
                t->bt.backoff(NEVER);
                if (t->slot)
                {
                    t->state = TRANSFERSTATE_RETRYING;
                    t->slot->retrybt.backoff(NEVER);
                    t->slot->retrying = true;
                    app->transfer_failed(t, isPaywall ? API_EPAYWALL : API_EOVERQUOTA, 0);
                    ++performanceStats.transferTempErrors;
                }
            }
        }
    }
    looprequested = true;
}

std::string MegaClient::getDeviceid() const
{
    if (MegaClient::statsid.empty())
    {
        fsaccess->statsid(&MegaClient::statsid);
    }

    return MegaClient::statsid;
}

// set warn level
void MegaClient::warn(const char* msg)
{
    LOG_warn << msg;
    warned = true;
}

// reset and return warnlevel
bool MegaClient::warnlevel()
{
    return warned ? (warned = false) | true : false;
}

// returns a matching child node by UTF-8 name (does not resolve name clashes)
// folder nodes take precedence over file nodes
Node* MegaClient::childnodebyname(Node* p, const char* name, bool skipfolders)
{
    string nname = name;
    Node *found = NULL;

    if (!p || p->type == FILENODE)
    {
        return NULL;
    }

    fsaccess->normalize(&nname);

    for (node_list::iterator it = p->children.begin(); it != p->children.end(); it++)
    {
        if (!strcmp(nname.c_str(), (*it)->displayname()))
        {
            if ((*it)->type != FILENODE && !skipfolders)
            {
                return *it;
            }

            found = *it;
            if (skipfolders)
            {
                return found;
            }
        }
    }

    return found;
}

// returns all the matching child nodes by UTF-8 name
vector<Node*> MegaClient::childnodesbyname(Node* p, const char* name, bool skipfolders)
{
    string nname = name;
    vector<Node*> found;

    if (!p || p->type == FILENODE)
    {
        return found;
    }

    fsaccess->normalize(&nname);

    for (node_list::iterator it = p->children.begin(); it != p->children.end(); it++)
    {
        if (nname == (*it)->displayname())
        {
            if ((*it)->type == FILENODE || !skipfolders)
            {
                found.push_back(*it);
            }
        }
    }

    return found;
}

void MegaClient::init()
{
    warned = false;
    csretrying = false;
    chunkfailed = false;
    statecurrent = false;
    totalNodes = 0;
    mAppliedKeyNodeCount = 0;
    faretrying = false;

#ifdef ENABLE_SYNC
    syncactivity = false;
    syncops = false;
    syncdebrisadding = false;
    syncdebrisminute = 0;
    syncscanfailed = false;
    syncfslockretry = false;
    syncfsopsfailed = false;
    syncdownretry = false;
    syncnagleretry = false;
    syncextraretry = false;
    syncsup = true;
    syncdownrequired = false;
    syncuprequired = false;

    if (syncscanstate)
    {
        app->syncupdate_scanning(false);
        syncscanstate = false;
    }

    resetSyncConfigs();
#endif

    for (int i = sizeof rootnodes / sizeof *rootnodes; i--; )
    {
        rootnodes[i] = UNDEF;
    }

    pendingsc.reset();
    pendingscUserAlerts.reset();
    mBlocked = false;

    btcs.reset();
    btsc.reset();
    btpfa.reset();
    btbadhost.reset();

    abortlockrequest();

    jsonsc.pos = NULL;
    insca = false;
    insca_notlast = false;
    scnotifyurl.clear();
    scsn.clear();

    notifyStorageChangeOnStateCurrent = false;
    mNotifiedSumSize = 0;
    mNodeCounters = NodeCounterMap();
    mOptimizePurgeNodes = false;
}

MegaClient::MegaClient(MegaApp* a, Waiter* w, HttpIO* h, FileSystemAccess* f, DbAccess* d, GfxProc* g, const char* k, const char* u, unsigned workerThreadCount)
    : useralerts(*this), btugexpiration(rng), btcs(rng), btbadhost(rng), btworkinglock(rng), btsc(rng), btpfa(rng)
#ifdef ENABLE_SYNC
    ,syncfslockretrybt(rng), syncdownbt(rng), syncnaglebt(rng), syncextrabt(rng), syncscanbt(rng)
#endif
    , mAsyncQueue(*w, workerThreadCount)
{
    sctable = NULL;
    pendingsccommit = false;
    tctable = NULL;
    me = UNDEF;
    publichandle = UNDEF;
    followsymlinks = false;
    usealtdownport = false;
    usealtupport = false;
    retryessl = false;
    workinglockcs = NULL;
    scpaused = false;
    asyncfopens = 0;
    achievements_enabled = false;
    isNewSession = false;
    tsLogin = 0;
    versions_disabled = false;
    accountsince = 0;
    accountversion = 0;
    gmfa_enabled = false;
    gfxdisabled = false;
    ssrs_enabled = false;
    nsr_enabled = false;
    aplvp_enabled = false;
    mSmsVerificationState = SMS_STATE_UNKNOWN;
    loggingout = 0;
    loggedout = false;
    cachedug = false;
    minstreamingrate = -1;
    ephemeralSession = false;

#ifndef EMSCRIPTEN
    autodownport = true;
    autoupport = true;
    usehttps = false;
    orderdownloadedchunks = false;
#else
    autodownport = false;
    autoupport = false;
    usehttps = true;
    orderdownloadedchunks = true;
#endif
    
    fetchingnodes = false;
    fetchnodestag = 0;

#ifdef ENABLE_SYNC
    syncscanstate = false;
    syncadding = 0;
    currsyncid = 0;
    totalLocalNodes = 0;
#endif

    pendingcs = NULL;

    xferpaused[PUT] = false;
    xferpaused[GET] = false;
    putmbpscap = 0;
    mBizGracePeriodTs = 0;
    mBizExpirationTs = 0;
    mBizMode = BIZ_MODE_UNKNOWN;
    mBizStatus = BIZ_STATUS_UNKNOWN;

    overquotauntil = 0;
    ststatus = STORAGE_UNKNOWN;
    mOverquotaDeadlineTs = 0;
    looprequested = false;

    mFetchingAuthrings = false;
    fetchingkeys = false;
    signkey = NULL;
    chatkey = NULL;

    init();

    f->client = this;
    f->waiter = w;
    transferlist.client = this;

    if ((app = a))
    {
        a->client = this;
    }

    waiter = w;
    httpio = h;
    fsaccess = f;
    dbaccess = d;

    if ((gfx = g))
    {
        g->client = this;
    }

    slotit = tslots.end();

    userid = 0;

    connections[PUT] = 3;
    connections[GET] = 4;

    int i;

    // initialize random client application instance ID (for detecting own
    // actions in server-client stream)
    for (i = sizeof sessionid; i--; )
    {
        sessionid[i] = static_cast<char>('a' + rng.genuint32(26));
    }

    // initialize random API request sequence ID (server API is idempotent)
    for (i = sizeof reqid; i--; )
    {
        reqid[i] = static_cast<char>('a' + rng.genuint32(26));
    }

    nextuh = 0;  
    reqtag = 0;

    badhostcs = NULL;

    scsn.clear();
    cachedscsn = UNDEF;

    snprintf(appkey, sizeof appkey, "&ak=%s", k);

    // initialize useragent
    useragent = u;

    useragent.append(" (");
    fsaccess->osversion(&useragent, true);

    useragent.append(") MegaClient/" TOSTRING(MEGA_MAJOR_VERSION)
                     "." TOSTRING(MEGA_MINOR_VERSION)
                     "." TOSTRING(MEGA_MICRO_VERSION));
    useragent += sizeof(char*) == 8 ? "/64" : (sizeof(char*) == 4 ? "/32" : "");

    LOG_debug << "User-Agent: " << useragent;
    LOG_debug << "Cryptopp version: " << CRYPTOPP_VERSION;

    h->setuseragent(&useragent);
    h->setmaxdownloadspeed(0);
    h->setmaxuploadspeed(0);
}

MegaClient::~MegaClient()
{
    destructorRunning = true;
    locallogout(false);

    delete pendingcs;
    delete badhostcs;
    delete workinglockcs;
    delete sctable;
    delete tctable;
    delete dbaccess;
}

#ifdef ENABLE_SYNC
void MegaClient::resetSyncConfigs()
{
    syncConfigs.reset();
    if (dbaccess && !uid.empty())
    {
        syncConfigs.reset(new SyncConfigBag{*dbaccess, *fsaccess, rng, uid});
    }
}
#endif

std::string MegaClient::getPublicLink(bool newLinkFormat, nodetype_t type, handle ph, const char *key)
{
    string strlink = "https://mega.nz/";
    string nodeType;
    if (newLinkFormat)
    {
        nodeType = (type == FOLDERNODE ?  "folder/" : "file/");
    }
    else
    {
        nodeType = (type == FOLDERNODE ? "#F!" : "#!");
    }

    strlink += nodeType;

    Base64Str<MegaClient::NODEHANDLE> base64ph(ph);
    strlink += base64ph;
    strlink += (newLinkFormat ? "#" : "");

    if (key)
    {
        strlink += (newLinkFormat ? "" : "!");
        strlink += key;
    }

    return strlink;
}

// nonblocking state machine executing all operations currently in progress
void MegaClient::exec()
{
    CodeCounter::ScopeTimer ccst(performanceStats.execFunction);

    WAIT_CLASS::bumpds();

    if (overquotauntil && overquotauntil < Waiter::ds)
    {
        overquotauntil = 0;
    }

    if (httpio->inetisback())
    {
        LOG_info << "Internet connectivity returned - resetting all backoff timers";
        abortbackoff(overquotauntil <= Waiter::ds);
    }

    if (EVER(httpio->lastdata) && Waiter::ds >= httpio->lastdata + HttpIO::NETWORKTIMEOUT
            && !pendingcs)
    {
        LOG_debug << "Network timeout. Reconnecting";
        disconnect();
    }
    else if (EVER(disconnecttimestamp))
    {
        if (disconnecttimestamp <= Waiter::ds)
        {
            sendevent(99427, "Timeout (server idle)", 0);

            disconnect();
        }
    }
    else if (pendingcs && EVER(pendingcs->lastdata) && !requestLock && !fetchingnodes
            &&  Waiter::ds >= pendingcs->lastdata + HttpIO::REQUESTTIMEOUT)
    {
        LOG_debug << "Request timeout. Triggering a lock request";
        requestLock = true;
    }

    // successful network operation with a failed transfer chunk: increment error count
    // and continue transfers
    if (httpio->success && chunkfailed)
    {
        chunkfailed = false;

        for (transferslot_list::iterator it = tslots.begin(); it != tslots.end(); it++)
        {
            if ((*it)->failure)
            {
                (*it)->lasterror = API_EFAILED;
                (*it)->errorcount++;
                (*it)->failure = false;
                (*it)->lastdata = Waiter::ds;
                LOG_warn << "Transfer error count raised: " << (*it)->errorcount;
            }
        }
    }

    bool first = true;
    do
    {
        if (!first)
        {
            WAIT_CLASS::bumpds();
        }
        first = false;

        looprequested = false;

        if (cachedug && btugexpiration.armed())
        {
            LOG_debug << "Cached user data expired";
            getuserdata();
            fetchtimezone();
        }

        if (pendinghttp.size())
        {
            pendinghttp_map::iterator it = pendinghttp.begin();
            while (it != pendinghttp.end())
            {
                GenericHttpReq *req = it->second;
                switch (static_cast<reqstatus_t>(req->status))
                {
                case REQ_FAILURE:
                    if (!req->httpstatus && (!req->maxretries || (req->numretry + 1) < req->maxretries))
                    {
                        req->numretry++;
                        req->status = REQ_PREPARED;
                        req->bt.backoff();
                        req->isbtactive = true;
                        LOG_warn << "Request failed (" << req->posturl << ") retrying ("
                                 << (req->numretry + 1) << " of " << req->maxretries << ")";
                        it++;
                        break;
                    }
                    // no retry -> fall through
                case REQ_SUCCESS:
                    restag = it->first;
                    app->http_result(req->httpstatus ? API_OK : API_EFAILED,
                                     req->httpstatus,
                                     req->buf ? (byte *)req->buf : (byte *)req->in.data(),
                                     int(req->buf ? req->bufpos : req->in.size()));
                    delete req;
                    pendinghttp.erase(it++);
                    break;
                case REQ_PREPARED:
                    if (req->bt.armed())
                    {
                        req->isbtactive = false;
                        LOG_debug << "Sending retry for " << req->posturl;
                        switch (req->method)
                        {
                            case METHOD_GET:
                                req->get(this);
                                break;
                            case METHOD_POST:
                                req->post(this);
                                break;
                            case METHOD_NONE:
                                req->dns(this);
                                break;
                        }
                        it++;
                        break;
                    }
                    // no retry -> fall through
                case REQ_INFLIGHT:
                    if (req->maxbt.nextset() && req->maxbt.armed())
                    {
                        LOG_debug << "Max total time exceeded for request: " << req->posturl;
                        restag = it->first;
                        app->http_result(API_EFAILED, 0, NULL, 0);
                        delete req;
                        pendinghttp.erase(it++);
                        break;
                    }
                default:
                    it++;
                }
            }
        }

        // file attribute puts (handled sequentially as a FIFO)
        if (activefa.size())
        {
            putfa_list::iterator curfa = activefa.begin();
            while (curfa != activefa.end())
            {
                HttpReqCommandPutFA* fa = *curfa;
                m_off_t p = fa->transferred(this);
                if (fa->progressreported < p)
                {
                    httpio->updateuploadspeed(p - fa->progressreported);
                    fa->progressreported = p;
                }

                switch (static_cast<reqstatus_t>(fa->status))
                {
                    case REQ_SUCCESS:
                        if (fa->in.size() == sizeof(handle))
                        {
                            LOG_debug << "File attribute uploaded OK - " << fa->th;

                            // successfully wrote file attribute - store handle &
                            // remove from list
                            handle fah = MemAccess::get<handle>(fa->in.data());

                            if (fa->th == UNDEF)
                            {
                                // client app requested the upload without a node yet, and it will use the fa handle
                                app->putfa_result(fah, fa->type, API_OK);
                            }
                            else
                            {
                                Node* n;
                                handle h;
                                handlepair_set::iterator it;

                                // do we have a valid upload handle?
                                h = fa->th;

                                it = uhnh.lower_bound(pair<handle, handle>(h, 0));

                                if (it != uhnh.end() && it->first == h)
                                {
                                    h = it->second;
                                }

                                // are we updating a live node? issue command directly.
                                // otherwise, queue for processing upon upload
                                // completion.
                                if ((n = nodebyhandle(h)) || (n = nodebyhandle(fa->th)))
                                {
                                    LOG_debug << "Attaching file attribute";
                                    reqs.add(new CommandAttachFA(this, n->nodehandle, fa->type, fah, fa->tag));
                                }
                                else
                                {
                                    pendingfa[pair<handle, fatype>(fa->th, fa->type)] = pair<handle, int>(fah, fa->tag);
                                    LOG_debug << "Queueing pending file attribute. Total: " << pendingfa.size();
                                    checkfacompletion(fa->th);
                                }
                            }
                        }
                        else
                        {
                            LOG_warn << "Error attaching attribute";
                            Transfer *transfer = NULL;
                            handletransfer_map::iterator htit = faputcompletion.find(fa->th);
                            if (htit != faputcompletion.end())
                            {
                                // the failed attribute belongs to a pending upload
                                transfer = htit->second;
                            }
                            else
                            {
                                // check if the failed attribute belongs to an active upload
                                for (transfer_map::iterator it = transfers[PUT].begin(); it != transfers[PUT].end(); it++)
                                {
                                    if (it->second->uploadhandle == fa->th)
                                    {
                                        transfer = it->second;
                                        break;
                                    }
                                }
                            }

                            if (transfer)
                            {
                                // reduce the number of required attributes to let the upload continue
                                transfer->minfa--;
                                checkfacompletion(fa->th);
                                sendevent(99407,"Attribute attach failed during active upload", 0);
                            }
                            else
                            {
                                LOG_debug << "Transfer related to failed attribute not found: " << fa->th;
                            }
                        }

                        delete fa;
                        curfa = activefa.erase(curfa);
                        LOG_debug << "Remaining file attributes: " << activefa.size() << " active, " << queuedfa.size() << " queued";
                        btpfa.reset();
                        faretrying = false;
                        break;

                    case REQ_FAILURE:
                        // repeat request with exponential backoff
                        LOG_warn << "Error setting file attribute";
                        curfa = activefa.erase(curfa);
                        fa->status = REQ_READY;
                        queuedfa.push_back(fa);
                        btpfa.backoff();
                        faretrying = true;
                        break;

                    default:
                        curfa++;
                }
            }
        }

        if (btpfa.armed())
        {
            faretrying = false;
            while (queuedfa.size() && activefa.size() < MAXPUTFA)
            {
                // dispatch most recent file attribute put
                putfa_list::iterator curfa = queuedfa.begin();
                HttpReqCommandPutFA* fa = *curfa;
                queuedfa.erase(curfa);
                activefa.push_back(fa);

                LOG_debug << "Adding file attribute to the request queue";
                fa->status = REQ_INFLIGHT;
                reqs.add(fa);
            }
        }

        if (fafcs.size())
        {
            // file attribute fetching (handled in parallel on a per-cluster basis)
            // cluster channels are never purged
            fafc_map::iterator cit;
            FileAttributeFetchChannel* fc;

            for (cit = fafcs.begin(); cit != fafcs.end(); cit++)
            {
                fc = cit->second;

                // is this request currently in flight?
                switch (static_cast<reqstatus_t>(fc->req.status))
                {
                    case REQ_SUCCESS:
                        if (fc->req.contenttype.find("text/html") != string::npos
                            && !memcmp(fc->req.posturl.c_str(), "http:", 5))
                        {
                            LOG_warn << "Invalid Content-Type detected downloading file attr: " << fc->req.contenttype;
                            fc->urltime = 0;
                            usehttps = true;
                            app->notify_change_to_https();

                            sendevent(99436, "Automatic change to HTTPS", 0);
                        }
                        else
                        {
                            fc->parse(cit->first, true);
                        }

                        // notify app in case some attributes were not returned, then redispatch
                        fc->failed();
                        fc->req.disconnect();
                        fc->req.status = REQ_PREPARED;
                        fc->timeout.reset();
                        fc->bt.reset();
                        break;

                    case REQ_INFLIGHT:
                        if (!fc->req.httpio)
                        {
                            break;
                        }

                        if (fc->inbytes != fc->req.in.size())
                        {
                            httpio->lock();
                            fc->parse(cit->first, false);
                            httpio->unlock();

                            fc->timeout.backoff(100);

                            fc->inbytes = fc->req.in.size();
                        }

                        if (!fc->timeout.armed()) break;

                        LOG_warn << "Timeout getting file attr";
                        // timeout! fall through...
                    case REQ_FAILURE:
                        LOG_warn << "Error getting file attr";

                        if (fc->req.httpstatus && fc->req.contenttype.find("text/html") != string::npos
                                && !memcmp(fc->req.posturl.c_str(), "http:", 5))
                        {
                            LOG_warn << "Invalid Content-Type detected on failed file attr: " << fc->req.contenttype;
                            usehttps = true;
                            app->notify_change_to_https();

                            sendevent(99436, "Automatic change to HTTPS", 0);
                        }

                        fc->failed();
                        fc->timeout.reset();
                        fc->bt.backoff();
                        fc->urltime = 0;
                        fc->req.disconnect();
                        fc->req.status = REQ_PREPARED;
                    default:
                        ;
                }

                if (fc->req.status != REQ_INFLIGHT && fc->bt.armed() && (fc->fafs[1].size() || fc->fafs[0].size()))
                {
                    fc->req.in.clear();

                    if (!fc->urltime || (Waiter::ds - fc->urltime) > 600)
                    {
                        // fetches pending for this unconnected channel - dispatch fresh connection
                        LOG_debug << "Getting fresh download URL";
                        fc->timeout.reset();
                        reqs.add(new CommandGetFA(this, cit->first, fc->fahref));
                        fc->req.status = REQ_INFLIGHT;
                    }
                    else
                    {
                        // redispatch cached URL if not older than one minute
                        LOG_debug << "Using cached download URL";
                        fc->dispatch();
                    }
                }
            }
        }

        // handle API client-server requests
        for (;;)
        {
            // do we have an API request outstanding?
            if (pendingcs)
            {
                // handle retry reason for requests
                retryreason_t reason = RETRY_NONE;

                if (pendingcs->status == REQ_SUCCESS || pendingcs->status == REQ_FAILURE)
                {
                    performanceStats.csRequestWaitTime.stop();
                }

                switch (static_cast<reqstatus_t>(pendingcs->status))
                {
                    case REQ_READY:
                        break;

                    case REQ_INFLIGHT:
                        if (pendingcs->contentlength > 0)
                        {
                            if (fetchingnodes && fnstats.timeToFirstByte == NEVER
                                    && pendingcs->bufpos > 10)
                            {
								WAIT_CLASS::bumpds();
                                fnstats.timeToFirstByte = WAIT_CLASS::ds - fnstats.startTime;
                            }

                            if (pendingcs->bufpos > pendingcs->notifiedbufpos)
                            {
                                abortlockrequest();
                                app->request_response_progress(pendingcs->bufpos, pendingcs->contentlength);
                                pendingcs->notifiedbufpos = pendingcs->bufpos;
                            }
                        }
                        break;

                    case REQ_SUCCESS:
                        abortlockrequest();
                        app->request_response_progress(pendingcs->bufpos, -1);

                        if (pendingcs->in != "-3" && pendingcs->in != "-4")
                        {
                            if (*pendingcs->in.c_str() == '[')
                            {
                                if (fetchingnodes && fnstats.timeToFirstByte == NEVER)
                                {
									WAIT_CLASS::bumpds();
                                    fnstats.timeToFirstByte = WAIT_CLASS::ds - fnstats.startTime;
                                }

                                if (csretrying)
                                {
                                    app->notify_retry(0, RETRY_NONE);
                                    csretrying = false;
                                }

                                // request succeeded, process result array
                                reqs.serverresponse(std::move(pendingcs->in), this);

                                WAIT_CLASS::bumpds();

                                delete pendingcs;
                                pendingcs = NULL;

                                notifypurge();
                                if (sctable && pendingsccommit && !reqs.cmdsInflight())
                                {
                                    LOG_debug << "Executing postponed DB commit";
                                    sctable->commit();
                                    sctable->begin();
                                    app->notify_dbcommit();
                                    pendingsccommit = false;
                                }

                                // increment unique request ID
                                for (int i = sizeof reqid; i--; )
                                {
                                    if (reqid[i]++ < 'z')
                                    {
                                        break;
                                    }
                                    else
                                    {
                                        reqid[i] = 'a';
                                    }
                                }

                                if (loggedout)
                                {
                                    locallogout(true);
                                    app->logout_result(API_OK);
                                }
                            }
                            else
                            {
                                // request failed
                                JSON json;
                                json.pos = pendingcs->in.c_str();
                                std::string requestError;
                                error e;
                                bool valid = json.storeobject(&requestError);
                                if (valid)
                                {
                                    if (strncmp(requestError.c_str(), "{\"err\":", 7) == 0)
                                    {
                                        e = (error)atoi(requestError.c_str() + 7);
                                    }
                                    else
                                    {
                                        e = (error)atoi(requestError.c_str());
                                    }
                                }
                                else
                                {
                                    e = API_EINTERNAL;
                                    requestError = std::to_string(e);
                                }

                                if (!e)
                                {
                                    e = API_EINTERNAL;
                                    requestError = std::to_string(e);
                                }

                                if (e == API_EBLOCKED && sid.size())
                                {
                                    block();
                                }

                                app->request_error(e);
                                delete pendingcs;
                                pendingcs = NULL;
                                csretrying = false;

                                reqs.servererror(requestError, this);
                                break;
                            }

                            btcs.reset();
                            break;
                        }
                        else
                        {
                            if (pendingcs->in == "-3")
                            {
                                reason = RETRY_API_LOCK;
                            }
                            else
                            {
                                reason = RETRY_RATE_LIMIT;
                            }
                            if (fetchingnodes)
                            {
                                fnstats.eAgainCount++;
                            }
                        }

                    // fall through
                    case REQ_FAILURE:
                        if (!reason && pendingcs->httpstatus != 200)
                        {
                            if (pendingcs->httpstatus == 500)
                            {
                                reason = RETRY_SERVERS_BUSY;
                            }
                            else if (pendingcs->httpstatus == 0)
                            {
                                reason = RETRY_CONNECTIVITY;
                            }
                            else
                            {
                                reason = RETRY_UNKNOWN;
                            }
                        }

                        if (fetchingnodes && pendingcs->httpstatus != 200)
                        {
                            if (pendingcs->httpstatus == 500)
                            {
                                fnstats.e500Count++;
                            }
                            else
                            {
                                fnstats.eOthersCount++;
                            }
                        }

                        abortlockrequest();
                        if (pendingcs->sslcheckfailed)
                        {
                            sendevent(99453, "Invalid public key");
                            sslfakeissuer = pendingcs->sslfakeissuer;
                            app->request_error(API_ESSL);
                            sslfakeissuer.clear();

                            if (!retryessl)
                            {
                                delete pendingcs;
                                pendingcs = NULL;
                                csretrying = false;

                                reqs.servererror(std::to_string(API_ESSL), this);
                                break;
                            }
                        }

                        // failure, repeat with capped exponential backoff
                        app->request_response_progress(pendingcs->bufpos, -1);

                        delete pendingcs;
                        pendingcs = NULL;

                        btcs.backoff();
                        app->notify_retry(btcs.retryin(), reason);
                        csretrying = true;

                        reqs.requeuerequest();

                    default:
                        ;
                }

                if (pendingcs)
                {
                    break;
                }
            }

            if (btcs.armed())
            {
                if (reqs.cmdspending() && !reqs.cmdsInflight())
                {
                    pendingcs = new HttpReq();
                    pendingcs->protect = true;
                    pendingcs->logname = clientname + "cs ";

                    bool suppressSID = true;
                    bool v3 = false;
                    reqs.serverrequest(pendingcs->out, suppressSID, pendingcs->includesFetchingNodes, v3, this);

                    pendingcs->posturl = APIURL;

                    pendingcs->posturl.append("cs?id=");
                    pendingcs->posturl.append(reqid, sizeof reqid);
                    if (!suppressSID)
                    {
                        pendingcs->posturl.append(auth);
                    }
                    pendingcs->posturl.append(appkey);

                    if (v3)
                    {
                        pendingcs->posturl.append(v3 ? "&v=3" : "&v=2");
                    }

                    if (lang.size())
                    {
                        pendingcs->posturl.append("&");
                        pendingcs->posturl.append(lang);
                    }
                    pendingcs->type = REQ_JSON;

                    performanceStats.csRequestWaitTime.start();
                    pendingcs->post(this);
                    continue;
                }
                else
                {
                    btcs.reset();
                }
            }
            break;
        }

        // handle the request for the last 50 UserAlerts
        if (pendingscUserAlerts)
        {
            switch (static_cast<reqstatus_t>(pendingscUserAlerts->status))
            {
            case REQ_SUCCESS:
                if (*pendingscUserAlerts->in.c_str() == '{')
                {
                    JSON json;
                    json.begin(pendingscUserAlerts->in.c_str());
                    json.enterobject();
                    if (useralerts.procsc_useralert(json))
                    {
                        // NULL vector: "notify all elements"
                        app->useralerts_updated(NULL, int(useralerts.alerts.size()));
                    }
                    pendingscUserAlerts.reset();
                    break;
                }

                // fall through
            case REQ_FAILURE:
//TODO: uncomment this
                //if (pendingscUserAlerts->httpstatus == 200)
                //{
                //    error e = (error)atoi(pendingscUserAlerts->in.c_str());  
                //    if (e == API_EAGAIN || e == API_ERATELIMIT)
                //    {
                //        btsc.backoff();
                //        pendingscUserAlerts.reset();
                //        LOG_warn << "Backing off before retrying useralerts request: " << btsc.retryin();
                //        break;
                //    }
                //    LOG_err << "Unexpected sc response: " << pendingscUserAlerts->in;
                //}
                LOG_warn << "Useralerts request failed, continuing without them";
                if (useralerts.begincatchup)
                {
                    useralerts.begincatchup = false;
                    useralerts.catchupdone = true;
                }
                pendingscUserAlerts.reset();
                break;

            default:
                break;
            }
        }

        // handle API server-client requests
        if (!jsonsc.pos && !pendingscUserAlerts && pendingsc && !loggingout)
        {
            switch (static_cast<reqstatus_t>(pendingsc->status))
            {
            case REQ_SUCCESS:
                pendingscTimedOut = false;
                if (pendingsc->contentlength == 1
                        && pendingsc->in.size()
                        && pendingsc->in[0] == '0')
                {
                    LOG_debug << "SC keep-alive received";
                    pendingsc.reset();
                    btsc.reset();
                    break;
                }

                if (*pendingsc->in.c_str() == '{')
                {
                    insca = false;
                    insca_notlast = false;
                    jsonsc.begin(pendingsc->in.c_str());
                    jsonsc.enterobject();
                    break;
                }
                else
                {
                    error e = (error)atoi(pendingsc->in.c_str());
                    if (e == API_ESID)
                    {
                        app->request_error(API_ESID);
                        scsn.stopScsn();
                    }
                    else if (e == API_ETOOMANY)
                    {
                        LOG_warn << "Too many pending updates - reloading local state";
                        int creqtag = reqtag;
                        reqtag = fetchnodestag; // associate with ongoing request, if any
                        fetchingnodes = false;
                        fetchnodestag = 0;
                        fetchnodes(true);
                        reqtag = creqtag;
                    }
                    else if (e == API_EAGAIN || e == API_ERATELIMIT)
                    {
                        if (!statecurrent)
                        {
                            fnstats.eAgainCount++;
                        }
                    }
                    else if (e == API_EBLOCKED)
                    {
                        app->request_error(API_EBLOCKED);
                        block(true);
                    }
                    else
                    {
                        LOG_err << "Unexpected sc response: " << pendingsc->in;
                        scsn.stopScsn();
                    }
                }

                // fall through
            case REQ_FAILURE:
                pendingscTimedOut = false;
                if (pendingsc)
                {
                    if (!statecurrent && pendingsc->httpstatus != 200)
                    {
                        if (pendingsc->httpstatus == 500)
                        {
                            fnstats.e500Count++;
                        }
                        else
                        {
                            fnstats.eOthersCount++;
                        }
                    }

                    if (pendingsc->sslcheckfailed)
                    {
                        sendevent(99453, "Invalid public key");
                        sslfakeissuer = pendingsc->sslfakeissuer;
                        app->request_error(API_ESSL);
                        sslfakeissuer.clear();

                        if (!retryessl)
                        {
                            scsn.stopScsn();
                        }
                    }

                    pendingsc.reset();
                }

                if (scsn.stopped())
                {
                    btsc.backoff(NEVER);
                }
                else
                {
                    // failure, repeat with capped exponential backoff
                    btsc.backoff();
                }
                break;

            case REQ_INFLIGHT:
                if (!pendingscTimedOut && Waiter::ds >= (pendingsc->lastdata + HttpIO::SCREQUESTTIMEOUT))
                {
                    LOG_debug << "sc timeout expired";
                    // In almost all cases the server won't take more than SCREQUESTTIMEOUT seconds.  But if it does, break the cycle of endless requests for the same thing
                    pendingscTimedOut = true;
                    pendingsc.reset();
                    btsc.reset();
                }
                break;
            default:
                break;
            }
        }

#ifdef ENABLE_SYNC
        if (syncactivity)
        {
            syncops = true;
        }
        syncactivity = false;

        if (scsn.stopped() || mBlocked || scpaused || !statecurrent || !syncsup)
        {
            LOG_verbose << " Megaclient exec is pending resolutions."
                        << " scpaused=" << scpaused
                        << " stopsc=" << scsn.stopped()
                        << " mBlocked=" << mBlocked
                        << " jsonsc.pos=" << jsonsc.pos
                        << " syncsup=" << syncsup
                        << " statecurrent=" << statecurrent
                        << " syncadding=" << syncadding
                        << " syncactivity=" << syncactivity
                        << " syncdownrequired=" << syncdownrequired
                        << " syncdownretry=" << syncdownretry;
        }

        // do not process the SC result until all preconfigured syncs are up and running
        // except if SC packets are required to complete a fetchnodes
        if (!scpaused && jsonsc.pos && /*(syncsup || !statecurrent) &&*/ !syncdownrequired && !syncdownretry)
#else
        if (!scpaused && jsonsc.pos)
#endif
        {
            // FIXME: reload in case of bad JSON
            if (procsc())
            {
                // completed - initiate next SC request
                pendingsc.reset();
                btsc.reset();
            }
        }

        if (!pendingsc && !pendingscUserAlerts && scsn.ready() && btsc.armed() && !mBlocked)
        {
            if (useralerts.begincatchup)
            {
                assert(!fetchingnodes);
                pendingscUserAlerts.reset(new HttpReq());
                pendingscUserAlerts->logname = clientname + "sc50 ";
                pendingscUserAlerts->protect = true;
                pendingscUserAlerts->posturl = APIURL;
                pendingscUserAlerts->posturl.append("sc");  // notifications/useralerts on sc rather than wsc, no timeout
                pendingscUserAlerts->posturl.append("?c=50");
                pendingscUserAlerts->posturl.append(auth);
                pendingscUserAlerts->type = REQ_JSON;
                pendingscUserAlerts->post(this);
            }
            else
            {
                pendingsc.reset(new HttpReq());
                pendingsc->logname = clientname + "sc ";
                if (scnotifyurl.size())
                {
                    pendingsc->posturl = scnotifyurl;
                }
                else
                {
                    pendingsc->posturl = APIURL;
                    pendingsc->posturl.append("wsc");
                }

                pendingsc->protect = true;
                pendingsc->posturl.append("?sn=");
                pendingsc->posturl.append(scsn.text());

                pendingsc->posturl.append(auth);

                pendingsc->type = REQ_JSON;
                pendingsc->post(this);
            }
            jsonsc.pos = NULL;
        }

        if (badhostcs)
        {
            if (badhostcs->status == REQ_SUCCESS)
            {
                LOG_debug << "Successful badhost report";
                btbadhost.reset();
                delete badhostcs;
                badhostcs = NULL;
            }
            else if(badhostcs->status == REQ_FAILURE
                    || (badhostcs->status == REQ_INFLIGHT && Waiter::ds >= (badhostcs->lastdata + HttpIO::REQUESTTIMEOUT)))
            {
                LOG_debug << "Failed badhost report. Retrying...";
                btbadhost.backoff();
                badhosts = badhostcs->outbuf;
                delete badhostcs;
                badhostcs = NULL;
            }
        }

        if (workinglockcs)
        {
            if (workinglockcs->status == REQ_SUCCESS)
            {
                LOG_debug << "Successful lock request";
                btworkinglock.reset();

                if (workinglockcs->in == "1")
                {
                    LOG_warn << "Timeout (server idle)";
                    disconnecttimestamp = Waiter::ds + HttpIO::CONNECTTIMEOUT;
                }
                else if (workinglockcs->in == "0")
                {
                    sendevent(99425, "Timeout (server busy)", 0);
                    pendingcs->lastdata = Waiter::ds;
                }
                else
                {
                    LOG_err << "Error in lock request: " << workinglockcs->in;
                    disconnecttimestamp = Waiter::ds + HttpIO::CONNECTTIMEOUT;
                }

                delete workinglockcs;
                workinglockcs = NULL;
                requestLock = false;
            }
            else if (workinglockcs->status == REQ_FAILURE
                     || (workinglockcs->status == REQ_INFLIGHT && Waiter::ds >= (workinglockcs->lastdata + HttpIO::REQUESTTIMEOUT)))
            {
                LOG_warn << "Failed lock request. Retrying...";
                btworkinglock.backoff();
                delete workinglockcs;
                workinglockcs = NULL;
            }
        }

        // fill transfer slots from the queue
        if (lastDispatchTransfersDs != Waiter::ds)
        {
            // don't run this too often or it may use a lot of cpu without starting new transfers, if the list is long
            lastDispatchTransfersDs = Waiter::ds;

            size_t lastCount = 0;
            size_t transferCount = transfers[GET].size() + transfers[PUT].size();
            do
            {
                lastCount = transferCount;
                
                // Check the list of transfers and start a few big files, and many small, up to configured limits.
                dispatchTransfers();
                
                // if we are cancelling a lot of transfers (eg. nodes to download were deleted), keep going. Avoid stalling when no transfers are active and all queued fail
                transferCount = transfers[GET].size() + transfers[PUT].size();
            } while (transferCount < lastCount);
        }

#ifndef EMSCRIPTEN
        assert(!asyncfopens);
#endif

        slotit = tslots.begin();


        if (!mBlocked) // handle active unpaused transfers
        {
            DBTableTransactionCommitter committer(tctable);

            while (slotit != tslots.end())
            {
                transferslot_list::iterator it = slotit;

                slotit++;

                if (!xferpaused[(*it)->transfer->type] && (!(*it)->retrying || (*it)->retrybt.armed()))
                {
                    (*it)->doio(this, committer);
                }
            }
        }
        else
        {
            LOG_debug << "skipping slots doio while blocked";
        }

#ifdef ENABLE_SYNC
        // verify filesystem fingerprints, disable deviating syncs
        // (this covers mountovers, some device removals and some failures)
        sync_list::iterator it;
        for (it = syncs.begin(); it != syncs.end(); it++)
        {
            if ((*it)->fsfp)
            {
                fsfp_t current = (*it)->dirnotify->fsfingerprint();
                if ((*it)->fsfp != current)
                {
                    LOG_err << "Local fingerprint mismatch. Previous: " << (*it)->fsfp
                            << "  Current: " << current;
                    (*it)->errorcode = API_EFAILED;
                    (*it)->changestate(SYNC_FAILED);
                }
            }
        }

        if (!syncsup)
        {
            // set syncsup if there are no initializing syncs
            // this will allow incoming server-client commands to trigger the filesystem
            // actions that have occurred while the sync app was not running
            for (it = syncs.begin(); it != syncs.end(); it++)
            {
                if ((*it)->state == SYNC_INITIALSCAN)
                {
                    break;
                }
            }

            if (it == syncs.end())
            {
                syncsup = true;
                syncactivity = true;
                syncdownrequired = true;
            }
        }

        // process active syncs
        // sync timer: full rescan in case of filesystem notification failures
        if (syncscanfailed && syncscanbt.armed())
        {
            syncscanfailed = false;
            syncops = true;
        }

        // sync timer: file change upload delay timeouts (Nagle algorithm)
        if (syncnagleretry && syncnaglebt.armed())
        {
            syncnagleretry = false;
            syncops = true;
        }

        if (syncextraretry && syncextrabt.armed())
        {
            syncextraretry = false;
            syncops = true;
        }

        // sync timer: read lock retry
        if (syncfslockretry && syncfslockretrybt.armed())
        {
            syncfslockretrybt.backoff(Sync::SCANNING_DELAY_DS);
        }

        // halt all syncing while the local filesystem is pending a lock-blocked operation
        // or while we are fetching nodes
        // FIXME: indicate by callback
        if (!syncdownretry && !syncadding && statecurrent && !syncdownrequired && !fetchingnodes)
        {
            // process active syncs, stop doing so while transient local fs ops are pending
            if (syncs.size() || syncactivity)
            {
                bool prevpending = false;
                for (int q = syncfslockretry ? DirNotify::RETRY : DirNotify::DIREVENTS; q >= DirNotify::DIREVENTS; q--)
                {
                    for (it = syncs.begin(); it != syncs.end(); )
                    {
                        Sync* sync = *it++;
                        prevpending = prevpending || sync->dirnotify->notifyq[q].size();
                        if (prevpending)
                        {
                            break;
                        }
                    }
                    if (prevpending)
                    {
                        break;
                    }
                }

                dstime nds = NEVER;
                dstime mindelay = NEVER;
                for (it = syncs.begin(); it != syncs.end(); )
                {
                    Sync* sync = *it++;
                    if (sync->isnetwork && (sync->state == SYNC_ACTIVE || sync->state == SYNC_INITIALSCAN))
                    {
                        Notification notification;
                        while (sync->dirnotify->notifyq[DirNotify::EXTRA].popFront(notification))
                        {
                            dstime dsmin = Waiter::ds - Sync::EXTRA_SCANNING_DELAY_DS;
                            if (notification.timestamp <= dsmin)
                            {
                                LOG_debug << "Processing extra fs notification: " << notification.path.toPath(*fsaccess);
                                sync->dirnotify->notify(DirNotify::DIREVENTS, notification.localnode, std::move(notification.path));
                            }
                            else
                            {
                                sync->dirnotify->notifyq[DirNotify::EXTRA].unpopFront(notification);
                                dstime delay = (notification.timestamp - dsmin) + 1;
                                if (delay < mindelay)
                                {
                                    mindelay = delay;
                                }
                                break;
                            }
                        }
                    }
                }
                if (EVER(mindelay))
                {
                    syncextrabt.backoff(mindelay);
                    syncextraretry = true;
                }
                else
                {
                    syncextraretry = false;
                }

                for (int q = syncfslockretry ? DirNotify::RETRY : DirNotify::DIREVENTS; q >= DirNotify::DIREVENTS; q--)
                {
                    if (!syncfsopsfailed)
                    {
                        syncfslockretry = false;

                        // not retrying local operations: process pending notifyqs
                        for (it = syncs.begin(); it != syncs.end(); )
                        {
                            Sync* sync = *it++;

                            if (sync->state == SYNC_CANCELED || sync->state == SYNC_FAILED)
                            {
                                delete sync;
                                continue;
                            }
                            else if (sync->state == SYNC_ACTIVE || sync->state == SYNC_INITIALSCAN)
                            {
                                // process items from the notifyq until depleted
                                if (sync->dirnotify->notifyq[q].size())
                                {
                                    dstime dsretry;

                                    syncops = true;

                                    if ((dsretry = sync->procscanq(q)))
                                    {
                                        // we resume processing after dsretry has elapsed
                                        // (to avoid open-after-creation races with e.g. MS Office)
                                        if (EVER(dsretry))
                                        {
                                            if (!syncnagleretry || (dsretry + 1) < syncnaglebt.backoffdelta())
                                            {
                                                syncnaglebt.backoff(dsretry + 1);
                                            }

                                            syncnagleretry = true;
                                        }
                                        else
                                        {
                                            if (syncnagleretry)
                                            {
                                                syncnaglebt.arm();
                                            }
                                            syncactivity = true;
                                        }

                                        if (syncadding)
                                        {
                                            break;
                                        }
                                    }
                                    else
                                    {
                                        LOG_debug << "Pending MEGA nodes: " << synccreate.size();
                                        if (!syncadding)
                                        {
                                            LOG_debug << "Running syncup to create missing folders";
                                            syncup(sync->localroot.get(), &nds);
                                            sync->cachenodes();
                                        }

                                        // we interrupt processing the notifyq if the completion
                                        // of a node creation is required to continue
                                        break;
                                    }
                                }

                                if (sync->state == SYNC_INITIALSCAN && q == DirNotify::DIREVENTS && !sync->dirnotify->notifyq[q].size())
                                {
                                    sync->changestate(SYNC_ACTIVE);

                                    // scan for items that were deleted while the sync was stopped
                                    // FIXME: defer this until RETRY queue is processed
                                    sync->scanseqno++;
                                    sync->deletemissing(sync->localroot.get());
                                }
                            }
                        }

                        if (syncadding)
                        {
                            break;
                        }
                    }
                }

                size_t totalpending = 0;
                size_t scanningpending = 0;
                for (int q = DirNotify::RETRY; q >= DirNotify::DIREVENTS; q--)
                {
                    for (it = syncs.begin(); it != syncs.end(); )
                    {
                        Sync* sync = *it++;
                        sync->cachenodes();

                        totalpending += sync->dirnotify->notifyq[q].size();
                        Notification notification;
                        if (q == DirNotify::DIREVENTS)
                        {
                            scanningpending += sync->dirnotify->notifyq[q].size();
                        }
                        else if (!syncfslockretry && sync->dirnotify->notifyq[DirNotify::RETRY].peekFront(notification))
                        {
                            syncfslockretrybt.backoff(Sync::SCANNING_DELAY_DS);
                            blockedfile = notification.path;
                            syncfslockretry = true;
                        }
                    }
                }

                if (!syncfslockretry && !syncfsopsfailed)
                {
                    blockedfile.clear();
                }

                if (syncadding)
                {
                    // do not continue processing syncs while adding nodes
                    // just go to evaluate the main do-while loop
                    notifypurge();
                    continue;
                }

                // delete files that were overwritten by folders in checkpath()
                execsyncdeletions();  

                if (synccreate.size())
                {
                    syncupdate();
                }

                // notify the app of the length of the pending scan queue
                if (scanningpending < 4)
                {
                    if (syncscanstate)
                    {
                        LOG_debug << "Scanning finished";
                        app->syncupdate_scanning(false);
                        syncscanstate = false;
                    }
                }
                else if (scanningpending > 10)
                {
                    if (!syncscanstate)
                    {
                        LOG_debug << "Scanning started";
                        app->syncupdate_scanning(true);
                        syncscanstate = true;
                    }
                }

                if (prevpending && !totalpending)
                {
                    LOG_debug << "Scan queue processed, triggering a scan";
                    syncdownrequired = true;
                }

                notifypurge();

                if (!syncadding && (syncactivity || syncops))
                {
                    for (it = syncs.begin(); it != syncs.end(); it++)
                    {
                        // make sure that the remote synced folder still exists
                        if (!(*it)->localroot->node)
                        {
                            LOG_err << "The remote root node doesn't exist";
                            (*it)->errorcode = API_ENOENT;
                            (*it)->changestate(SYNC_FAILED);
                        }
                    }

                    // perform aggregate ops that require all scanqs to be fully processed
                    for (it = syncs.begin(); it != syncs.end(); it++)
                    {
                        if ((*it)->dirnotify->notifyq[DirNotify::DIREVENTS].size()
                          || (*it)->dirnotify->notifyq[DirNotify::RETRY].size())
                        {
                            if (!syncnagleretry && !syncfslockretry)
                            {
                                syncactivity = true;
                            }

                            break;
                        }
                    }

                    if (it == syncs.end())
                    {
                        // execution of notified deletions - these are held in localsyncnotseen and
                        // kept pending until all creations (that might reference them for the purpose of
                        // copying) have completed and all notification queues have run empty (to ensure
                        // that moves are not executed as deletions+additions.
                        if (localsyncnotseen.size() && !synccreate.size())
                        {
                            // ... execute all pending deletions
                            LocalPath path;
                            auto fa = fsaccess->newfileaccess();
                            while (localsyncnotseen.size())
                            {
                                LocalNode* l = *localsyncnotseen.begin();
                                unlinkifexists(l, fa.get(), path);
                                delete l;
                            }
                        }

                        // process filesystem notifications for active syncs unless we
                        // are retrying local fs writes
                        if (!syncfsopsfailed)
                        {
                            LOG_verbose << "syncops: " << syncactivity << syncnagleretry
                                        << syncfslockretry << synccreate.size();
                            syncops = false;

                            // FIXME: only syncup for subtrees that were actually
                            // updated to reduce CPU load
                            bool repeatsyncup = false;
                            bool syncupdone = false;
                            for (it = syncs.begin(); it != syncs.end(); it++)
                            {
                                if (((*it)->state == SYNC_ACTIVE || (*it)->state == SYNC_INITIALSCAN)
                                 && !syncadding && syncuprequired && !syncnagleretry)
                                {
                                    LOG_debug << "Running syncup on demand";
                                    repeatsyncup |= !syncup((*it)->localroot.get(), &nds);
                                    syncupdone = true;
                                    (*it)->cachenodes();
                                }
                            }
                            syncuprequired = !syncupdone || repeatsyncup;

                            if (EVER(nds))
                            {
                                if (!syncnagleretry || (nds - Waiter::ds) < syncnaglebt.backoffdelta())
                                {
                                    syncnaglebt.backoff(nds - Waiter::ds);
                                }

                                syncnagleretry = true;
                                syncuprequired = true;
                            }

                            // delete files that were overwritten by folders in syncup()
                            execsyncdeletions();  

                            if (synccreate.size())
                            {
                                syncupdate();
                            }

                            unsigned totalnodes = 0;

                            // we have no sync-related operations pending - trigger processing if at least one
                            // filesystem item is notified or initiate a full rescan if there has been
                            // an event notification failure (or event notification is unavailable)
                            bool scanfailed = false;
                            for (it = syncs.begin(); it != syncs.end(); it++)
                            {
                                Sync* sync = *it;

                                totalnodes += sync->localnodes[FILENODE] + sync->localnodes[FOLDERNODE];

                                if (sync->state == SYNC_ACTIVE || sync->state == SYNC_INITIALSCAN)
                                {
                                    if (sync->dirnotify->notifyq[DirNotify::DIREVENTS].size()
                                     || sync->dirnotify->notifyq[DirNotify::RETRY].size())
                                    {
                                        break;
                                    }
                                    else
                                    {
                                        if (sync->fullscan)
                                        {
                                            // recursively delete all LocalNodes that were deleted (not moved or renamed!)
                                            sync->deletemissing(sync->localroot.get());
                                            sync->cachenodes();
                                        }

                                        // if the directory events notification subsystem is permanently unavailable or
                                        // has signaled a temporary error, initiate a full rescan
                                        if (sync->state == SYNC_ACTIVE)
                                        {
                                            sync->fullscan = false;

                                            string failedReason;
                                            auto failed = sync->dirnotify->getFailed(failedReason);

                                            if (syncscanbt.armed()
                                                    && (failed || fsaccess->notifyfailed
                                                        || sync->dirnotify->mErrorCount.load() || fsaccess->notifyerr))
                                            {
                                                LOG_warn << "Sync scan failed " << failed
                                                         << " " << fsaccess->notifyfailed
                                                         << " " << sync->dirnotify->mErrorCount.load()
                                                         << " " << fsaccess->notifyerr;
                                                if (failed)
                                                {
                                                    LOG_warn << "The cause was: " << failedReason;
                                                }
                                                scanfailed = true;

                                                sync->scan(&sync->localroot->localname, NULL);
                                                sync->dirnotify->mErrorCount = 0;
                                                sync->fullscan = true;
                                                sync->scanseqno++;
                                            }
                                        }
                                    }
                                }
                            }

                            if (scanfailed)
                            {
                                fsaccess->notifyerr = false;
                                dstime backoff = 300 + totalnodes / 128;
                                syncscanbt.backoff(backoff);
                                syncscanfailed = true;
                                LOG_warn << "Next full scan in " << backoff << " ds";
                            }

                            // clear pending global notification error flag if all syncs were marked
                            // to be rescanned
                            if (fsaccess->notifyerr && it == syncs.end())
                            {
                                fsaccess->notifyerr = false;
                            }

                            execsyncdeletions();  
                        }
                    }
                }
            }
        }
        else
        {
            notifypurge();

            // sync timer: retry syncdown() ops in case of local filesystem lock clashes
            if (syncdownretry && syncdownbt.armed())
            {
                syncdownretry = false;
                syncdownrequired = true;
            }

            if (syncdownrequired)
            {
                syncdownrequired = false;
                if (!fetchingnodes)
                {
                    LOG_verbose << "Running syncdown";
                    bool success = true;
                    for (it = syncs.begin(); it != syncs.end(); it++)
                    {
                        // make sure that the remote synced folder still exists
                        if (!(*it)->localroot->node)
                        {
                            LOG_err << "The remote root node doesn't exist";
                            (*it)->errorcode = API_ENOENT;
                            (*it)->changestate(SYNC_FAILED);
                        }
                        else
                        {
                            LocalPath localpath = (*it)->localroot->localname;
                            if ((*it)->state == SYNC_ACTIVE || (*it)->state == SYNC_INITIALSCAN)
                            {
                                LOG_debug << "Running syncdown on demand";
                                if (!syncdown((*it)->localroot.get(), localpath))
                                {
                                    // a local filesystem item was locked - schedule periodic retry
                                    // and force a full rescan afterwards as the local item may
                                    // be subject to changes that are notified with obsolete paths
                                    success = false;
                                    (*it)->dirnotify->mErrorCount = true;
                                }

                                (*it)->cachenodes();
                            }
                        }
                    }

                    // notify the app if a lock is being retried
                    if (success)
                    {
                        syncuprequired = true;
                        syncdownretry = false;
                        syncactivity = true;

                        if (syncfsopsfailed)
                        {
                            syncfsopsfailed = false;
                            app->syncupdate_local_lockretry(false);
                        }
                    }
                    else
                    {
                        if (!syncfsopsfailed)
                        {
                            syncfsopsfailed = true;
                            app->syncupdate_local_lockretry(true);
                        }

                        syncdownretry = true;
                        syncdownbt.backoff(50);
                    }
                }
                else
                {
                    LOG_err << "Syncdown requested while fetchingnodes is set";
                }
            }
        }
#endif

        notifypurge();

        if (!badhostcs && badhosts.size() && btbadhost.armed())
        {
            // report hosts affected by failed requests
            LOG_debug << "Sending badhost report: " << badhosts;
            badhostcs = new HttpReq();
            badhostcs->posturl = APIURL;
            badhostcs->posturl.append("pf?h");
            badhostcs->outbuf = badhosts;
            badhostcs->type = REQ_JSON;
            badhostcs->post(this);
            badhosts.clear();
        }

        if (!workinglockcs && requestLock && btworkinglock.armed())
        {
            LOG_debug << "Sending lock request";
            workinglockcs = new HttpReq();
            workinglockcs->posturl = APIURL;
            workinglockcs->posturl.append("cs?");
            workinglockcs->posturl.append(auth);
            workinglockcs->posturl.append("&wlt=1");
            workinglockcs->type = REQ_JSON;
            workinglockcs->post(this);
        }


        for (vector<TimerWithBackoff *>::iterator it = bttimers.begin(); it != bttimers.end(); )
        {
            TimerWithBackoff *bttimer = *it;
            if (bttimer->armed())
            {
                restag = bttimer->tag;
                app->timer_result(API_OK);
                delete bttimer;
                it = bttimers.erase(it);
            }
            else
            {
                ++it;
            }
        }

        httpio->updatedownloadspeed();
        httpio->updateuploadspeed();
    } while (httpio->doio() || execdirectreads() || (!pendingcs && !reqs.cmdsInflight() && reqs.cmdspending() && btcs.armed()) || looprequested);


    NodeCounter storagesum;
    for (auto& nc : mNodeCounters)
    {
        if (nc.first == rootnodes[0] || nc.first == rootnodes[1] || nc.first == rootnodes[2])
        {
            storagesum += nc.second;
        }
    }
    if (mNotifiedSumSize != storagesum.storage)
    {
        mNotifiedSumSize = storagesum.storage;
        app->storagesum_changed(mNotifiedSumSize);
    }

#ifdef MEGA_MEASURE_CODE
    performanceStats.transfersActiveTime.start(!tslots.empty() && !performanceStats.transfersActiveTime.inprogress());
    performanceStats.transfersActiveTime.stop(tslots.empty() && performanceStats.transfersActiveTime.inprogress());

    static auto lasttime = Waiter::ds;
    if (Waiter::ds > lasttime + 1200)
    {
        lasttime = Waiter::ds;
        LOG_info << performanceStats.report(false, httpio, waiter, reqs);
    }
#endif
}

// get next event time from all subsystems, then invoke the waiter if needed
// returns true if an engine-relevant event has occurred, false otherwise
int MegaClient::wait()
{
    int r = preparewait();
    if (r)
    {
        return r;
    }
    r |= dowait();
    r |= checkevents();
    return r;
}

int MegaClient::preparewait()
{
    CodeCounter::ScopeTimer ccst(performanceStats.prepareWait);

    dstime nds;

    // get current dstime and clear wait events
    WAIT_CLASS::bumpds();

#ifdef ENABLE_SYNC
    // sync directory scans in progress or still processing sc packet without having
    // encountered a locally locked item? don't wait.
    if (syncactivity || syncdownrequired || (!scpaused && jsonsc.pos && (syncsup || !statecurrent) && !syncdownretry))
    {
        nds = Waiter::ds;
    }
    else
#endif
    {
        // next retry of a failed transfer
        nds = NEVER;

        if (httpio->success && chunkfailed)
        {
            // there is a pending transfer retry, don't wait
            nds = Waiter::ds;
        }

        nexttransferretry(PUT, &nds);
        nexttransferretry(GET, &nds);

        // retry transferslots
        transferSlotsBackoff.update(&nds, false);

        for (pendinghttp_map::iterator it = pendinghttp.begin(); it != pendinghttp.end(); it++)
        {
            if (it->second->isbtactive)
            {
                it->second->bt.update(&nds);
            }

            if (it->second->maxbt.nextset())
            {
                it->second->maxbt.update(&nds);
            }
        }

        // retry failed client-server requests
        if (!pendingcs)
        {
            btcs.update(&nds);
        }

        // retry failed server-client requests
        if (!pendingsc && !pendingscUserAlerts && scsn.ready() && !mBlocked)
        {
            btsc.update(&nds);
        }

        // retry failed badhost requests
        if (!badhostcs && badhosts.size())
        {
            btbadhost.update(&nds);
        }

        if (!workinglockcs && requestLock)
        {
            btworkinglock.update(&nds);
        }

        for (vector<TimerWithBackoff *>::iterator cit = bttimers.begin(); cit != bttimers.end(); cit++)
        {
            (*cit)->update(&nds);
        }

        // retry failed file attribute puts
        if (faretrying)
        {
            btpfa.update(&nds);
        }

        // retry failed file attribute gets
        for (fafc_map::iterator cit = fafcs.begin(); cit != fafcs.end(); cit++)
        {
            if (cit->second->req.status == REQ_INFLIGHT)
            {
                cit->second->timeout.update(&nds);
            }
            else if (cit->second->fafs[1].size() || cit->second->fafs[0].size())
            {
                cit->second->bt.update(&nds);
            }
        }

        // next pending pread event
        if (!dsdrns.empty())
        {
            if (dsdrns.begin()->first < nds)
            {
                if (dsdrns.begin()->first <= Waiter::ds)
                {
                    nds = Waiter::ds;
                }
                else
                {
                    nds = dsdrns.begin()->first;
                }
            }
        }

        if (cachedug)
        {
            btugexpiration.update(&nds);
        }

#ifdef ENABLE_SYNC
        // sync rescan
        if (syncscanfailed)
        {
            syncscanbt.update(&nds);
        }

        // retrying of transient failed read ops
        if (syncfslockretry && !syncdownretry && !syncadding
                && statecurrent && !syncdownrequired && !syncfsopsfailed)
        {
            LOG_debug << "Waiting for a temporary error checking filesystem notification";
            syncfslockretrybt.update(&nds);
        }

        // retrying of transiently failed syncdown() updates
        if (syncdownretry)
        {
            syncdownbt.update(&nds);
        }

        // triggering of Nagle-delayed sync PUTs
        if (syncnagleretry)
        {
            syncnaglebt.update(&nds);
        }

        if (syncextraretry)
        {
            syncextrabt.update(&nds);
        }
#endif

        // detect stuck network
        if (EVER(httpio->lastdata) && !pendingcs)
        {
            dstime timeout = httpio->lastdata + HttpIO::NETWORKTIMEOUT;

            if (timeout > Waiter::ds && timeout < nds)
            {
                nds = timeout;
            }
            else if (timeout <= Waiter::ds)
            {
                nds = 0;
            }
        }

        if (pendingcs && EVER(pendingcs->lastdata))
        {
            if (EVER(disconnecttimestamp))
            {
                if (disconnecttimestamp > Waiter::ds && disconnecttimestamp < nds)
                {
                    nds = disconnecttimestamp;
                }
                else if (disconnecttimestamp <= Waiter::ds)
                {
                    nds = 0;
                }
            }
            else if (!requestLock && !fetchingnodes)
            {
                dstime timeout = pendingcs->lastdata + HttpIO::REQUESTTIMEOUT;
                if (timeout > Waiter::ds && timeout < nds)
                {
                    nds = timeout;
                }
                else if (timeout <= Waiter::ds)
                {
                    nds = 0;
                }
            }
            else if (workinglockcs && EVER(workinglockcs->lastdata)
                     && workinglockcs->status == REQ_INFLIGHT)
            {
                dstime timeout = workinglockcs->lastdata + HttpIO::REQUESTTIMEOUT;
                if (timeout > Waiter::ds && timeout < nds)
                {
                    nds = timeout;
                }
                else if (timeout <= Waiter::ds)
                {
                    nds = 0;
                }
            }
        }


        if (badhostcs && EVER(badhostcs->lastdata)
                && badhostcs->status == REQ_INFLIGHT)
        {
            dstime timeout = badhostcs->lastdata + HttpIO::REQUESTTIMEOUT;
            if (timeout > Waiter::ds && timeout < nds)
            {
                nds = timeout;
            }
            else if (timeout <= Waiter::ds)
            {
                nds = 0;
            }
        }

        if (!pendingscTimedOut && !jsonsc.pos && pendingsc && pendingsc->status == REQ_INFLIGHT)
        {
            dstime timeout = pendingsc->lastdata + HttpIO::SCREQUESTTIMEOUT;
            if (timeout > Waiter::ds && timeout < nds)
            {
                nds = timeout;
            }
            else if (timeout <= Waiter::ds)
            {
                nds = 0;
            }
        }
    }

    // immediate action required?
    if (!nds)
    {
        ++performanceStats.prepwaitImmediate;
        return Waiter::NEEDEXEC;
    }

    // nds is either MAX_INT (== no pending events) or > Waiter::ds
    if (EVER(nds))
    {
        nds -= Waiter::ds;
    }

#ifdef MEGA_MEASURE_CODE
    bool reasonGiven = false;
    if (nds == 0)
    {
        ++performanceStats.prepwaitZero;
        reasonGiven = true;
    }
#endif

    waiter->init(nds);

    // set subsystem wakeup criteria (WinWaiter assumes httpio to be set first!)
    waiter->wakeupby(httpio, Waiter::NEEDEXEC);

#ifdef MEGA_MEASURE_CODE
    if (waiter->maxds == 0 && !reasonGiven)
    {
        ++performanceStats.prepwaitHttpio;
        reasonGiven = true;
    }
#endif

    waiter->wakeupby(fsaccess, Waiter::NEEDEXEC);

#ifdef MEGA_MEASURE_CODE
    if (waiter->maxds == 0 && !reasonGiven)
    {
        ++performanceStats.prepwaitFsaccess;
        reasonGiven = true;
    }
    if (!reasonGiven)
    {
        ++performanceStats.nonzeroWait;
    }
#endif

    return 0;
}

int MegaClient::dowait()
{
    CodeCounter::ScopeTimer ccst(performanceStats.doWait);

    return waiter->wait();
}

int MegaClient::checkevents()
{
    CodeCounter::ScopeTimer ccst(performanceStats.checkEvents);

    int r =  httpio->checkevents(waiter);
    r |= fsaccess->checkevents(waiter);
    if (gfx)
    {
        r |= gfx->checkevents(waiter);
    }
    return r;
}

// reset all backoff timers and transfer retry counters
bool MegaClient::abortbackoff(bool includexfers)
{
    bool r = false;

    WAIT_CLASS::bumpds();

    if (includexfers)
    {
        overquotauntil = 0;
        if (ststatus != STORAGE_PAYWALL)    // in ODQ Paywall, ULs/DLs are not allowed
        {
            // in ODQ Red, only ULs are disallowed
            int end = (ststatus != STORAGE_RED) ? PUT : GET;
            for (int d = GET; d <= end; d += PUT - GET)
            {
                for (transfer_map::iterator it = transfers[d].begin(); it != transfers[d].end(); it++)
                {
                    if (it->second->bt.arm())
                    {
                        r = true;
                    }

                    if (it->second->slot && it->second->slot->retrying)
                    {
                        if (it->second->slot->retrybt.arm())
                        {
                            r = true;
                        }
                    }
                }
            }

            for (handledrn_map::iterator it = hdrns.begin(); it != hdrns.end();)
            {
                (it++)->second->retry(API_OK);
            }
        }
    }

    for (pendinghttp_map::iterator it = pendinghttp.begin(); it != pendinghttp.end(); it++)
    {
        if (it->second->bt.arm())
        {
            r = true;
        }
    }

    if (btcs.arm())
    {
        r = true;
    }

    if (btbadhost.arm())
    {
        r = true;
    }

    if (btworkinglock.arm())
    {
        r = true;
    }

    if (!pendingsc && !pendingscUserAlerts && btsc.arm())
    {
        r = true;
    }

    if (activefa.size() < MAXPUTFA && btpfa.arm())
    {
        r = true;
    }

    for (fafc_map::iterator it = fafcs.begin(); it != fafcs.end(); it++)
    {
        if (it->second->req.status != REQ_INFLIGHT && it->second->bt.arm())
        {
            r = true;
        }
    }

    return r;
}

// activate enough queued transfers as necessary to keep the system busy - but not too busy
void MegaClient::dispatchTransfers()
{
    // do we have any transfer slots available?
    if (!slotavail())
    {
        LOG_verbose << "No slots available";
        return;
    }

    CodeCounter::ScopeTimer ccst(performanceStats.dispatchTransfers);

    struct counter 
    { 
        m_off_t remainingsum = 0; 
        unsigned total = 0; 
        unsigned added = 0;
        bool hasVeryBig = false;

        void addexisting(m_off_t size, m_off_t progressed)
        {
            remainingsum += size - progressed;
            total += 1;
            if (size > 100 * 1024 * 1024 && (size - progressed) > 5 * 1024 * 1024)
            {
                hasVeryBig = true;
            }
        }
        void addnew(m_off_t size)
        {
            addexisting(size, 0);
            added += 1;
        }
    };
    std::array<counter, 6> counters;

    // Determine average speed and total amount of data remaining for the given direction/size-category
    // We prepare data for put/get in index 0..1, and the put/get/big/small combinations in index 2..5
    for (TransferSlot* ts : tslots)
    {
        assert(ts->transfer->type == PUT || ts->transfer->type == GET);
        TransferCategory tc(ts->transfer);
        counters[tc.index()].addexisting(ts->transfer->size, ts->progressreported);
        counters[tc.directionIndex()].addexisting(ts->transfer->size,  ts->progressreported);
    }

    std::function<bool(Transfer*)> testAddTransferFunction = [&counters, this](Transfer* t) 
        { 
            TransferCategory tc(t);

            // hard limit on puts/gets
            if (counters[tc.directionIndex()].total >= MAXTRANSFERS)
            {
                return false;
            }

            // only request half the max at most, to get a quicker response from the API and get overlap with transfers going
            if (counters[tc.directionIndex()].added >= MAXTRANSFERS/2)
            {
                return false;
            }

            // If we have one very big file, that is enough to max out the bandwidth by itself; get that one done quickly (without preventing more small files).
            if (counters[tc.index()].hasVeryBig)
            {
                return false;
            }

            // queue up enough transfers that we can expect to keep busy for at least the next 30 seconds in this category
            m_off_t speed = (tc.direction == GET) ? httpio->downloadSpeed : httpio->uploadSpeed;
            m_off_t targetOutstanding = 30 * speed;
            targetOutstanding = std::max<m_off_t>(targetOutstanding, 2 * 1024 * 1024);
            targetOutstanding = std::min<m_off_t>(targetOutstanding, 100 * 1024 * 1024);

            if (counters[tc.index()].remainingsum >= targetOutstanding)
            {
                return false;
            }

            counters[tc.index()].addnew(t->size);
            counters[tc.directionIndex()].addnew(t->size);

            return true; 
        };

    std::array<vector<Transfer*>, 6> nextInCategory = transferlist.nexttransfers(testAddTransferFunction);

    // Iterate the 4 combinations in this order:
    static const TransferCategory categoryOrder[] = {
        TransferCategory(PUT, LARGEFILE),
        TransferCategory(GET, LARGEFILE),
        TransferCategory(PUT, SMALLFILE),
        TransferCategory(GET, SMALLFILE),
    };

    DBTableTransactionCommitter committer(tctable);

    for (auto category : categoryOrder)
    {
        for (Transfer *nexttransfer : nextInCategory[category.index()])
        {
            if (!slotavail())
            {
                return;
            }

            if (category.direction == PUT && queuedfa.size() > MAXQUEUEDFA)
            {
                // file attribute jam? halt uploads.
                LOG_warn << "Attribute queue full: " << queuedfa.size();
                break;
            }

            if (nexttransfer->localfilename.empty())
            {
                // this is a fresh transfer rather than the resumption of a partly
                // completed and deferred one
                if (nexttransfer->type == PUT)
                {
                    // generate fresh random encryption key/CTR IV for this file
                    byte keyctriv[SymmCipher::KEYLENGTH + sizeof(int64_t)];
                    rng.genblock(keyctriv, sizeof keyctriv);
                    memcpy(nexttransfer->transferkey.data(), keyctriv, SymmCipher::KEYLENGTH);
                    nexttransfer->ctriv = MemAccess::get<uint64_t>((const char*)keyctriv + SymmCipher::KEYLENGTH);
                }
                else
                {
                    // set up keys for the decryption of this file (k == NULL => private node)
                    const byte* k = NULL;
                    bool missingPrivateNode = false;

                    // locate suitable template file
                    for (file_list::iterator it = nexttransfer->files.begin(); it != nexttransfer->files.end(); it++)
                    {
                        if ((*it)->hprivate && !(*it)->hforeign)
                        {
                            // Make sure we have the size field
                            Node* n = nodebyhandle((*it)->h);
                            if (!n)
                            {
                                missingPrivateNode = true;
                            }
                            else if (n->type == FILENODE)
                            {
                                k = (const byte*)n->nodekey().data();
                                nexttransfer->size = n->size;
                            }
                        }
                        else
                        {
                            k = (*it)->filekey;
                            nexttransfer->size = (*it)->size;
                        }

                        if (k)
                        {
                            memcpy(nexttransfer->transferkey.data(), k, SymmCipher::KEYLENGTH);
                            SymmCipher::xorblock(k + SymmCipher::KEYLENGTH, nexttransfer->transferkey.data());
                            nexttransfer->ctriv = MemAccess::get<int64_t>((const char*)k + SymmCipher::KEYLENGTH);
                            nexttransfer->metamac = MemAccess::get<int64_t>((const char*)k + SymmCipher::KEYLENGTH + sizeof(int64_t));
                            break;
                        }
                    }

                    if (!k)
                    {
                        // there are no keys to decrypt this download - if it's because the node to download doesn't exist anymore, fail the transfer (otherwise wait for keys to become available)
                        if (missingPrivateNode)
                        {
                            nexttransfer->failed(API_EARGS, committer);
                        }
                        continue;
                    }
                }

                nexttransfer->localfilename.clear();

                // set file localnames (ultimate target) and one transfer-wide temp
                // localname
                for (file_list::iterator it = nexttransfer->files.begin();
                    nexttransfer->localfilename.empty() && it != nexttransfer->files.end(); it++)
                {
                    (*it)->prepare();
                }

                // app-side transfer preparations (populate localname, create thumbnail...)
                app->transfer_prepare(nexttransfer);
            }

            bool openok = false;
            bool openfinished = false;

            // verify that a local path was given and start/resume transfer
            if (!nexttransfer->localfilename.empty())
            {
                TransferSlot *ts = nullptr;

                if (!nexttransfer->slot)
                {
                    // allocate transfer slot
                    ts = new TransferSlot(nexttransfer);
                }
                else
                {
                    ts = nexttransfer->slot;
                }

                if (ts->fa->asyncavailable())
                {
                    if (!nexttransfer->asyncopencontext)
                    {
                        LOG_debug << "Starting async open";

                        // try to open file (PUT transfers: open in nonblocking mode)
                        nexttransfer->asyncopencontext = (nexttransfer->type == PUT)
                            ? ts->fa->asyncfopen(nexttransfer->localfilename)
                            : ts->fa->asyncfopen(nexttransfer->localfilename, false, true, nexttransfer->size);
                        asyncfopens++;
                    }

                    if (nexttransfer->asyncopencontext->finished)
                    {
                        LOG_debug << "Async open finished";
                        openok = !nexttransfer->asyncopencontext->failed;
                        openfinished = true;
                        delete nexttransfer->asyncopencontext;
                        nexttransfer->asyncopencontext = NULL;
                        asyncfopens--;
                    }

                    assert(!asyncfopens);
                    //FIXME: Improve the management of asynchronous fopen when they can
                    //be really asynchronous. All transfers could open its file in this
                    //stage (not good) and, if we limit it, the transfer queue could hang because
                    //it's full of transfers in that state. Transfer moves also complicates
                    //the management because transfers that haven't been opened could be
                    //placed over transfers that are already being opened.
                    //Probably, the best approach is to add the slot of these transfers to
                    //the queue and ensure that all operations (transfer moves, pauses)
                    //are correctly cancelled when needed
                }
                else
                {
                    // try to open file (PUT transfers: open in nonblocking mode)
                    openok = (nexttransfer->type == PUT)
                        ? ts->fa->fopen(nexttransfer->localfilename)
                        : ts->fa->fopen(nexttransfer->localfilename, false, true);
                    openfinished = true;
                }

                if (openfinished && openok)
                {
                    handle h = UNDEF;
                    bool hprivate = true;
                    const char *privauth = NULL;
                    const char *pubauth = NULL;
                    const char *chatauth = NULL;

                    nexttransfer->pos = 0;
                    nexttransfer->progresscompleted = 0;

                    if (nexttransfer->type == GET || nexttransfer->tempurls.size())
                    {
                        m_off_t p = 0;

                        // resume at the end of the last contiguous completed block
                        nexttransfer->chunkmacs.calcprogress(nexttransfer->size, nexttransfer->pos, nexttransfer->progresscompleted, &p);

                        if (nexttransfer->progresscompleted > nexttransfer->size)
                        {
                            LOG_err << "Invalid transfer progress!";
                            nexttransfer->pos = nexttransfer->size;
                            nexttransfer->progresscompleted = nexttransfer->size;
                        }

                        ts->updatecontiguousprogress();
                        LOG_debug << "Resuming transfer at " << nexttransfer->pos
                            << " Completed: " << nexttransfer->progresscompleted
                            << " Contiguous: " << ts->progresscontiguous
                            << " Partial: " << p << " Size: " << nexttransfer->size
                            << " ultoken: " << (nexttransfer->ultoken != NULL);
                    }
                    else
                    {
                        nexttransfer->chunkmacs.clear();
                    }

                    ts->progressreported = nexttransfer->progresscompleted;

                    if (nexttransfer->type == PUT)
                    {
                        if (ts->fa->mtime != nexttransfer->mtime || ts->fa->size != nexttransfer->size)
                        {
                            LOG_warn << "Modification detected starting upload.   Size: " << nexttransfer->size << "  Mtime: " << nexttransfer->mtime
                                << "    FaSize: " << ts->fa->size << "  FaMtime: " << ts->fa->mtime;
                            nexttransfer->failed(API_EREAD, committer);
                            continue;
                        }

                        // create thumbnail/preview imagery, if applicable (FIXME: do not re-create upon restart)
                        if (!nexttransfer->localfilename.empty() && !nexttransfer->uploadhandle)
                        {
                            nexttransfer->uploadhandle = getuploadhandle();

                            if (!gfxdisabled && gfx && gfx->isgfx(nexttransfer->localfilename.editStringDirect()))
                            {
                                // we want all imagery to be safely tucked away before completing the upload, so we bump minfa
                                nexttransfer->minfa += gfx->gendimensionsputfa(ts->fa, nexttransfer->localfilename.editStringDirect(), nexttransfer->uploadhandle, nexttransfer->transfercipher(), -1, false);
                            }
                        }
                    }
                    else
                    {
                        for (file_list::iterator it = nexttransfer->files.begin();
                            it != nexttransfer->files.end(); it++)
                        {
                            if (!(*it)->hprivate || (*it)->hforeign || nodebyhandle((*it)->h))
                            {
                                h = (*it)->h;
                                hprivate = (*it)->hprivate;
                                privauth = (*it)->privauth.size() ? (*it)->privauth.c_str() : NULL;
                                pubauth = (*it)->pubauth.size() ? (*it)->pubauth.c_str() : NULL;
                                chatauth = (*it)->chatauth;
                                break;
                            }
                            else
                            {
                                LOG_err << "Unexpected node ownership";
                            }
                        }
                    }

                    // dispatch request for temporary source/target URL
                    if (nexttransfer->tempurls.size())
                    {
                        ts->transferbuf.setIsRaid(nexttransfer, nexttransfer->tempurls, nexttransfer->pos, ts->maxRequestSize);
                        app->transfer_prepare(nexttransfer);
                    }
                    else
                    {
                        reqs.add((ts->pendingcmd = (nexttransfer->type == PUT)
                            ? (Command*)new CommandPutFile(this, ts, putmbpscap)
                            : (Command*)new CommandGetFile(this, ts, NULL, h, hprivate, privauth, pubauth, chatauth)));
                    }

                    LOG_debug << "Activating transfer";
                    ts->slots_it = tslots.insert(tslots.begin(), ts);

                    // notify the app about the starting transfer
                    for (file_list::iterator it = nexttransfer->files.begin();
                        it != nexttransfer->files.end(); it++)
                    {
                        (*it)->start();
                    }
                    app->transfer_update(nexttransfer);

                    performanceStats.transferStarts += 1;
                }
                else if (openfinished)
                {
                    string utf8path = nexttransfer->localfilename.toPath(*fsaccess);
                    if (nexttransfer->type == GET)
                    {
                        LOG_err << "Error dispatching transfer. Temporary file not writable: " << utf8path;
                        nexttransfer->failed(API_EWRITE, committer);
                    }
                    else if (!ts->fa->retry)
                    {
                        LOG_err << "Error dispatching transfer. Local file permanently unavailable: " << utf8path;
                        nexttransfer->failed(API_EREAD, committer);
                    }
                    else
                    {
                        LOG_warn << "Error dispatching transfer. Local file temporarily unavailable: " << utf8path;
                        nexttransfer->failed(API_EREAD, committer);
                    }
                }
            }
            else
            {
                LOG_err << "Error preparing transfer. No localfilename";
                nexttransfer->failed(API_EREAD, committer);
            }
        }
    }
}

// generate upload handle for this upload
// (after 65536 uploads, a node handle clash is possible, but far too unlikely
// to be of real-world concern)
handle MegaClient::getuploadhandle()
{
    byte* ptr = (byte*)(&nextuh + 1);

    while (!++*--ptr);

    return nextuh;
}

// do we have an upload that is still waiting for file attributes before being completed?
void MegaClient::checkfacompletion(handle th, Transfer* t)
{
    if (th)
    {
        bool delayedcompletion;
        handletransfer_map::iterator htit;

        if ((delayedcompletion = !t))
        {
            // abort if upload still running
            if ((htit = faputcompletion.find(th)) == faputcompletion.end())
            {
                LOG_debug << "Upload still running checking a file attribute - " << th;
                return;
            }

            t = htit->second;
        }

        int facount = 0;

        // do we have the pre-set threshold number of file attributes available? complete upload.
        for (fa_map::iterator it = pendingfa.lower_bound(pair<handle, fatype>(th, fatype(0)));
             it != pendingfa.end() && it->first.first == th; it++)
        {
            facount++;
        }

        if (facount < t->minfa)
        {
            LOG_debug << "Pending file attributes for upload - " << th <<  " : " << (t->minfa < facount);
            if (!delayedcompletion)
            {
                // we have insufficient file attributes available: remove transfer and put on hold
                t->faputcompletion_it = faputcompletion.insert(pair<handle, Transfer*>(th, t)).first;

                transfers[t->type].erase(t->transfers_it);
                t->transfers_it = transfers[t->type].end();

                delete t->slot;
                t->slot = NULL;

                LOG_debug << "Transfer put on hold. Total: " << faputcompletion.size();
            }

            return;
        }
    }
    else
    {
        LOG_warn << "NULL file attribute handle";
    }

    LOG_debug << "Transfer finished, sending callbacks - " << th;    
    t->state = TRANSFERSTATE_COMPLETED;
    t->completefiles();
    looprequested = true;
    app->transfer_complete(t);
    delete t;
}

// clear transfer queue
void MegaClient::freeq(direction_t d)
{
    DBTableTransactionCommitter committer(tctable);
    for (auto transferPtr : transfers[d])
    {
        transferPtr.second->mOptimizedDelete = true;  // so it doesn't remove itself from this list while deleting
        app->transfer_removed(transferPtr.second);
        delete transferPtr.second;
    }
    transfers[d].clear();
    transferlist.transfers[GET].clear();
    transferlist.transfers[PUT].clear();
}

bool MegaClient::isFetchingNodesPendingCS()
{
    return pendingcs && pendingcs->includesFetchingNodes;
}

#ifdef ENABLE_SYNC
void MegaClient::resumeResumableSyncs()
{

    if (!syncConfigs || !allowAutoResumeSyncs)
    {
        return;
    }
    for (const auto& config : syncConfigs->all())
    {
        if (!config.isResumable())
        {
            continue;
        }
        const auto e = addsync(config, DEBRISFOLDER, nullptr);
        if (e == 0)
        {
            app->sync_auto_resumed(config.getLocalPath(), config.getRemoteNode(),
                                   static_cast<long long>(config.getLocalFingerprint()),
                                   config.getRegExps());
        }
    }
}
#endif
// determine next scheduled transfer retry
void MegaClient::nexttransferretry(direction_t d, dstime* dsmin)
{
    if (!xferpaused[d])   // avoid setting the timer's next=1 if it won't be processed
    {
        transferRetryBackoffs[d].update(dsmin, true);
    }
}

// disconnect all HTTP connections (slows down operations, but is semantically neutral)
void MegaClient::disconnect()
{
    if (pendingcs)
    {
        app->request_response_progress(-1, -1);
        pendingcs->disconnect();
    }

    if (pendingsc)
    {
        pendingsc->disconnect();
    }

    if (pendingscUserAlerts)
    {
        pendingscUserAlerts->disconnect();
    }

    abortlockrequest();

    for (pendinghttp_map::iterator it = pendinghttp.begin(); it != pendinghttp.end(); it++)
    {
        it->second->disconnect();
    }

    for (transferslot_list::iterator it = tslots.begin(); it != tslots.end(); it++)
    {
        (*it)->disconnect();
    }

    for (handledrn_map::iterator it = hdrns.begin(); it != hdrns.end();)
    {
        (it++)->second->retry(API_OK);
    }

    for (putfa_list::iterator it = activefa.begin(); it != activefa.end(); it++)
    {
        (*it)->disconnect();
    }

    for (fafc_map::iterator it = fafcs.begin(); it != fafcs.end(); it++)
    {
        it->second->req.disconnect();
    }

    for (transferslot_list::iterator it = tslots.begin(); it != tslots.end(); it++)
    {
        (*it)->errorcount = 0;
    }

    if (badhostcs)
    {
        badhostcs->disconnect();
    }

    httpio->lastdata = NEVER;
    httpio->disconnect();

    app->notify_disconnect();
}

// force retrieval of pending actionpackets immediately
// by closing pending sc, reset backoff and clear waitd URL
void MegaClient::catchup()
{
    if (pendingsc)
    {
        pendingsc->disconnect();

        pendingsc.reset();
    }
    btsc.reset();
    scnotifyurl.clear();
}

void MegaClient::abortlockrequest()
{
    delete workinglockcs;
    workinglockcs = NULL;
    btworkinglock.reset();
    requestLock = false;
    disconnecttimestamp = NEVER;
}

void MegaClient::logout()
{
    if (loggedin() != FULLACCOUNT)
    {
        locallogout(true);

        restag = reqtag;
        app->logout_result(API_OK);
        return;
    }

    reqs.add(new CommandLogout(this));
}

void MegaClient::locallogout(bool removecaches)
{
    mAsyncQueue.clearDiscardable();

    if (removecaches)
    {
        removeCaches();
    }

    delete sctable;
    sctable = NULL;
    pendingsccommit = false;

    me = UNDEF;
    uid.clear();
    unshareablekey.clear();
    publichandle = UNDEF;
    cachedscsn = UNDEF;
    achievements_enabled = false;
    isNewSession = false;
    tsLogin = 0;
    versions_disabled = false;
    accountsince = 0;
    gmfa_enabled = false;
    ssrs_enabled = false;
    nsr_enabled = false;
    aplvp_enabled = false;
    mNewLinkFormat = false;
    mSmsVerificationState = SMS_STATE_UNKNOWN;
    mSmsVerifiedPhone.clear();
    loggingout = 0;
    loggedout = false;
    cachedug = false;
    minstreamingrate = -1;
    ephemeralSession = false;
#ifdef USE_MEDIAINFO
    mediaFileInfo = MediaFileInfo();
#endif

    // remove any cached transfers older than two days that have not been resumed (updates transfer list)
    purgeOrphanTransfers();

    // delete all remaining transfers (optimized not to remove from transfer list one by one) 
    // transfer destructors update the transfer in the cache database
    freeq(GET);
    freeq(PUT);

    // close the transfer cache database.
    disconnect();
    closetc();

    freeq(GET);  // freeq after closetc due to optimizations
    freeq(PUT);

    purgenodesusersabortsc(false);

    reqs.clear();

    delete pendingcs;
    pendingcs = NULL;
    scsn.clear();
    mBlocked = false;

    for (putfa_list::iterator it = queuedfa.begin(); it != queuedfa.end(); it++)
    {
        delete *it;
    }

    for (putfa_list::iterator it = activefa.begin(); it != activefa.end(); it++)
    {
        delete *it;
    }

    for (pendinghttp_map::iterator it = pendinghttp.begin(); it != pendinghttp.end(); it++)
    {
        delete it->second;
    }

    for (vector<TimerWithBackoff *>::iterator it = bttimers.begin(); it != bttimers.end();  it++)
    {
        delete *it;
    }

    queuedfa.clear();
    activefa.clear();
    pendinghttp.clear();
    bttimers.clear();
    xferpaused[PUT] = false;
    xferpaused[GET] = false;
    putmbpscap = 0;
    fetchingnodes = false;
    fetchnodestag = 0;
    ststatus = STORAGE_UNKNOWN;
    overquotauntil = 0;
    mOverquotaDeadlineTs = 0;
    mOverquotaWarningTs.clear();
    mBizGracePeriodTs = 0;
    mBizExpirationTs = 0;
    mBizMode = BIZ_MODE_UNKNOWN;
    mBizStatus = BIZ_STATUS_UNKNOWN;
    mBizMasters.clear();
    mPublicLinks.clear();
    scpaused = false;

    for (fafc_map::iterator cit = fafcs.begin(); cit != fafcs.end(); cit++)
    {
        for (int i = 2; i--; )
        {
    	    for (faf_map::iterator it = cit->second->fafs[i].begin(); it != cit->second->fafs[i].end(); it++)
    	    {
                delete it->second;
    	    }
        }

        delete cit->second;
    }

    fafcs.clear();

    pendingfa.clear();

    // erase keys & session ID
    resetKeyring();

    key.setkey(SymmCipher::zeroiv);
    tckey.setkey(SymmCipher::zeroiv);
    asymkey.resetkey();
    mPrivKey.clear();
    pubk.resetkey();
    resetKeyring();
    memset((char*)auth.c_str(), 0, auth.size());
    auth.clear();
    sessionkey.clear();
    accountversion = 0;
    accountsalt.clear();
    sid.clear();
    k.clear();

    mAuthRings.clear();
    mAuthRingsTemp.clear();
    mFetchingAuthrings = false;

    init();

    if (dbaccess)
    {
        dbaccess->currentDbVersion = DbAccess::LEGACY_DB_VERSION;
    }

#ifdef ENABLE_SYNC
    syncadding = 0;
    totalLocalNodes = 0;
#endif

    fetchingkeys = false;
}

void MegaClient::removeCaches()
{
    if (sctable)
    {
        sctable->remove();
        delete sctable;
        sctable = NULL;
        pendingsccommit = false;
    }

#ifdef ENABLE_SYNC
    for (sync_list::iterator it = syncs.begin(); it != syncs.end(); it++)
    {
        if ((*it)->statecachetable)
        {
            (*it)->statecachetable->remove();
            delete (*it)->statecachetable;
            (*it)->statecachetable = NULL;
        }
    }
    if (syncConfigs)
    {
        syncConfigs->clear();
    }
#endif

    disabletransferresumption();
}

const char *MegaClient::version()
{
    return TOSTRING(MEGA_MAJOR_VERSION)
            "." TOSTRING(MEGA_MINOR_VERSION)
            "." TOSTRING(MEGA_MICRO_VERSION);
}

void MegaClient::getlastversion(const char *appKey)
{
    reqs.add(new CommandGetVersion(this, appKey));
}

void MegaClient::getlocalsslcertificate()
{
    reqs.add(new CommandGetLocalSSLCertificate(this));
}

void MegaClient::dnsrequest(const char *hostname)
{
    GenericHttpReq *req = new GenericHttpReq(rng);
    req->tag = reqtag;
    req->maxretries = 0;
    pendinghttp[reqtag] = req;
    req->posturl = (usehttps ? string("https://") : string("http://")) + hostname;
    req->dns(this);
}

void MegaClient::gelbrequest(const char *service, int timeoutds, int retries)
{
    GenericHttpReq *req = new GenericHttpReq(rng);
    req->tag = reqtag;
    req->maxretries = retries;
    if (timeoutds > 0)
    {
        req->maxbt.backoff(timeoutds);
    }
    pendinghttp[reqtag] = req;
    req->posturl = GELBURL;
    req->posturl.append("?service=");
    req->posturl.append(service);
    req->protect = true;
    req->get(this);
}

void MegaClient::sendchatstats(const char *json, int port)
{
    GenericHttpReq *req = new GenericHttpReq(rng);
    req->tag = reqtag;
    req->maxretries = 0;
    pendinghttp[reqtag] = req;
    req->posturl = CHATSTATSURL;
    if (port > 0)
    {
        req->posturl.append(":");
        char stringPort[6];
        sprintf(stringPort, "%d", port);
        req->posturl.append(stringPort);
    }
    req->posturl.append("/stats");
    req->protect = true;
    req->out->assign(json);
    req->post(this);
}

void MegaClient::sendchatlogs(const char *json, const char *aid, int port)
{
    GenericHttpReq *req = new GenericHttpReq(rng);
    req->tag = reqtag;
    req->maxretries = 0;
    pendinghttp[reqtag] = req;
    req->posturl = CHATSTATSURL;
    if (port > 0)
    {
        req->posturl.append(":");
        char stringPort[6];
        sprintf(stringPort, "%d", port);
        req->posturl.append(stringPort);
    }
    req->posturl.append("/msglog?aid=");
    req->posturl.append(aid);
    req->posturl.append("&t=e");
    req->protect = true;
    req->out->assign(json);
    req->post(this);
}

void MegaClient::httprequest(const char *url, int method, bool binary, const char *json, int retries)
{
    GenericHttpReq *req = new GenericHttpReq(rng, binary);
    req->tag = reqtag;
    req->maxretries = retries;
    pendinghttp[reqtag] = req;
    if (method == METHOD_GET)
    {
        req->posturl = url;
        req->get(this);
    }
    else
    {
        req->posturl = url;
        if (json)
        {
            req->out->assign(json);
        }
        req->post(this);
    }
}

// process server-client request
bool MegaClient::procsc()
{
    CodeCounter::ScopeTimer ccst(performanceStats.scProcessingTime);

    nameid name;

#ifdef ENABLE_SYNC
//    char test[] = "},{\"a\":\"t\",\"i\":\"";
//    char test2[32] = "\",\"t\":{\"f\":[{\"h\":\"";
    bool newnodes = false;
#endif
    Node* lastAPDeletedNode = nullptr;

    for (;;)
    {
        if (!insca)
        {
            switch (jsonsc.getnameid())
            {
                case 'w':
                    jsonsc.storeobject(&scnotifyurl);
                    break;

                case MAKENAMEID2('i', 'r'):
                    // when spoonfeeding is in action, there may still be more actionpackets to be delivered.
                    insca_notlast = jsonsc.getint() == 1;
                    break;

                case MAKENAMEID2('s', 'n'):
                    // the sn element is guaranteed to be the last in sequence (except for notification requests (c=50))
                    scsn.setScsn(&jsonsc);
                    notifypurge();
                    if (sctable)
                    {
                        if (!reqs.cmdsInflight())
                        {
                            sctable->commit();
                            sctable->begin();
                            app->notify_dbcommit();
                            pendingsccommit = false;
                        }
                        else
                        {
                            // todo: if we convert user-oriented command results to be processed only by actionpacket also, then we don't need this
                            pendingsccommit = true;
                        }
                    }
                    break;
                    
                case EOO:
                    LOG_debug << "Processing of action packets finished.  More to follow: " << insca_notlast;
                    mergenewshares(1);
                    applykeys();

                    if (!statecurrent && !insca_notlast)   // with actionpacket spoonfeeding, just finishing a batch does not mean we are up to date yet - keep going while "ir":1
                    {
                        if (fetchingnodes)
                        {
                            notifypurge();
                            if (sctable)
                            {
                                sctable->commit();
                                sctable->begin();
                                pendingsccommit = false;
                            }

                            WAIT_CLASS::bumpds();
                            fnstats.timeToResult = Waiter::ds - fnstats.startTime;
                            fnstats.timeToCurrent = fnstats.timeToResult;

                            fetchingnodes = false;
                            restag = fetchnodestag;
                            fetchnodestag = 0;
#ifdef ENABLE_SYNC
                            resumeResumableSyncs();
#endif

                            app->fetchnodes_result(API_OK);
                            app->notify_dbcommit();

                            WAIT_CLASS::bumpds();
                            fnstats.timeToSyncsResumed = Waiter::ds - fnstats.startTime;
                        }
                        else
                        {
                            WAIT_CLASS::bumpds();
                            fnstats.timeToCurrent = Waiter::ds - fnstats.startTime;
                        }
                        fnstats.nodesCurrent = nodes.size();

                        statecurrent = true;
                        app->nodes_current();
                        LOG_debug << "Local filesystem up to date";

                        if (notifyStorageChangeOnStateCurrent)
                        {
                            app->notify_storage(STORAGE_CHANGE);
                            notifyStorageChangeOnStateCurrent = false;
                        }

                        if (tctable && cachedfiles.size())
                        {
                            DBTableTransactionCommitter committer(tctable);
                            for (unsigned int i = 0; i < cachedfiles.size(); i++)
                            {
                                direction_t type = NONE;
                                File *file = app->file_resume(&cachedfiles.at(i), &type);
                                if (!file || (type != GET && type != PUT))
                                {
                                    tctable->del(cachedfilesdbids.at(i));
                                    continue;
                                }
                                nextreqtag();
                                file->dbid = cachedfilesdbids.at(i);
                                if (!startxfer(type, file, committer))
                                {
                                    tctable->del(cachedfilesdbids.at(i));
                                    continue;
                                }
                            }
                            cachedfiles.clear();
                            cachedfilesdbids.clear();
                        }

                        WAIT_CLASS::bumpds();
                        fnstats.timeToTransfersResumed = Waiter::ds - fnstats.startTime;

                        string report;
                        fnstats.toJsonArray(&report);

                        sendevent(99426, report.c_str(), 0);    // Treeproc performance log

                        // NULL vector: "notify all elements"
                        app->nodes_updated(NULL, int(nodes.size()));
                        app->users_updated(NULL, int(users.size()));
                        app->pcrs_updated(NULL, int(pcrindex.size()));
#ifdef ENABLE_CHAT
                        app->chats_updated(NULL, int(chats.size()));
#endif
                        for (node_map::iterator it = nodes.begin(); it != nodes.end(); it++)
                        {
                            memset(&(it->second->changed), 0, sizeof it->second->changed);
                        }

                        if (!loggedinfolderlink())
                        {
                            // historic user alerts are not supported for public folders
                            // now that we have loaded cached state, and caught up actionpackets since that state
                            // (or just fetched everything if there was no cache), our next sc request can be for useralerts
                            useralerts.begincatchup = true;
                        }
                    }

                    if (!insca_notlast)
                    {
                        sc_checkSequenceTag(string());
                        app->catchup_result();
                    }

                    if (pendingsccommit && sctable && !reqs.cmdsInflight())
                    {
                        sctable->commit();
                        sctable->begin();
                        app->notify_dbcommit();
                        pendingsccommit = false;
                    }

                    if (pendingsccommit)
                    {
                        LOG_debug << "Postponing DB commit until cs requests finish";
                    }

                    return true;

                case 'a':
                    if (jsonsc.enterarray())
                    {
                        LOG_debug << "Processing action packets";
                        insca = true;
                        break;
                    }
                    // fall through
                default:
                    if (!jsonsc.storeobject())
                    {
                        LOG_err << "Error parsing sc request";
                        return true;
                    }
            }
        }

        if (insca)
        {
            auto actionpacketStart = jsonsc.pos;
            if (jsonsc.enterobject())
            {
                if (!sc_checkActionPacket(lastAPDeletedNode))
                {
                    // We can't continue actionpackets until we know the next mCurrentSeqtag to match against, wait for the CS request to deliver it.
                    assert(reqs.cmdsInflight());
                    jsonsc.pos = actionpacketStart;
                    return false;
                }
            }
            jsonsc.pos = actionpacketStart;

            if (jsonsc.enterobject())
            {
                // the "a" attribute is guaranteed to be the first in the object
                if (jsonsc.getnameid() == 'a')
                {
                    if (!statecurrent)
                    {
                        fnstats.actionPackets++;
                    }

                    name = jsonsc.getnameid();

                    if (lastAPDeletedNode) 
                    {
                        // The last actionpacket was a delete that may be part of a move.  
                        // If it's not a move, we break out of this loop to process syncdown
                        // If is is a move (because the next actionpacket is newnodes with a root of that deleted node)
                        // then exit this loop to process syncdown after the newnodes are processed.

                        if (name != 't')
                        {
                            // run syncdown() to process the deletion before continuing
                            applykeys();

                            // remote changes require immediate attention of syncdown()
                            syncdownrequired = true;
                            syncactivity = true;

                            jsonsc.pos = actionpacketStart;
                            return false;
                        }
                    }

                    // only process server-client request if not marked as
                    // self-originating ("i" marker element guaranteed to be following
                    // "a" element if present)
                    if (fetchingnodes || memcmp(jsonsc.pos, "\"i\":\"", 5)
                     || memcmp(jsonsc.pos + 5, sessionid, sizeof sessionid)
                     || jsonsc.pos[5 + sizeof sessionid] != '"'
                     || name == 'd' || name == 't')  // we stil set 'i' on move commands to produce backward compatible actionpackets, so don't skip those here
                    {
#ifdef ENABLE_CHAT
                        bool readingPublicChat = false;
#endif
                        switch (name)
                        {
                            case 'u':
                                // node update
                                sc_updatenode();
#ifdef ENABLE_SYNC
                                if (!fetchingnodes)
                                {
                                    // run syncdown() before continuing
                                    applykeys();

                                    // remote changes require immediate attention of syncdown()
                                    syncdownrequired = true;
                                    syncactivity = true;

                                    return false;
                                }
#endif
                                break;

                            case 't': 
                            {
#ifdef ENABLE_SYNC
                                bool stop = false;
                                if (!fetchingnodes)
                                {
                                    for (int i=4; jsonsc.pos[i] && jsonsc.pos[i] != ']'; i++)
                                    {
                                        if (!memcmp(&jsonsc.pos[i-4], "\"t\":1", 5))
                                        {
                                            stop = true;
                                            break;
                                        }
                                    }
                                }
#endif
                                bool isNotMoveOfLastAPDelete = false;
                                // node addition
                                {
                                    useralerts.beginNotingSharedNodes();
                                    handle originatingUser = sc_newnodes(fetchingnodes ? nullptr : lastAPDeletedNode, isNotMoveOfLastAPDelete);
                                    mergenewshares(1);
                                    useralerts.convertNotedSharedNodes(true, originatingUser);
                                }
#ifdef ENABLE_SYNC
                                if (!fetchingnodes)
                                {
                                    if (lastAPDeletedNode && isNotMoveOfLastAPDelete)
                                    {
                                        stop = true;
                                    }

                                    if (stop)
                                    {
                                        // run syncdown() before continuing
                                        applykeys();

                                        // remote changes require immediate attention of syncdown()
                                        syncdownrequired = true;
                                        syncactivity = true;

                                        return false;
                                    }
                                    else
                                    {
                                        newnodes = true;
                                    }
                                }
#endif
                                lastAPDeletedNode = nullptr;
                            } 
                            break;

                            case 'd':
                                // node deletion
                                lastAPDeletedNode = sc_deltree();
                                break;

                            case 's':
                            case MAKENAMEID2('s', '2'):
                                // share addition/update/revocation
                                if (sc_shares())
                                {
                                    int creqtag = reqtag;
                                    reqtag = 0;
                                    mergenewshares(1);
                                    reqtag = creqtag;
                                }
                                break;

                            case 'c':
                                // contact addition/update
                                sc_contacts();
                                break;

                            case 'k':
                                // crypto key request
                                sc_keys();
                                break;

                            case MAKENAMEID2('f', 'a'):
                                // file attribute update
                                sc_fileattr();
                                break;

                            case MAKENAMEID2('u', 'a'):
                                // user attribute update
                                sc_userattr();
                                break;

                            case MAKENAMEID4('p', 's', 't', 's'):
                                if (sc_upgrade())
                                {
                                    app->account_updated();
                                    abortbackoff(true);
                                }
                                break;

                            case MAKENAMEID4('p', 's', 'e', 's'):
                                sc_paymentreminder();
                                break;

                            case MAKENAMEID3('i', 'p', 'c'):
                                // incoming pending contact request (to us)
                                sc_ipc();
                                break;

                            case MAKENAMEID3('o', 'p', 'c'):
                                // outgoing pending contact request (from us)
                                sc_opc();
                                break;

                            case MAKENAMEID4('u', 'p', 'c', 'i'):
                                // incoming pending contact request update (accept/deny/ignore)
                                sc_upc(true);
                                break;

                            case MAKENAMEID4('u', 'p', 'c', 'o'):
                                // outgoing pending contact request update (from them, accept/deny/ignore)
                                sc_upc(false);
                                break;

                            case MAKENAMEID2('p','h'):
                                // public links handles
                                sc_ph();
                                break;

                            case MAKENAMEID2('s','e'):
                                // set email
                                sc_se();
                                break;
#ifdef ENABLE_CHAT
                            case MAKENAMEID4('m', 'c', 'p', 'c'):      // fall-through
                            {
                                readingPublicChat = true;
                            }
                            case MAKENAMEID3('m', 'c', 'c'):
                                // chat creation / peer's invitation / peer's removal
                                sc_chatupdate(readingPublicChat);
                                break;

                            case MAKENAMEID5('m', 'c', 'f', 'p', 'c'):      // fall-through
                            case MAKENAMEID4('m', 'c', 'f', 'c'):
                                // chat flags update
                                sc_chatflags();
                                break;

                            case MAKENAMEID5('m', 'c', 'p', 'n', 'a'):      // fall-through
                            case MAKENAMEID4('m', 'c', 'n', 'a'):
                                // granted / revoked access to a node
                                sc_chatnode();
                                break;
#endif
                            case MAKENAMEID3('u', 'a', 'c'):
                                sc_uac();
                                break;

                            case MAKENAMEID2('l', 'a'):
                                // last acknowledged
                                sc_la();
                                break;

                            case MAKENAMEID2('u', 'b'):
                                // business account update
                                sc_ub();
                                break;
                        }
                    }
                    else
                    {
                        lastAPDeletedNode = nullptr;
                    }
                }

                jsonsc.leaveobject();
            }
            else
            {
                jsonsc.leavearray();
                insca = false;

#ifdef ENABLE_SYNC
                if (!fetchingnodes && newnodes)
                {
                    applykeys();

                    // remote changes require immediate attention of syncdown()
                    syncdownrequired = true;
                    syncactivity = true;

                    return false;
                }
#endif
            }
        }
    }
}

// update the user's local state cache, on completion of the fetchnodes command
// (note that if immediate-completion commands have been issued in the
// meantime, the state of the affected nodes
// may be ahead of the recorded scsn - their consistency will be checked by
// subsequent server-client commands.)
// initsc() is called after all initial decryption has been performed, so we
// are tolerant towards incomplete/faulty nodes.
void MegaClient::initsc()
{
    if (sctable)
    {
        bool complete;

        sctable->begin();
        sctable->truncate();

        // 1. write current scsn
        handle tscsn = scsn.getHandle();
        complete = sctable->put(CACHEDSCSN, (char*)&tscsn, sizeof tscsn);

        if (complete)
        {
            // 2. write all users
            for (user_map::iterator it = users.begin(); it != users.end(); it++)
            {
                if (!(complete = sctable->put(CACHEDUSER, &it->second, &key)))
                {
                    break;
                }
            }
        }

        if (complete)
        {
            // 3. write new or modified nodes, purge deleted nodes
            for (node_map::iterator it = nodes.begin(); it != nodes.end(); it++)
            {
                if (!(complete = sctable->put(CACHEDNODE, it->second, &key)))
                {
                    break;
                }
            }
        }

        if (complete)
        {
            // 4. write new or modified pcrs, purge deleted pcrs
            for (handlepcr_map::iterator it = pcrindex.begin(); it != pcrindex.end(); it++)
            {
                if (!(complete = sctable->put(CACHEDPCR, it->second, &key)))
                {
                    break;
                }
            }
        }

#ifdef ENABLE_CHAT
        if (complete)
        {
            // 5. write new or modified chats
            for (textchat_map::iterator it = chats.begin(); it != chats.end(); it++)
            {
                if (!(complete = sctable->put(CACHEDCHAT, it->second, &key)))
                {
                    break;
                }
            }
        }
        LOG_debug << "Saving SCSN " << scsn.text() << " with " << nodes.size() << " nodes, " << users.size() << " users, " << pcrindex.size() << " pcrs and " << chats.size() << " chats to local cache (" << complete << ")";
#else

        LOG_debug << "Saving SCSN " << scsn.text() << " with " << nodes.size() << " nodes and " << users.size() << " users and " << pcrindex.size() << " pcrs to local cache (" << complete << ")";
 #endif
        finalizesc(complete);
    }
}

// erase and and fill user's local state cache
void MegaClient::updatesc()
{
    if (sctable)
    {
        string t;

        sctable->get(CACHEDSCSN, &t);

        if (t.size() != sizeof cachedscsn)
        {
            if (t.size())
            {
                LOG_err << "Invalid scsn size";
            }
            return;
        }

        if (!scsn.ready())
        {
            LOG_err << "scsn not known, not updating database";
            return;
        }

        bool complete;

        // 1. update associated scsn
        handle tscsn = scsn.getHandle();
        complete = sctable->put(CACHEDSCSN, (char*)&tscsn, sizeof tscsn);

        if (complete)
        {
            // 2. write new or update modified users
            for (user_vector::iterator it = usernotify.begin(); it != usernotify.end(); it++)
            {
                char base64[12];
                if ((*it)->show == INACTIVE && (*it)->userhandle != me)
                {
                    if ((*it)->dbid)
                    {
                        LOG_verbose << "Removing inactive user from database: " << (Base64::btoa((byte*)&((*it)->userhandle),MegaClient::USERHANDLE,base64) ? base64 : "");
                        if (!(complete = sctable->del((*it)->dbid)))
                        {
                            break;
                        }
                    }
                }
                else
                {
                    LOG_verbose << "Adding/updating user to database: " << (Base64::btoa((byte*)&((*it)->userhandle),MegaClient::USERHANDLE,base64) ? base64 : "");
                    if (!(complete = sctable->put(CACHEDUSER, *it, &key)))
                    {
                        break;
                    }
                }
            }
        }

        if (complete)
        {
            // 3. write new or modified nodes, purge deleted nodes
            for (node_vector::iterator it = nodenotify.begin(); it != nodenotify.end(); it++)
            {
                char base64[12];
                if ((*it)->changed.removed)
                {
                    if ((*it)->dbid)
                    {
                        LOG_verbose << "Removing node from database: " << (Base64::btoa((byte*)&((*it)->nodehandle),MegaClient::NODEHANDLE,base64) ? base64 : "");
                        if (!(complete = sctable->del((*it)->dbid)))
                        {
                            break;
                        }
                    }
                }
                else
                {
                    LOG_verbose << "Adding node to database: " << (Base64::btoa((byte*)&((*it)->nodehandle),MegaClient::NODEHANDLE,base64) ? base64 : "");
                    if (!(complete = sctable->put(CACHEDNODE, *it, &key)))
                    {
                        break;
                    }
                }
            }
        }

        if (complete)
        {
            // 4. write new or modified pcrs, purge deleted pcrs
            for (pcr_vector::iterator it = pcrnotify.begin(); it != pcrnotify.end(); it++)
            {
                char base64[12];
                if ((*it)->removed())
                {
                    if ((*it)->dbid)
                    {
                        LOG_verbose << "Removing pcr from database: " << (Base64::btoa((byte*)&((*it)->id),MegaClient::PCRHANDLE,base64) ? base64 : "");
                        if (!(complete = sctable->del((*it)->dbid)))
                        {
                            break;
                        }
                    }
                }
                else if (!(*it)->removed())
                {
                    LOG_verbose << "Adding pcr to database: " << (Base64::btoa((byte*)&((*it)->id),MegaClient::PCRHANDLE,base64) ? base64 : "");
                    if (!(complete = sctable->put(CACHEDPCR, *it, &key)))
                    {
                        break;
                    }
                }
            }
        }

#ifdef ENABLE_CHAT
        if (complete)
        {
            // 5. write new or modified chats
            for (textchat_map::iterator it = chatnotify.begin(); it != chatnotify.end(); it++)
            {
                char base64[12];
                LOG_verbose << "Adding chat to database: " << (Base64::btoa((byte*)&(it->second->id),MegaClient::CHATHANDLE,base64) ? base64 : "");
                if (!(complete = sctable->put(CACHEDCHAT, it->second, &key)))
                {
                    break;
                }
            }
        }
        LOG_debug << "Saving SCSN " << scsn.text() << " with " << nodenotify.size() << " modified nodes, " << usernotify.size() << " users, " << pcrnotify.size() << " pcrs and " << chatnotify.size() << " chats to local cache (" << complete << ")";
#else
        LOG_debug << "Saving SCSN " << scsn.text() << " with " << nodenotify.size() << " modified nodes, " << usernotify.size() << " users and " << pcrnotify.size() << " pcrs to local cache (" << complete << ")";
#endif
        finalizesc(complete);
    }
}

// commit or purge local state cache
void MegaClient::finalizesc(bool complete)
{
    if (complete)
    {
        cachedscsn = scsn.getHandle();
    }
    else
    {
        sctable->remove();

        LOG_err << "Cache update DB write error - disabling caching";

        delete sctable;
        sctable = NULL;
        pendingsccommit = false;
    }
}

// queue node file attribute for retrieval or cancel retrieval
error MegaClient::getfa(handle h, string *fileattrstring, const string &nodekey, fatype t, int cancel)
{
    // locate this file attribute type in the nodes's attribute string
    handle fah;
    int p, pp;

    // find position of file attribute or 0 if not present
    if (!(p = Node::hasfileattribute(fileattrstring, t)))
    {
        return API_ENOENT;
    }

    pp = p - 1;

    while (pp && fileattrstring->at(pp - 1) >= '0' && fileattrstring->at(pp - 1) <= '9')
    {
        pp--;
    }

    if (p == pp)
    {
        return API_ENOENT;
    }

    if (Base64::atob(strchr(fileattrstring->c_str() + p, '*') + 1, (byte*)&fah, sizeof(fah)) != sizeof(fah))
    {
        return API_ENOENT;
    }

    int c = atoi(fileattrstring->c_str() + pp);

    if (cancel)
    {
        // cancel pending request
        fafc_map::iterator cit;

        if ((cit = fafcs.find(c)) != fafcs.end())
        {
            faf_map::iterator it;

            for (int i = 2; i--; )
            {
                if ((it = cit->second->fafs[i].find(fah)) != cit->second->fafs[i].end())
                {
                    delete it->second;
                    cit->second->fafs[i].erase(it);

                    // none left: tear down connection
                    if (!cit->second->fafs[1].size() && cit->second->req.status == REQ_INFLIGHT)
                    {
                        cit->second->req.disconnect();
                    }

                    return API_OK;
                }
            }
        }

        return API_ENOENT;
    }
    else
    {
        // add file attribute cluster channel and set cluster reference node handle
        FileAttributeFetchChannel** fafcp = &fafcs[c];

        if (!*fafcp)
        {
            *fafcp = new FileAttributeFetchChannel(this);
        }

        if (!(*fafcp)->fafs[1].count(fah))
        {
            (*fafcp)->fahref = fah;

            // map returned handle to type/node upon retrieval response
            FileAttributeFetch** fafp = &(*fafcp)->fafs[0][fah];

            if (!*fafp)
            {
                *fafp = new FileAttributeFetch(h, nodekey, t, reqtag);
            }
            else
            {
                restag = (*fafp)->tag;
                return API_EEXIST;
            }
        }
        else
        {
            FileAttributeFetch** fafp = &(*fafcp)->fafs[1][fah];
            restag = (*fafp)->tag;
            return API_EEXIST;
        }

        return API_OK;
    }
}

// build pending attribute string for this handle and remove
void MegaClient::pendingattrstring(handle h, string* fa)
{
    char buf[128];

    for (fa_map::iterator it = pendingfa.lower_bound(pair<handle, fatype>(h, fatype(0)));
         it != pendingfa.end() && it->first.first == h; )
    {
        if (it->first.second != fa_media)
        {
            sprintf(buf, "/%u*", (unsigned)it->first.second);
            Base64::btoa((byte*)&it->second.first, sizeof(it->second.first), strchr(buf + 3, 0));
            fa->append(buf + !fa->size());
            LOG_debug << "Added file attribute to putnodes. Remaining: " << pendingfa.size()-1;
        }
        pendingfa.erase(it++);
    }
}

// attach file attribute to a file (th can be upload or node handle)
// FIXME: to avoid unnecessary roundtrips to the attribute servers, also cache locally
void MegaClient::putfa(handle th, fatype t, SymmCipher* key, std::unique_ptr<string> data, bool checkAccess)
{
    // CBC-encrypt attribute data (padded to next multiple of BLOCKSIZE)
    data->resize((data->size() + SymmCipher::BLOCKSIZE - 1) & -SymmCipher::BLOCKSIZE);
    key->cbc_encrypt((byte*)data->data(), data->size());

    queuedfa.push_back(new HttpReqCommandPutFA(this, th, t, std::move(data), checkAccess));
    LOG_debug << "File attribute added to queue - " << th << " : " << queuedfa.size() << " queued, " << activefa.size() << " active";

    // no other file attribute storage request currently in progress? POST this one.
    while (activefa.size() < MAXPUTFA && queuedfa.size())
    {
        putfa_list::iterator curfa = queuedfa.begin();
        HttpReqCommandPutFA *fa = *curfa;
        queuedfa.erase(curfa);
        activefa.push_back(fa);
        fa->status = REQ_INFLIGHT;
        reqs.add(fa);
    }
}

// has the limit of concurrent transfer tslots been reached?
bool MegaClient::slotavail() const
{
    return !mBlocked && tslots.size() < MAXTOTALTRANSFERS;
}

bool MegaClient::setstoragestatus(storagestatus_t status)
{
    // transition from paywall to red should not happen
    assert(status != STORAGE_RED || ststatus != STORAGE_PAYWALL);

    if (ststatus != status && (status != STORAGE_RED || ststatus != STORAGE_PAYWALL))
    {
        storagestatus_t pststatus = ststatus;
        ststatus = status;
        if (pststatus == STORAGE_PAYWALL)
        {
            mOverquotaDeadlineTs = 0;
            mOverquotaWarningTs.clear();
        }
        app->notify_storage(ststatus);
        if (pststatus == STORAGE_RED || pststatus == STORAGE_PAYWALL)
        {
            abortbackoff(true);
        }
        return true;
    }
    return false;
}

void MegaClient::getpubliclinkinfo(handle h)
{
    reqs.add(new CommandFolderLinkInfo(this, h));
}

error MegaClient::smsverificationsend(const string& phoneNumber, bool reVerifyingWhitelisted)
{
    if (!CommandSMSVerificationSend::isPhoneNumber(phoneNumber))
    {
        return API_EARGS;
    }

    reqs.add(new CommandSMSVerificationSend(this, phoneNumber, reVerifyingWhitelisted));
    if (reVerifyingWhitelisted)
    {
        reqs.add(new CommandGetUserData(this));
    }

    return API_OK;
}

error MegaClient::smsverificationcheck(const std::string &verificationCode)
{
    if (!CommandSMSVerificationCheck::isVerificationCode(verificationCode))
    {
        return API_EARGS;
    }

    reqs.add(new CommandSMSVerificationCheck(this, verificationCode));

    return API_OK;
}

bool MegaClient::sc_checkSequenceTag(const string& tag)
{
    if (tag.empty())
    {
        if (!mCurrentSeqtag.empty() && mCurrentSeqtagSeen)
        {
            LOG_verbose << "st tag exhausted for " << mCurrentSeqtag;
            reqs.continueProcessing(this);
        }
        return true;
    }
    else
    {
        for (;;)
        {
            if (mCurrentSeqtag.empty())
            {
                if (reqs.cmdsInflight())
                {
                    LOG_verbose << "st tag " << tag << " wait for cs requests";
                    return false;  // we can't tell yet if a command will give us a tag to wait for
                }
                else
                {
                    LOG_verbose << "st tag " << tag << " no tag pending";
                    return true;  // nothing pending, process everything
                }
            }
            else
            {
                if (tag == mCurrentSeqtag)
                {
                    LOG_verbose << "st tag " << tag << " matched";
                    // there may be more than one, process until a different one arrives
                    mCurrentSeqtagSeen = true;
                    return true;
                }
                else if (mCurrentSeqtagSeen)
                {
                    LOG_verbose << "st tag " << tag << " processing for " << mCurrentSeqtag;
                    reqs.continueProcessing(this);
                    continue;   // we may have a new mCurrentSeqtag now
                }
                else
                {
                    // We know there is a mCurrentSeqtag that we must receive, but we have not encountered it yet.  Continue with actionpackets
                    LOG_verbose << "st tag " << tag << " catching up";
                    assert(tag.size() < mCurrentSeqtag.size() || (tag.size() == mCurrentSeqtag.size() && tag < mCurrentSeqtag));
                    return true;
                }
            }
            break;
        }
    }
}

bool MegaClient::sc_checkActionPacket(Node* lastAPDeletedNode)
{
    string tag;
    nameid cmd = 0;

    for (;;)
    {
        switch (jsonsc.getnameid())
        {
        case 'a':
            cmd = jsonsc.getnameid();
            break; 

        case 'i':
            jsonsc.storeobject();
            break;
        
        case MAKENAMEID2('s', 't'):
            jsonsc.storeobject(&tag);
            return sc_checkSequenceTag(tag);

        default:
            // if we reach any other tag, then 'st' is not present.

            if (cmd == 't' && lastAPDeletedNode && dynamic_cast<CommandMoveNode*>(reqs.getCurrentCommand(mCurrentSeqtagSeen)))
            {
                // special case for actionpackets from the move command - the d t sequence has the tag on d but not t.
                // However we must process the t as part of the move, and only call the command completion after.
                LOG_verbose << "st tag implicity not changing for moves";
                return true;
            }
            else
            {
                return sc_checkSequenceTag(tag);
            }
        }

    }
    return true;
}


// server-client node update processing
void MegaClient::sc_updatenode()
{
    handle h = UNDEF;
    handle u = 0;
    const char* a = NULL;
    m_time_t ts = -1;

    for (;;)
    {
        switch (jsonsc.getnameid())
        {
            case 'n':
                h = jsonsc.gethandle();
                break;

            case 'u':
                u = jsonsc.gethandle(USERHANDLE);
                break;

            case MAKENAMEID2('a', 't'):
                a = jsonsc.getvalue();
                break;

            case MAKENAMEID2('t', 's'):
                ts = jsonsc.getint();
                break;

            case EOO:
                if (!ISUNDEF(h))
                {
                    Node* n;
                    bool notify = false;

                    if ((n = nodebyhandle(h)))
                    {
                        if (u && n->owner != u)
                        {
                            n->owner = u;
                            n->changed.owner = true;
                            notify = true;
                        }

                        if (a && ((n->attrstring && strcmp(n->attrstring->c_str(), a)) || !n->attrstring))
                        {
                            if (!n->attrstring)
                            {
                                n->attrstring.reset(new string);
                            }
                            Node::copystring(n->attrstring.get(), a);
                            n->changed.attrs = true;
                            notify = true;
                        }

                        if (ts != -1 && n->ctime != ts)
                        {
                            n->ctime = ts;
                            n->changed.ctime = true;
                            notify = true;
                        }

                        n->applykey();
                        n->setattr();

                        if (notify)
                        {
                            if (!mCurrentSeqtag.empty() && mCurrentSeqtagSeen)
                            {
                                // keep the node's tag updated with the tag of the last command to modify it.
                                n->tag = mCurrentSeqtagCmdtag;
                            }
                            notifynode(n);
                        }
                    }
                }
                return;

            default:
                if (!jsonsc.storeobject())
                {
                    return;
                }
        }
    }
}

// read tree object (nodes and users)
void MegaClient::readtree(JSON* j, Node* priorActionpacketDeletedNode, bool& firstHandleMatchedDelete)
{
    if (j->enterobject())
    {
        for (;;)
        {
            switch (jsonsc.getnameid())
            {
                case 'f':
                    if (auto putnodesCmd = dynamic_cast<CommandPutNodes*>(reqs.getCurrentCommand(mCurrentSeqtagSeen)))
                    {
                        putnodesCmd->emptyResponse = !memcmp(j->pos, "[]", 2);
                        readnodes(j, 1, putnodesCmd->source, &putnodesCmd->nn, putnodesCmd->tag, true, priorActionpacketDeletedNode, &firstHandleMatchedDelete);  // do apply keys to received nodes only as we go for command response, much much faster for many small responses
                        if (firstHandleMatchedDelete) return;
                    }
                    else
                    {
                        readnodes(j, 1, PUTNODES_APP, nullptr, 0, false, nullptr, nullptr);
                    }
                    break;

                case MAKENAMEID2('f', '2'):
                    if (mCurrentSeqtagSeen)
                    {
                        readnodes(j, 1, PUTNODES_APP, NULL, 0, true, nullptr, nullptr);  // do apply keys to received nodes only as we go for command response, much much faster for many small responses
                    }
                    else
                    {
                        readnodes(j, 1, PUTNODES_APP, nullptr, 0, false, nullptr, nullptr);
                    }
                    break;

                case 'u':
                    readusers(j, true);
                    break;

                case EOO:
                    j->leaveobject();
                    return;

                default:
                    if (!jsonsc.storeobject())
                    {
                        return;
                    }
            }
        }
    }
}

// server-client newnodes processing
handle MegaClient::sc_newnodes(Node* priorActionpacketDeletedNode, bool& firstHandleMismatchedDelete)
{
    handle originatingUser = UNDEF;
    for (;;)
    {
        switch (jsonsc.getnameid())
        {
            case 't':
                readtree(&jsonsc, priorActionpacketDeletedNode, firstHandleMismatchedDelete);
                if (priorActionpacketDeletedNode && firstHandleMismatchedDelete) return originatingUser;
                break;

            case 'u':
                readusers(&jsonsc, true);
                break;

            case MAKENAMEID2('o', 'u'):
                originatingUser = jsonsc.gethandle(USERHANDLE);
                break;

            case EOO:
                return originatingUser;

            default:
                if (!jsonsc.storeobject())
                {
                    return originatingUser;
                }
        }
    }
}

// share requests come in the following flavours:
// - n/k (set share key) (always symmetric)
// - n/o/u[/okd] (share deletion)
// - n/o/u/k/r/ts[/ok][/ha] (share addition) (k can be asymmetric)
// returns 0 in case of a share addition or error, 1 otherwise
bool MegaClient::sc_shares()
{
    handle h = UNDEF;
    handle oh = UNDEF;
    handle uh = UNDEF;
    handle p = UNDEF;
    handle ou = UNDEF;
    bool upgrade_pending_to_full = false;
    const char* k = NULL;
    const char* ok = NULL;
    bool okremoved = false;
    byte ha[SymmCipher::BLOCKSIZE];
    byte sharekey[SymmCipher::BLOCKSIZE];
    int have_ha = 0;
    accesslevel_t r = ACCESS_UNKNOWN;
    m_time_t ts = 0;
    int outbound;

    for (;;)
    {
        switch (jsonsc.getnameid())
        {
            case 'p':  // Pending contact request handle for an s2 packet
                p = jsonsc.gethandle(PCRHANDLE);
                break;

            case MAKENAMEID2('o', 'p'):
                upgrade_pending_to_full = true;
                break;

            case 'n':   // share node
                h = jsonsc.gethandle();
                break;

            case 'o':   // owner user
                oh = jsonsc.gethandle(USERHANDLE);
                break;

            case 'u':   // target user
                uh = jsonsc.is(EXPORTEDLINK) ? 0 : jsonsc.gethandle(USERHANDLE);
                break;

            case MAKENAMEID2('o', 'u'):
                ou = jsonsc.gethandle(USERHANDLE);
                break;

            case MAKENAMEID2('o', 'k'):  // owner key
                ok = jsonsc.getvalue();
                break;

            case MAKENAMEID3('o', 'k', 'd'):
                okremoved = (jsonsc.getint() == 1); // owner key removed
                break;

            case MAKENAMEID2('h', 'a'):  // outgoing share signature
                have_ha = Base64::atob(jsonsc.getvalue(), ha, sizeof ha) == sizeof ha;
                break;

            case 'r':   // share access level
                r = (accesslevel_t)jsonsc.getint();
                break;

            case MAKENAMEID2('t', 's'):  // share timestamp
                ts = jsonsc.getint();
                break;

            case 'k':   // share key
                k = jsonsc.getvalue();
                break;

            case EOO:
                // we do not process share commands unless logged into a full
                // account
                if (loggedin() < FULLACCOUNT)
                {
                    return false;
                }

                // need a share node
                if (ISUNDEF(h))
                {
                    return false;
                }

                // ignore unrelated share packets (should never be triggered)
                outbound = (oh == me);
                if (!ISUNDEF(oh) && !outbound && (uh != me))
                {
                    return false;
                }

                // am I the owner of the share? use ok, otherwise k.
                if (ok && oh == me)
                {
                    k = ok;
                }

                if (k)
                {
                    if (!decryptkey(k, sharekey, sizeof sharekey, &key, 1, h))
                    {
                        return false;
                    }

                    if (ISUNDEF(oh) && ISUNDEF(uh))
                    {
                        // share key update on inbound share
                        newshares.push_back(new NewShare(h, 0, UNDEF, ACCESS_UNKNOWN, 0, sharekey));
                        return true;
                    }

                    if (!ISUNDEF(oh) && (!ISUNDEF(uh) || !ISUNDEF(p)))
                    {
                        if (!outbound && statecurrent)
                        {
                            User* u = finduser(oh);
                            // only new shares should be notified (skip permissions changes)
                            bool newShare = u && u->sharing.find(h) == u->sharing.end();
                            if (newShare)
                            {
                                useralerts.add(new UserAlert::NewShare(h, oh, u->email, ts, useralerts.nextId()));
                                useralerts.ignoreNextSharedNodesUnder(h);  // no need to alert on nodes already in the new share, which are delivered next
                            }
                        }

                        // new share - can be inbound or outbound
                        newshares.push_back(new NewShare(h, outbound,
                                                         outbound ? uh : oh,
                                                         r, ts, sharekey,
                                                         have_ha ? ha : NULL,
                                                         p, upgrade_pending_to_full));

                        //Returns false because as this is a new share, the node
                        //could not have been received yet
                        return false;
                    }
                }
                else
                {
                    if (!ISUNDEF(oh) && (!ISUNDEF(uh) || !ISUNDEF(p)))
                    {
                        handle peer = outbound ? uh : oh;
                        if (peer != me && peer && !ISUNDEF(peer) && statecurrent && ou != me)
                        {
                            User* u = finduser(peer);
                            useralerts.add(new UserAlert::DeletedShare(peer, u ? u->email : "", oh, h, ts == 0 ? m_time() : ts, useralerts.nextId()));
                        }

                        // share revocation or share without key
                        newshares.push_back(new NewShare(h, outbound,
                                                         peer, r, 0, NULL, NULL, p, false, okremoved));
                        return r == ACCESS_UNKNOWN;
                    }
                }

                return false;

            default:
                if (!jsonsc.storeobject())
                {
                    return false;
                }
        }
    }
}

bool MegaClient::sc_upgrade()
{
    string result;
    bool success = false;
    int proNumber = 0;
    int itemclass = 0;

    for (;;)
    {
        switch (jsonsc.getnameid())
        {
            case MAKENAMEID2('i', 't'):
                itemclass = int(jsonsc.getint()); // itemclass. For now, it's always 0.
                break;

            case 'p':
                proNumber = int(jsonsc.getint()); //pro type
                break;

            case 'r':
                jsonsc.storeobject(&result);
                if (result == "s")
                {
                   success = true;
                }
                break;

            case EOO:
                if (itemclass == 0 && statecurrent)
                {
                    useralerts.add(new UserAlert::Payment(success, proNumber, m_time(), useralerts.nextId()));
                }
                return success;

            default:
                if (!jsonsc.storeobject())
                {
                    return false;
                }
        }
    }
}

void MegaClient::sc_paymentreminder()
{
    m_time_t expiryts = 0;

    for (;;)
    {
        switch (jsonsc.getnameid())
        {
        case MAKENAMEID2('t', 's'):
            expiryts = int(jsonsc.getint()); // timestamp
            break;

        case EOO:
            if (statecurrent)
            {
                useralerts.add(new UserAlert::PaymentReminder(expiryts ? expiryts : m_time(), useralerts.nextId()));
            }
            return;

        default:
            if (!jsonsc.storeobject())
            {
                return;
            }
        }
    }
}

// user/contact updates come in the following format:
// u:[{c/m/ts}*] - Add/modify user/contact
void MegaClient::sc_contacts()
{
    handle ou = UNDEF;

    for (;;)
    {
        switch (jsonsc.getnameid())
        {
            case 'u':
                useralerts.startprovisional();
                readusers(&jsonsc, true);
                break;

            case MAKENAMEID2('o', 'u'):
                ou = jsonsc.gethandle(MegaClient::USERHANDLE);
                break;

            case EOO:
                useralerts.evalprovisional(ou);
                return;

            default:
                if (!jsonsc.storeobject())
                {
                    return;
                }
        }
    }
}

// server-client key requests/responses
void MegaClient::sc_keys()
{
    handle h;
    Node* n = NULL;
    node_vector kshares;
    node_vector knodes;

    for (;;)
    {
        switch (jsonsc.getnameid())
        {
            case MAKENAMEID2('s', 'r'):
                procsr(&jsonsc);
                break;

            case 'h':
                if (!ISUNDEF(h = jsonsc.gethandle()) && (n = nodebyhandle(h)) && n->sharekey)
                {
                    kshares.push_back(n);   // n->inshare is checked in cr_response
                }
                break;

            case 'n':
                if (jsonsc.enterarray())
                {
                    while (!ISUNDEF(h = jsonsc.gethandle()) && (n = nodebyhandle(h)))
                    {
                        knodes.push_back(n);
                    }

                    jsonsc.leavearray();
                }
                break;

            case MAKENAMEID2('c', 'r'):
                proccr(&jsonsc);
                break;

            case EOO:
                cr_response(&kshares, &knodes, NULL);
                return;

            default:
                if (!jsonsc.storeobject())
                {
                    return;
                }
        }
    }
}

// server-client file attribute update
void MegaClient::sc_fileattr()
{
    Node* n = NULL;
    const char* fa = NULL;

    for (;;)
    {
        switch (jsonsc.getnameid())
        {
            case MAKENAMEID2('f', 'a'):
                fa = jsonsc.getvalue();
                break;

            case 'n':
                handle h;
                if (!ISUNDEF(h = jsonsc.gethandle()))
                {
                    n = nodebyhandle(h);
                }
                break;

            case EOO:
                if (fa && n)
                {
                    Node::copystring(&n->fileattrstring, fa);
                    n->changed.fileattrstring = true;
                    notifynode(n);
                }
                return;

            default:
                if (!jsonsc.storeobject())
                {
                    return;
                }
        }
    }
}

// server-client user attribute update notification
void MegaClient::sc_userattr()
{
    handle uh = UNDEF;
    User *u = NULL;

    string ua, uav;
    string_vector ualist;    // stores attribute names
    string_vector uavlist;   // stores attribute versions
    string_vector::const_iterator itua, ituav;

    for (;;)
    {
        switch (jsonsc.getnameid())
        {
            case 'u':
                uh = jsonsc.gethandle(USERHANDLE);
                break;

            case MAKENAMEID2('u', 'a'):
                if (jsonsc.enterarray())
                {
                    while (jsonsc.storeobject(&ua))
                    {
                        ualist.push_back(ua);
                    }
                    jsonsc.leavearray();
                }
                break;

            case 'v':
                if (jsonsc.enterarray())
                {
                    while (jsonsc.storeobject(&uav))
                    {
                        uavlist.push_back(uav);
                    }
                    jsonsc.leavearray();
                }
                break;

            case EOO:
                if (ISUNDEF(uh))
                {
                    LOG_err << "Failed to parse the user :" << uh;
                }
                else if (!(u = finduser(uh)))
                {
                    LOG_debug << "User attributes update for non-existing user";
                }
                else if (ualist.size() == uavlist.size())
                {
                    assert(ualist.size() && uavlist.size());

                    // invalidate only out-of-date attributes
                    for (itua = ualist.begin(), ituav = uavlist.begin();
                         itua != ualist.end();
                         itua++, ituav++)
                    {
                        attr_t type = User::string2attr(itua->c_str());
                        const string *cacheduav = u->getattrversion(type);
                        if (cacheduav)
                        {
                            if (*cacheduav != *ituav)
                            {
                                u->invalidateattr(type);
                                switch(type)
                                {
                                    case ATTR_KEYRING:
                                    {
                                        resetKeyring();
                                        break;
                                    }
                                    case ATTR_AUTHRING:     // fall-through
                                    case ATTR_AUTHCU255:    // fall-through
                                    case ATTR_AUTHRSA:
                                    {
                                        LOG_debug << User::attr2string(type) << " has changed externally. Fetching...";
                                        mAuthRings.erase(type);
                                        getua(u, type, 0);
                                        break;
                                    }
                                    default:
                                        break;
                                }
                            }
                            else
                            {
                                LOG_info << "User attribute already up to date";
                                return;
                            }
                        }
                        else
                        {
                            u->setChanged(type);

                            // if this attr was just created, add it to cache with empty value and set it as invalid
                            // (it will allow to detect if the attr exists upon resumption from cache, in case the value wasn't received yet)
                            if (type == ATTR_DISABLE_VERSIONS && !u->getattr(type))
                            {
                                string emptyStr;
                                u->setattr(type, &emptyStr, &emptyStr);
                                u->invalidateattr(type);
                            }
                        }

                        if (!fetchingnodes)
                        {
                            // silently fetch-upon-update these critical attributes
                            if (type == ATTR_DISABLE_VERSIONS || type == ATTR_PUSH_SETTINGS)
                            {
                                getua(u, type, 0);
                            }
                            else if (type == ATTR_STORAGE_STATE)
                            {
                                if (!statecurrent)
                                {
                                    notifyStorageChangeOnStateCurrent = true;
                                }
                                else
                                {
                                    LOG_debug << "Possible storage status change";
                                    app->notify_storage(STORAGE_CHANGE);
                                }
                            }
                        }
                    }
                    u->setTag(0);
                    notifyuser(u);
                }
                else    // different number of attributes than versions --> error
                {
                    LOG_err << "Unpaired user attributes and versions";
                }
                return;

            default:
                if (!jsonsc.storeobject())
                {
                    return;
                }
        }
    }
}

// Incoming pending contact additions or updates, always triggered by the creator (reminders, deletes, etc)
void MegaClient::sc_ipc()
{
    // fields: m, ts, uts, rts, dts, msg, p, ps
    m_time_t ts = 0;
    m_time_t uts = 0;
    m_time_t rts = 0;
    m_time_t dts = 0;
    m_off_t clv = 0;
    const char *m = NULL;
    const char *msg = NULL;
    handle p = UNDEF;
    PendingContactRequest *pcr;

    bool done = false;
    while (!done)
    {
        switch (jsonsc.getnameid())
        {
            case 'm':
                m = jsonsc.getvalue();
                break;
            case MAKENAMEID2('t', 's'):
                ts = jsonsc.getint();
                break;
            case MAKENAMEID3('u', 't', 's'):
                uts = jsonsc.getint();
                break;
            case MAKENAMEID3('r', 't', 's'):
                rts = jsonsc.getint();
                break;
            case MAKENAMEID3('d', 't', 's'):
                dts = jsonsc.getint();
                break;
            case MAKENAMEID3('m', 's', 'g'):
                msg = jsonsc.getvalue();
                break;
            case MAKENAMEID3('c', 'l', 'v'):
                clv = jsonsc.getint();
                break;
            case 'p':
                p = jsonsc.gethandle(MegaClient::PCRHANDLE);
                break;
            case EOO:
                done = true;
                if (ISUNDEF(p))
                {
                    LOG_err << "p element not provided";
                    break;
                }

                if (m && statecurrent)
                {
                    string email;
                    Node::copystring(&email, m);
                    useralerts.add(new UserAlert::IncomingPendingContact(dts, rts, p, email, ts, useralerts.nextId()));
                }

                pcr = pcrindex.count(p) ? pcrindex[p] : (PendingContactRequest *) NULL;

                if (dts != 0)
                {
                    //Trying to remove an ignored request
                    if (pcr)
                    {
                        // this is a delete, find the existing object in state
                        pcr->uts = dts;
                        pcr->changed.deleted = true;
                    }
                }
                else if (pcr && rts != 0)
                {
                    // reminder
                    if (uts == 0)
                    {
                        LOG_err << "uts element not provided";
                        break;
                    }

                    pcr->uts = uts;
                    pcr->changed.reminded = true;
                }
                else
                {
                    // new
                    if (!m)
                    {
                        LOG_err << "m element not provided";
                        break;
                    }
                    if (ts == 0)
                    {
                        LOG_err << "ts element not provided";
                        break;
                    }
                    if (uts == 0)
                    {
                        LOG_err << "uts element not provided";
                        break;
                    }

                    pcr = new PendingContactRequest(p, m, NULL, ts, uts, msg, false);
                    mappcr(p, pcr);
                    pcr->autoaccepted = clv;
                }
                notifypcr(pcr);

                // is this actully needed for ipc?
                //if (auto ipcCmd = dynamic_cast<CommandSetPendingContact*>(reqs.getCurrentCommand(mCurrentSeqtagSeen)))
                //{
                //    ipcCmd->mActionpacketPcrHandle = p;
                //}

                break;
            default:
                if (!jsonsc.storeobject())
                {
                    return;
                }
        }
    }
}

// Outgoing pending contact additions or updates, always triggered by the creator (reminders, deletes, etc)
void MegaClient::sc_opc()
{
    // fields: e, m, ts, uts, rts, dts, msg, p
    m_time_t ts = 0;
    m_time_t uts = 0;
    m_time_t rts = 0;
    m_time_t dts = 0;
    const char *e = NULL;
    const char *m = NULL;
    const char *msg = NULL;
    handle p = UNDEF;
    PendingContactRequest *pcr;

    bool done = false;
    while (!done)
    {
        switch (jsonsc.getnameid())
        {
            case 'e':
                e = jsonsc.getvalue();
                break;
            case 'm':
                m = jsonsc.getvalue();
                break;
            case MAKENAMEID2('t', 's'):
                ts = jsonsc.getint();
                break;
            case MAKENAMEID3('u', 't', 's'):
                uts = jsonsc.getint();
                break;
            case MAKENAMEID3('r', 't', 's'):
                rts = jsonsc.getint();
                break;
            case MAKENAMEID3('d', 't', 's'):
                dts = jsonsc.getint();
                break;
            case MAKENAMEID3('m', 's', 'g'):
                msg = jsonsc.getvalue();
                break;
            case 'p':
                p = jsonsc.gethandle(MegaClient::PCRHANDLE);
                break;
            case EOO:
                done = true;
                if (ISUNDEF(p))
                {
                    LOG_err << "p element not provided";
                    break;
                }

                pcr = pcrindex.count(p) ? pcrindex[p] : (PendingContactRequest *) NULL;

                if (dts != 0) // delete PCR
                {
                    // this is a delete, find the existing object in state
                    if (pcr)
                    {
                        pcr->uts = dts;
                        pcr->changed.deleted = true;
                    }
                }
                else if (!e || !m || ts == 0 || uts == 0)
                {
                    LOG_err << "Pending Contact Request is incomplete.";
                    break;
                }
                else if (ts == uts) // add PCR
                {
                    pcr = new PendingContactRequest(p, e, m, ts, uts, msg, true);
                    mappcr(p, pcr);
                }
                else    // remind PCR
                {
                    if (rts == 0)
                    {
                        LOG_err << "Pending Contact Request is incomplete (rts element).";
                        break;
                    }

                    if (pcr)
                    {
                        pcr->uts = rts;
                        pcr->changed.reminded = true;
                    }
                }
                notifypcr(pcr);

                if (auto ipcCmd = dynamic_cast<CommandSetPendingContact*>(reqs.getCurrentCommand(mCurrentSeqtagSeen)))
                {
                    ipcCmd->mActionpacketPcrHandle = p;
                    pcr->msg = ipcCmd->messageForActionpacket;
                }

                break;
            default:
                if (!jsonsc.storeobject())
                {
                    return;
                }
        }
    }
}

// Incoming pending contact request updates, always triggered by the receiver of the request (accepts, denies, etc)
void MegaClient::sc_upc(bool incoming)
{
    // fields: p, uts, s, m
    m_time_t uts = 0;
    int s = 0;
    const char *m = NULL;
    handle p = UNDEF, ou = UNDEF;
    PendingContactRequest *pcr;

    bool done = false;
    while (!done)
    {
        switch (jsonsc.getnameid())
        {
            case 'm':
                m = jsonsc.getvalue();
                break;
            case MAKENAMEID3('u', 't', 's'):
                uts = jsonsc.getint();
                break; 
            case 's':
                s = int(jsonsc.getint());
                break;
            case 'p':
                p = jsonsc.gethandle(MegaClient::PCRHANDLE);
                break;
            case MAKENAMEID2('o', 'u'):
                ou = jsonsc.gethandle(MegaClient::PCRHANDLE);
                break;
            case EOO:
                done = true;
                if (ISUNDEF(p))
                {
                    LOG_err << "p element not provided";
                    break;
                }

                pcr = pcrindex.count(p) ? pcrindex[p] : (PendingContactRequest *) NULL;

                if (!pcr)
                {
                    // As this was an update triggered by us, on an object we must know about, this is kinda a problem.                    
                    LOG_err << "upci PCR not found, huge massive problem";
                    break;
                }
                else
                {                    
                    if (!m)
                    {
                        LOG_err << "m element not provided";
                        break;
                    }
                    if (s == 0)
                    {
                        LOG_err << "s element not provided";
                        break;
                    }
                    if (uts == 0)
                    {
                        LOG_err << "uts element not provided";
                        break;
                    }

                    switch (s)
                    {
                        case 1:
                            // ignored
                            pcr->changed.ignored = true;
                            break;
                        case 2:
                            // accepted
                            pcr->changed.accepted = true;
                            break;
                        case 3:
                            // denied
                            pcr->changed.denied = true;
                            break;
                    }
                    pcr->uts = uts;
                }

                if (statecurrent && ou != me && (incoming || s != 2))
                {
                    string email;
                    Node::copystring(&email, m);
                    using namespace UserAlert;
                    useralerts.add(incoming ? (Base*) new UpdatedPendingContactIncoming(s, p, email, uts, useralerts.nextId())
                                            : (Base*) new UpdatedPendingContactOutgoing(s, p, email, uts, useralerts.nextId()));
                }

                notifypcr(pcr);

                break;
            default:
                if (!jsonsc.storeobject())
                {
                    return;
                }
        }
    }
}
// Public links updates
void MegaClient::sc_ph()
{
    // fields: h, ph, d, n, ets
    handle h = UNDEF;
    handle ph = UNDEF;
    bool deleted = false;
    bool created = false;
    bool updated = false;
    bool takendown = false;
    bool reinstated = false;
    m_time_t ets = 0;
    m_time_t cts = 0;
    Node *n;

    bool done = false;
    while (!done)
    {
        switch (jsonsc.getnameid())
        {
        case 'h':
            h = jsonsc.gethandle(MegaClient::NODEHANDLE);
            break;
        case MAKENAMEID2('p','h'):
            ph = jsonsc.gethandle(MegaClient::NODEHANDLE);
            break;
        case 'd':
            deleted = (jsonsc.getint() == 1);
            break;
        case 'n':
            created = (jsonsc.getint() == 1);
            break;
        case 'u':
            updated = (jsonsc.getint() == 1);
            break;
        case MAKENAMEID4('d', 'o', 'w', 'n'):
            {
                int down = int(jsonsc.getint());
                takendown = (down == 1);
                reinstated = (down == 0);
            }
            break;
        case MAKENAMEID3('e', 't', 's'):
            ets = jsonsc.getint();
            break;
        case MAKENAMEID2('t', 's'):
            cts = jsonsc.getint();
            break;
        case EOO:
            done = true;
            if (ISUNDEF(h))
            {
                LOG_err << "h element not provided";
                break;
            }
            if (ISUNDEF(ph))
            {
                LOG_err << "ph element not provided";
                break;
            }
            if (!deleted && !created && !updated && !takendown)
            {
                LOG_err << "d/n/u/down element not provided";
                break;
            }
            if (!deleted && !cts)
            {
                LOG_err << "creation timestamp element not provided";
                break;
            }

            n = nodebyhandle(h);
            if (n)
            {
                if ((takendown || reinstated) && !ISUNDEF(h) && statecurrent)
                {
                    useralerts.add(new UserAlert::Takedown(takendown, reinstated, n->type, h, m_time(), useralerts.nextId()));
                }

                if (deleted)        // deletion
                {
                    if (n->plink)
                    {
                        mPublicLinks.erase(n->nodehandle);
                        delete n->plink;
                        n->plink = NULL;
                    }
                }
                else
                {
                    n->setpubliclink(ph, cts, ets, takendown);
                }

                n->changed.publiclink = true;
                notifynode(n);
            }
            else
            {
                LOG_warn << "node for public link not found";
            }

            break;
        default:
            if (!jsonsc.storeobject())
            {
                return;
            }
        }
    }
}

void MegaClient::sc_se()
{
    // fields: e, s
    string email;
    int status = -1;
    handle uh = UNDEF;
    User *u;

    bool done = false;
    while (!done)
    {
        switch (jsonsc.getnameid())
        {
        case 'e':
            jsonsc.storeobject(&email);
            break;
        case 'u':
            uh = jsonsc.gethandle(USERHANDLE);
            break;
        case 's':
            status = int(jsonsc.getint());
            break;
        case EOO:
            done = true;
            if (email.empty())
            {
                LOG_err << "e element not provided";
                break;
            }
            if (uh == UNDEF)
            {
                LOG_err << "u element not provided";
                break;
            }
            if (status == -1)
            {
                LOG_err << "s element not provided";
                break;
            }
            if (status != EMAIL_REMOVED &&
                    status != EMAIL_PENDING_REMOVED &&
                    status != EMAIL_PENDING_ADDED &&
                    status != EMAIL_FULLY_ACCEPTED)
            {
                LOG_err << "unknown value for s element: " << status;
                break;
            }

            u = finduser(uh);
            if (!u)
            {
                LOG_warn << "user for email change not found. Not a contact?";
            }
            else if (status == EMAIL_FULLY_ACCEPTED)
            {
                LOG_debug << "Email changed from `" << u->email << "` to `" << email << "`";

                mapuser(uh, email.c_str()); // update email used as index for user's map
                u->changed.email = true;               
                notifyuser(u);
            }
            // TODO: manage different status once multiple-emails is supported

            break;
        default:
            if (!jsonsc.storeobject())
            {
                return;
            }
        }
    }
}

#ifdef ENABLE_CHAT
void MegaClient::sc_chatupdate(bool readingPublicChat)
{
    // fields: id, u, cs, n, g, ou, ct, ts, m, ck
    handle chatid = UNDEF;
    userpriv_vector *userpriv = NULL;
    int shard = -1;
    userpriv_vector *upnotif = NULL;
    bool group = false;
    handle ou = UNDEF;
    string title;
    m_time_t ts = -1;
    bool publicchat = false;
    string unifiedkey;

    bool done = false;
    while (!done)
    {
        switch (jsonsc.getnameid())
        {
            case MAKENAMEID2('i','d'):
                chatid = jsonsc.gethandle(MegaClient::CHATHANDLE);
                break;

            case 'u':   // list of users participating in the chat (+privileges)
                userpriv = readuserpriv(&jsonsc);
                break;

            case MAKENAMEID2('c','s'):
                shard = int(jsonsc.getint());
                break;

            case 'n':   // the new user, for notification purposes (not used)
                upnotif = readuserpriv(&jsonsc);
                break;

            case 'g':
                group = jsonsc.getint();
                break;

            case MAKENAMEID2('o','u'):
                ou = jsonsc.gethandle(MegaClient::USERHANDLE);
                break;

            case MAKENAMEID2('c','t'):
                jsonsc.storeobject(&title);
                break;

            case MAKENAMEID2('t', 's'):  // actual creation timestamp
                ts = jsonsc.getint();
                break;

            case 'm':
                assert(readingPublicChat);
                publicchat = jsonsc.getint();
                break;

            case MAKENAMEID2('c','k'):
                assert(readingPublicChat);
                jsonsc.storeobject(&unifiedkey);
                break;

            case EOO:
                done = true;

                if (ISUNDEF(chatid))
                {
                    LOG_err << "Cannot read handle of the chat";
                }
                else if (ISUNDEF(ou))
                {
                    LOG_err << "Cannot read originating user of action packet";
                }
                else if (shard == -1)
                {
                    LOG_err << "Cannot read chat shard";
                }
                else
                {
                    bool mustHaveUK = false;
                    privilege_t oldPriv = PRIV_UNKNOWN;
                    if (chats.find(chatid) == chats.end())
                    {
                        chats[chatid] = new TextChat();
                        mustHaveUK = true;
                    }
                    else
                    {
                        oldPriv = chats[chatid]->priv;
                    }

                    TextChat *chat = chats[chatid];
                    chat->id = chatid;
                    chat->shard = shard;
                    chat->group = group;
                    chat->priv = PRIV_UNKNOWN;
                    chat->ou = ou;
                    chat->title = title;
                    // chat->flags = ?; --> flags are received in other AP: mcfc
                    if (ts != -1)
                    {
                        chat->ts = ts;  // only in APs related to chat creation or when you're added to
                    }

                    bool found = false;
                    userpriv_vector::iterator upvit;
                    if (userpriv)
                    {
                        // find 'me' in the list of participants, get my privilege and remove from peer's list
                        for (upvit = userpriv->begin(); upvit != userpriv->end(); upvit++)
                        {
                            if (upvit->first == me)
                            {
                                found = true;
                                mustHaveUK = (oldPriv <= PRIV_RM && upvit->second > PRIV_RM);
                                chat->priv = upvit->second;
                                userpriv->erase(upvit);
                                if (userpriv->empty())
                                {
                                    delete userpriv;
                                    userpriv = NULL;
                                }
                                break;
                            }
                        }
                    }
                    // if `me` is not found among participants list and there's a notification list...
                    if (!found && upnotif)
                    {
                        // ...then `me` may have been removed from the chat: get the privilege level=PRIV_RM
                        for (upvit = upnotif->begin(); upvit != upnotif->end(); upvit++)
                        {
                            if (upvit->first == me)
                            {
                                mustHaveUK = (oldPriv <= PRIV_RM && upvit->second > PRIV_RM);
                                chat->priv = upvit->second;
                                break;
                            }
                        }
                    }

                    if (chat->priv == PRIV_RM)
                    {
                        // clear the list of peers because API still includes peers in the
                        // actionpacket, but not in a fresh fetchnodes
                        delete userpriv;
                        userpriv = NULL;
                    }

                    delete chat->userpriv;  // discard any existing `userpriv`
                    chat->userpriv = userpriv;

                    if (readingPublicChat)
                    {
                        chat->setMode(publicchat);
                        if (!unifiedkey.empty())    // not all actionpackets include it
                        {
                            chat->unifiedKey = unifiedkey;
                        }
                        else if (mustHaveUK)
                        {
                            LOG_err << "Public chat without unified key detected";
                        }
                    }

                    auto cmd = reqs.getCurrentCommand(mCurrentSeqtagSeen);
                    if (cmd)
                    {
                        chat->setTag(cmd->tag ? cmd->tag : -1);
                    }
                    else
                    {
                        chat->setTag(0);    // 0 for external change
                    }

                    //if (auto chatCreateCmd = dynamic_cast<CommandChatCreate*>(cmd))
                    //{
                    //    chatCreateCmd->mCreatedChatHandle = chatid;
                    //}

                    notifychat(chat);
                }

                delete upnotif;
                break;

            default:
                if (!jsonsc.storeobject())
                {                    
                    delete upnotif;
                    return;
                }
        }
    }
}

void MegaClient::sc_chatnode()
{
    handle chatid = UNDEF;
    handle h = UNDEF;
    handle uh = UNDEF;
    bool r = false;
    bool g = false;

    for (;;)
    {
        switch (jsonsc.getnameid())
        {
            case 'g':
                // access granted
                g = jsonsc.getint();
                break;

            case 'r':
                // access revoked
                r = jsonsc.getint();
                break;

            case MAKENAMEID2('i','d'):
                chatid = jsonsc.gethandle(MegaClient::CHATHANDLE);
                break;

            case 'n':
                h = jsonsc.gethandle(MegaClient::NODEHANDLE);
                break;

            case 'u':
                uh = jsonsc.gethandle(MegaClient::USERHANDLE);
                break;

            case EOO:
                if (chatid != UNDEF && h != UNDEF && uh != UNDEF && (r || g))
                {
                    textchat_map::iterator it = chats.find(chatid);
                    if (it == chats.end())
                    {
                        LOG_err << "Unknown chat for user/node access to attachment";
                        return;
                    }

                    TextChat *chat = it->second;
                    if (r)  // access revoked
                    {
                        if(!chat->setNodeUserAccess(h, uh, true))
                        {
                            LOG_err << "Unknown user/node at revoke access to attachment";
                        }
                    }
                    else    // access granted
                    {
                        chat->setNodeUserAccess(h, uh);
                    }

                    auto cmd = reqs.getCurrentCommand(mCurrentSeqtagSeen);
                    if (cmd)
                    {
                        chat->setTag(cmd->tag ? cmd->tag : -1);
                    }
                    else
                    {
                        chat->setTag(0);    // 0 for external change
                    }

                    //if (auto chatCreateCmd = dynamic_cast<CommandChatCreate*>(cmd))
                    //{
                    //    chatCreateCmd->mCreatedChatHandle = chatid;
                    //}


                    notifychat(chat);
                }
                else
                {
                    LOG_err << "Failed to parse attached node information";
                }
                return;

            default:
                if (!jsonsc.storeobject())
                {
                    return;
                }
        }
    }
}

void MegaClient::sc_chatflags()
{
    bool done = false;
    handle chatid = UNDEF;
    byte flags = 0;
    while(!done)
    {
        switch (jsonsc.getnameid())
        {
            case MAKENAMEID2('i','d'):
                chatid = jsonsc.gethandle(MegaClient::CHATHANDLE);
                break;

            case 'f':
                flags = byte(jsonsc.getint());
                break;

            case EOO:
            {
                done = true;
                textchat_map::iterator it = chats.find(chatid);
                if (it == chats.end())
                {
                    string chatidB64;
                    string tmp((const char*)&chatid, sizeof(chatid));
                    Base64::btoa(tmp, chatidB64);
                    LOG_err << "Received flags for unknown chatid: " << chatidB64.c_str();
                    break;
                }

                TextChat *chat = chats[chatid];
                chat->setFlags(flags);

                chat->setTag(0);    // external change
                notifychat(chat);
                break;
            }

            default:
                if (!jsonsc.storeobject())
                {
                    return;
                }
                break;
        }
    }
}

#endif

void MegaClient::sc_uac()
{
    string email;
    for (;;)
    {
        switch (jsonsc.getnameid())
        {
            case 'm':
                jsonsc.storeobject(&email);
                break;

            case EOO:
                if (email.empty())
                {
                    LOG_warn << "Missing email address in `uac` action packet";
                }
                app->account_updated();
                app->notify_confirmation(email.c_str());
                return;

            default:
                if (!jsonsc.storeobject())
                {
                    LOG_warn << "Failed to parse `uac` action packet";
                    return;
                }
        }
    }
}

void MegaClient::sc_la()
{
    for (;;)
    {
        switch (jsonsc.getnameid())
        {
        case EOO:
            useralerts.onAcknowledgeReceived();
            return;

        default:
            if (!jsonsc.storeobject())
            {
                LOG_warn << "Failed to parse `la` action packet";
                return;
            }
        }
    }
}

void MegaClient::sc_ub()
{
    BizStatus status = BIZ_STATUS_UNKNOWN;
    BizMode mode = BIZ_MODE_UNKNOWN;
    BizStatus prevBizStatus = mBizStatus;
    for (;;)
    {
        switch (jsonsc.getnameid())
        {
            case 's':
                status = BizStatus(jsonsc.getint());
                break;

            case 'm':
                mode = BizMode(jsonsc.getint());
                break;

            case EOO:
                if ((status < BIZ_STATUS_EXPIRED || status > BIZ_STATUS_GRACE_PERIOD))
                {
                    std::string err = "Missing or invalid status in `ub` action packet";
                    LOG_err << err;
                    sendevent(99449, err.c_str(), 0);
                    return;
                }
                if ( (mode != BIZ_MODE_MASTER && mode != BIZ_MODE_SUBUSER)
                     && (status != BIZ_STATUS_INACTIVE) )   // when inactive, `m` might be missing (unknown/undefined)
                {
                    LOG_err << "Unexpected mode for business account at `ub`. Mode: " << mode;
                    return;
                }

                mBizStatus = status;
                mBizMode = mode;

                if (mBizMode != BIZ_MODE_UNKNOWN)
                {
                    LOG_info << "Disable achievements for business account type";
                    achievements_enabled = false;
                }

                // FIXME: if API decides to include the expiration ts, remove the block below
                if (mBizStatus == BIZ_STATUS_ACTIVE)
                {
                    // If new status is active, reset timestamps of transitions
                    mBizGracePeriodTs = 0;
                    mBizExpirationTs = 0;
                }

                app->notify_business_status(mBizStatus);
                if (prevBizStatus == BIZ_STATUS_INACTIVE)
                {
                    app->account_updated();
                    getuserdata();  // update account flags
                }

                return;

            default:
                if (!jsonsc.storeobject())
                {
                    LOG_warn << "Failed to parse `ub` action packet";
                    return;
                }
        }
    }

}

// scan notified nodes for
// - name differences with an existing LocalNode
// - appearance of new folders
// - (re)appearance of files
// - deletions
// purge removed nodes after notification
void MegaClient::notifypurge(void)
{
    int i, t;

    handle tscsn = cachedscsn;

    if (scsn.ready()) tscsn = scsn.getHandle();

    if (nodenotify.size() || usernotify.size() || pcrnotify.size()
#ifdef ENABLE_CHAT
            || chatnotify.size()
#endif
            || cachedscsn != tscsn)
    {

        if (scsn.ready())
        {
            // in case of CS operations inbetween login and fetchnodes, don't 
            // write these to the database yet, as we don't have the scsn
            updatesc();
        }

#ifdef ENABLE_SYNC
        // update LocalNode <-> Node associations
        for (sync_list::iterator it = syncs.begin(); it != syncs.end(); it++)
        {
            (*it)->cachenodes();
        }
#endif
    }

    if ((t = int(nodenotify.size())))
    {
#ifdef ENABLE_SYNC
        // check for deleted syncs
        for (sync_list::iterator it = syncs.begin(); it != syncs.end(); it++)
        {
            if (((*it)->state == SYNC_ACTIVE || (*it)->state == SYNC_INITIALSCAN)
             && (*it)->localroot->node->changed.removed)
            {
                delsync(*it);
            }
        }
#endif
        applykeys();

        if (!fetchingnodes)
        {
            app->nodes_updated(&nodenotify[0], t);
        }

        // check all notified nodes for removed status and purge
        for (i = 0; i < t; i++)
        {
            Node* n = nodenotify[i];
            if (n->attrstring)
            {
<<<<<<< HEAD
//TODO: put this back to error
=======
                // make this just a warning to avoid auto test failure
                // this can happen if another client adds a folder in our share and the key for us is not available yet
>>>>>>> 48830283
                LOG_warn << "NO_KEY node: " << n->type << " " << n->size << " " << n->nodehandle << " " << n->nodekeyUnchecked().size();
#ifdef ENABLE_SYNC
                if (n->localnode)
                {
                    LOG_err << "LocalNode: " << n->localnode->name << " " << n->localnode->type << " " << n->localnode->size;
                }
#endif
            }

            if (n->changed.removed)
            {
                // remove inbound share
                if (n->inshare)
                {
                    n->inshare->user->sharing.erase(n->nodehandle);
                    notifyuser(n->inshare->user);
                }

                nodes.erase(n->nodehandle);
                delete n;
            }
            else
            {
                n->notified = false;
                memset(&(n->changed), 0, sizeof(n->changed));
                n->tag = 0;
            }
        }

        nodenotify.clear();
    }

    if ((t = int(pcrnotify.size())))
    {
        if (!fetchingnodes)
        {
            app->pcrs_updated(&pcrnotify[0], t);
        }

        // check all notified nodes for removed status and purge
        for (i = 0; i < t; i++)
        {
            PendingContactRequest* pcr = pcrnotify[i];

            if (pcr->removed())
            {
                pcrindex.erase(pcr->id);
                delete pcr;
            }
            else
            {
                pcr->notified = false;
                memset(&(pcr->changed), 0, sizeof(pcr->changed));
            }
        }

        pcrnotify.clear();
    }

    // users are never deleted (except at account cancellation)
    if ((t = int(usernotify.size())))
    {
        if (!fetchingnodes)
        {
            app->users_updated(&usernotify[0], t);
        }

        for (i = 0; i < t; i++)
        {
            User *u = usernotify[i];

            u->notified = false;
            u->resetTag();
            memset(&(u->changed), 0, sizeof(u->changed));

            if (u->show == INACTIVE && u->userhandle != me)
            {
                // delete any remaining shares with this user
                for (handle_set::iterator it = u->sharing.begin(); it != u->sharing.end(); it++)
                {
                    Node *n = nodebyhandle(*it);
                    if (n && !n->changed.removed)
                    {
                        sendevent(99435, "Orphan incoming share", 0);
                    }
                }
                u->sharing.clear();

                discarduser(u->userhandle, false);
            }
        }

        usernotify.clear();
    }

    if ((t = int(useralerts.useralertnotify.size())))
    {
        LOG_debug << "Notifying " << t << " user alerts";
        app->useralerts_updated(&useralerts.useralertnotify[0], t);

        for (i = 0; i < t; i++)
        {
            UserAlert::Base *ua = useralerts.useralertnotify[i];
            ua->tag = -1;
        }

        useralerts.useralertnotify.clear();
    }

#ifdef ENABLE_CHAT
    if ((t = int(chatnotify.size())))
    {
        if (!fetchingnodes)
        {
            app->chats_updated(&chatnotify, t);
        }

        for (textchat_map::iterator it = chatnotify.begin(); it != chatnotify.end(); it++)
        {
            TextChat *chat = it->second;

            chat->notified = false;
            chat->resetTag();
            memset(&(chat->changed), 0, sizeof(chat->changed));
        }

        chatnotify.clear();
    }
#endif

    totalNodes = nodes.size();
}

// return node pointer derived from node handle
Node* MegaClient::nodebyhandle(handle h)
{
    node_map::iterator it;

    if ((it = nodes.find(h)) != nodes.end())
    {
        return it->second;
    }

    return NULL;
}

// server-client deletion
Node* MegaClient::sc_deltree()
{
    Node* n = NULL;
    handle originatingUser = UNDEF;

    for (;;)
    {
        switch (jsonsc.getnameid())
        {
            case 'n':
                handle h;

                if (!ISUNDEF((h = jsonsc.gethandle())))
                {
                    n = nodebyhandle(h);
                }
                break;

            case MAKENAMEID2('o', 'u'):
                originatingUser = jsonsc.gethandle(USERHANDLE);
                break;

            case EOO:
                if (n)
                {
                    TreeProcDel td;
                    useralerts.beginNotingSharedNodes();

                    int creqtag = reqtag;
                    reqtag = 0;
                    proctree(n, &td);
                    reqtag = creqtag;
                    
                    useralerts.convertNotedSharedNodes(false, originatingUser);
                }
                return n;

            default:
                if (!jsonsc.storeobject())
                {
                    return NULL;
                }
        }
    }
}

// generate handle authentication token
void MegaClient::handleauth(handle h, byte* auth)
{
    Base64::btoa((byte*)&h, NODEHANDLE, (char*)auth);
    memcpy(auth + sizeof h, auth, sizeof h);
    key.ecb_encrypt(auth);
}

// make attribute string; add magic number prefix
void MegaClient::makeattr(SymmCipher* key, string* attrstring, const char* json, int l) const
{
    if (l < 0)
    {
        l = int(strlen(json));
    }
    int ll = (l + 6 + SymmCipher::KEYLENGTH - 1) & - SymmCipher::KEYLENGTH;
    byte* buf = new byte[ll];

    memcpy(buf, "MEGA{", 5); // check for the presence of the magic number "MEGA"
    memcpy(buf + 5, json, l);
    buf[l + 5] = '}';
    memset(buf + 6 + l, 0, ll - l - 6);

    key->cbc_encrypt(buf, ll);

    attrstring->assign((char*)buf, ll);

    delete[] buf;
}

void MegaClient::makeattr(SymmCipher* key, const std::unique_ptr<string>& attrstring, const char* json, int l) const
{
    makeattr(key, attrstring.get(), json, l);
}

// update node attributes
// (with speculative instant completion)
error MegaClient::setattr(Node* n, attr_map&& updates)
{
    if (ststatus == STORAGE_PAYWALL)
    {
        return API_EPAYWALL;
    }

    if (!checkaccess(n, FULL))
    {
        return API_EACCESS;
    }

    // only call back once the actionpackets are processed
    // todo: work out a mechanism that the node itself is not updated until then (ie defer change to attrs)
    // tag will instead be set on the node during actionpakcet processing before nodenotify by aligning with the command and getting the tag from it then

    //n->changed.attrs = true;
    //n->tag = reqtag;
    //notifynode(n);

    reqs.add(new CommandSetAttr(this, n, std::move(updates)));

    return API_OK;
}

void MegaClient::putnodes_prepareOneFolder(NewNode* newnode, std::string foldername)
{
    string attrstring;
    byte buf[FOLDERNODEKEYLENGTH];

    // set up new node as folder node
    newnode->source = NEW_NODE;
    newnode->type = FOLDERNODE;
    newnode->nodehandle = 0;
    newnode->parenthandle = UNDEF;

    // generate fresh random key for this folder node
    rng.genblock(buf, FOLDERNODEKEYLENGTH);
    newnode->nodekey.assign((char*)buf, FOLDERNODEKEYLENGTH);
    tmpnodecipher.setkey(buf);

    // generate fresh attribute object with the folder name
    AttrMap attrs;

    fsaccess->normalize(&foldername);
    attrs.map['n'] = foldername;

    // JSON-encode object and encrypt attribute string
    attrs.getjson(&attrstring);
    newnode->attrstring.reset(new string);
    makeattr(&tmpnodecipher, newnode->attrstring, attrstring.c_str());
}

// send new nodes to API for processing
void MegaClient::putnodes(handle h, vector<NewNode>&& newnodes, const char *cauth)
{
    reqs.add(new CommandPutNodes(this, h, NULL, move(newnodes), reqtag, PUTNODES_APP, cauth));
}

// drop nodes into a user's inbox (must have RSA keypair)
void MegaClient::putnodes(const char* user, vector<NewNode>&& newnodes)
{
    User* u;

    restag = reqtag;

    if (!(u = finduser(user, 0)) && !user)
    {
        return app->putnodes_result(API_EARGS, USER_HANDLE, newnodes);
    }

    queuepubkeyreq(user, ::mega::make_unique<PubKeyActionPutNodes>(move(newnodes), reqtag));
}

// returns 1 if node has accesslevel a or better, 0 otherwise
int MegaClient::checkaccess(Node* n, accesslevel_t a)
{
    // folder link access is always read-only - ignore login status during
    // initial tree fetch
    if ((a < OWNERPRELOGIN) && !loggedin())
    {
        return a == RDONLY;
    }

    // trace back to root node (always full access) or share node
    while (n)
    {
        if (n->inshare)
        {
            return n->inshare->access >= a;
        }

        if (!n->parent)
        {
            return n->type > FOLDERNODE;
        }

        n = n->parent;
    }

    return 0;
}

// returns API_OK if a move operation is permitted, API_EACCESS or
// API_ECIRCULAR otherwise. Also returns API_EPAYWALL if in PAYWALL.
error MegaClient::checkmove(Node* fn, Node* tn)
{
    // precondition #0: not in paywall
    if (ststatus == STORAGE_PAYWALL)
    {
        return API_EPAYWALL;
    }

    // condition #1: cannot move top-level node, must have full access to fn's
    // parent
    if (!fn->parent || !checkaccess(fn->parent, FULL))
    {
        return API_EACCESS;
    }

    // condition #2: target must be folder
    if (tn->type == FILENODE)
    {
        return API_EACCESS;
    }

    // condition #3: must have write access to target
    if (!checkaccess(tn, RDWR))
    {
        return API_EACCESS;
    }

    // condition #4: source can't be a version
    if (fn->parent->type == FILENODE)
    {
        return API_EACCESS;
    }

    // condition #5: tn must not be below fn (would create circular linkage)
    for (;;)
    {
        if (tn == fn)
        {
            return API_ECIRCULAR;
        }

        if (tn->inshare || !tn->parent)
        {
            break;
        }

        tn = tn->parent;
    }

    // condition #6: fn and tn must be in the same tree (same ultimate parent
    // node or shared by the same user)
    for (;;)
    {
        if (fn->inshare || !fn->parent)
        {
            break;
        }

        fn = fn->parent;
    }

    // moves within the same tree or between the user's own trees are permitted
    if (fn == tn || (!fn->inshare && !tn->inshare))
    {
        return API_OK;
    }

    // moves between inbound shares from the same user are permitted
    if (fn->inshare && tn->inshare && fn->inshare->user == tn->inshare->user)
    {
        return API_OK;
    }

    return API_EACCESS;
}

// move node to new parent node (for changing the filename, use setattr and
// modify the 'n' attribute)
error MegaClient::rename(Node* n, Node* p, syncdel_t syncdel, handle prevparent, const char *newName)
{
    error e;

    if ((e = checkmove(n, p)))
    {
        return e;
    }

    Node *prevParent = NULL;
    if (!ISUNDEF(prevparent))
    {
        prevParent = nodebyhandle(prevparent);
    }
    else
    {
        prevParent = n->parent;
    }

    attr_map attrUpdates;

    //if (n->setparent(p))
    //{
    //    bool updateNodeAttributes = false;
        if (prevParent)
        {
            Node *prevRoot = getrootnode(prevParent);
            Node *newRoot = getrootnode(p);
            handle rubbishHandle = rootnodes[RUBBISHNODE - ROOTNODE];
            nameid rrname = AttrMap::string2nameid("rr");

            if (prevRoot->nodehandle != rubbishHandle
                    && p->nodehandle == rubbishHandle)
            {
                // deleted node
                char base64Handle[12];
                Base64::btoa((byte*)&prevParent->nodehandle, MegaClient::NODEHANDLE, base64Handle);
                if (strcmp(base64Handle, n->attrs.map[rrname].c_str()))
                {
                    LOG_debug << "Adding rr attribute";
                    attrUpdates[rrname] = base64Handle;
                }
            }
            else if (prevRoot->nodehandle == rubbishHandle
                     && newRoot->nodehandle != rubbishHandle)
            {
                // undeleted node
                attr_map::iterator it = n->attrs.map.find(rrname);
                if (it != n->attrs.map.end())
                {
                    LOG_debug << "Removing rr attribute";
                    attrUpdates[rrname] = "";
                }
            }
        }

        //n->changed.parent = true;
        //n->tag = reqtag;
        //notifynode(n);

        //// rewrite keys of foreign nodes that are moved out of an outbound share
        //rewriteforeignkeys(n);

        reqs.add(new CommandMoveNode(this, n, p, syncdel, prevparent));

        if (newName)
        {
            attrUpdates['n'] = newName;
        }

        if (!attrUpdates.empty())
        {
            setattr(n, std::move(attrUpdates));
        }
//    }

    return API_OK;
}

// delete node tree
error MegaClient::unlink(Node* n, bool keepversions, int tag, std::function<void(handle, error)> resultFunction)
{
    if (!n->inshare && !checkaccess(n, FULL))
    {
        return API_EACCESS;
    }

    if (mBizStatus > BIZ_STATUS_INACTIVE
            && mBizMode == BIZ_MODE_SUBUSER && n->inshare
            && mBizMasters.find(n->inshare->user->userhandle) != mBizMasters.end())
    {
        // business subusers cannot leave inshares from master biz users
        return API_EMASTERONLY;
    }

    if (ststatus == STORAGE_PAYWALL)
    {
        return API_EPAYWALL;
    }

    bool kv = (keepversions && n->type == FILENODE);
    reqs.add(new CommandDelNode(this, n->nodehandle, kv, tag, resultFunction));

    //mergenewshares(1);

    //if (kv)
    //{
    //    Node *newerversion = n->parent;
    //    if (n->children.size())
    //    {
    //        Node *olderversion = n->children.back();
    //        olderversion->setparent(newerversion);
    //        olderversion->changed.parent = true;
    //        olderversion->tag = reqtag;
    //        notifynode(olderversion);
    //    }
    //}

    //TreeProcDel td;
    //proctree(n, &td);

    return API_OK;
}

void MegaClient::unlinkversions()
{
    reqs.add(new CommandDelVersions(this));
}

// Converts a string in UTF8 to array of int32 in the same way than Webclient converts a string in UTF16 to array of 32-bit elements
// (returns NULL if the input is invalid UTF-8)
// unfortunately, discards bits 8-31 of multibyte characters for backwards compatibility
char* MegaClient::utf8_to_a32forjs(const char* str, int* len)
{
    if (!str)
    {
        return NULL;
    }

    int t = int(strlen(str));
    int t2 = 4 * ((t + 3) >> 2);
    char* result = new char[t2]();
    uint32_t* a32 = (uint32_t*)result;
    uint32_t unicode;

    int i = 0;
    int j = 0;

    while (i < t)
    {
        char c = str[i++] & 0xff;

        if (!(c & 0x80))
        {
            unicode = c & 0xff;
        }
        else if ((c & 0xe0) == 0xc0)
        {
            if (i >= t || (str[i] & 0xc0) != 0x80)
            {
                delete[] result;
                return NULL;
            }

            unicode = (c & 0x1f) << 6;
            unicode |= str[i++] & 0x3f;
        }
        else if ((c & 0xf0) == 0xe0)
        {
            if (i + 2 > t || (str[i] & 0xc0) != 0x80 || (str[i + 1] & 0xc0) != 0x80)
            {
                delete[] result;
                return NULL;
            }

            unicode = (c & 0x0f) << 12;
            unicode |= (str[i++] & 0x3f) << 6;
            unicode |= str[i++] & 0x3f;
        }
        else if ((c & 0xf8) == 0xf0)
        {
            if (i + 3 > t
            || (str[i] & 0xc0) != 0x80
            || (str[i + 1] & 0xc0) != 0x80
            || (str[i + 2] & 0xc0) != 0x80)
            {
                delete[] result;
                return NULL;
            }

            unicode = (c & 0x07) << 18;
            unicode |= (str[i++] & 0x3f) << 12;
            unicode |= (str[i++] & 0x3f) << 6;
            unicode |= str[i++] & 0x3f;

            // management of surrogate pairs like the JavaScript code
            uint32_t hi = 0xd800 | ((unicode >> 10) & 0x3F) | (((unicode >> 16) - 1) << 6);
            uint32_t low = 0xdc00 | (unicode & 0x3ff);

            a32[j >> 2] |= htonl(hi << (24 - (j & 3) * 8));
            j++;

            unicode = low;
        }
        else
        {
            delete[] result;
            return NULL;
        }

        a32[j >> 2] |= htonl(unicode << (24 - (j & 3) * 8));
        j++;
    }

    *len = j;
    return result;
}

// compute UTF-8 password hash
error MegaClient::pw_key(const char* utf8pw, byte* key) const
{
    int t;
    char* pw;

    if (!(pw = utf8_to_a32forjs(utf8pw, &t)))
    {
        return API_EARGS;
    }

    int n = (t + 15) / 16;
    SymmCipher* keys = new SymmCipher[n];

    for (int i = 0; i < n; i++)
    {
        int valid = (i != (n - 1)) ? SymmCipher::BLOCKSIZE : (t - SymmCipher::BLOCKSIZE * i);
        memcpy(key, pw + i * SymmCipher::BLOCKSIZE, valid);
        memset(key + valid, 0, SymmCipher::BLOCKSIZE - valid);
        keys[i].setkey(key);
    }

    memcpy(key, "\x93\xC4\x67\xE3\x7D\xB0\xC7\xA4\xD1\xBE\x3F\x81\x01\x52\xCB\x56", SymmCipher::BLOCKSIZE);

    for (int r = 65536; r--; )
    {
        for (int i = 0; i < n; i++)
        {
            keys[i].ecb_encrypt(key);
        }
    }

    delete[] keys;
    delete[] pw;

    return API_OK;
}

// compute generic string hash
void MegaClient::stringhash(const char* s, byte* hash, SymmCipher* cipher)
{
    int t;

    t = strlen(s) & - SymmCipher::BLOCKSIZE;

    strncpy((char*)hash, s + t, SymmCipher::BLOCKSIZE);

    while (t)
    {
        t -= SymmCipher::BLOCKSIZE;
        SymmCipher::xorblock((byte*)s + t, hash);
    }

    for (t = 16384; t--; )
    {
        cipher->ecb_encrypt(hash);
    }

    memcpy(hash + 4, hash + 8, 4);
}

// (transforms s to lowercase)
uint64_t MegaClient::stringhash64(string* s, SymmCipher* c)
{
    byte hash[SymmCipher::KEYLENGTH];

    tolower_string(*s);
    stringhash(s->c_str(), hash, c);

    return MemAccess::get<uint64_t>((const char*)hash);
}

// read and add/verify node array
int MegaClient::readnodes(JSON* j, int notify, putsource_t source, vector<NewNode>* nn, int tag, bool applykeys, Node* priorActionpacketDeletedNode, bool* firstHandleMismatchedDelete)
{
    if (!j->enterarray())
    {
        return 0;
    }

    node_vector dp;
    Node* n;

    while (j->enterobject())
    {
        handle h = UNDEF, ph = UNDEF;
        handle u = 0, su = UNDEF;
        nodetype_t t = TYPE_UNKNOWN;
        const char* a = NULL;
        const char* k = NULL;
        const char* fa = NULL;
        const char *sk = NULL;
        accesslevel_t rl = ACCESS_UNKNOWN;
        m_off_t s = NEVER;
        m_time_t ts = -1, sts = -1;
        nameid name;
        int nni = -1;

        while ((name = j->getnameid()) != EOO)
        {
            switch (name)
            {
                case 'h':   // new node: handle
                    h = j->gethandle();
                    if (priorActionpacketDeletedNode && firstHandleMismatchedDelete)
                    {
                        *firstHandleMismatchedDelete = h == priorActionpacketDeletedNode->nodehandle;
                        if (*firstHandleMismatchedDelete) return 0;
                        priorActionpacketDeletedNode = nullptr;
                    }
                    break;

                case 'p':   // parent node
                    ph = j->gethandle();
                    break;

                case 'u':   // owner user
                    u = j->gethandle(USERHANDLE);
                    break;

                case 't':   // type
                    t = (nodetype_t)j->getint();
                    break;

                case 'a':   // attributes
                    a = j->getvalue();
                    break;

                case 'k':   // key(s)
                    k = j->getvalue();
                    break;

                case 's':   // file size
                    s = j->getint();
                    break;

                case 'i':   // related source NewNode index
                    nni = int(j->getint());
                    break;

                case MAKENAMEID2('t', 's'):  // actual creation timestamp
                    ts = j->getint();
                    break;

                case MAKENAMEID2('f', 'a'):  // file attributes
                    fa = j->getvalue();
                    break;

                    // inbound share attributes
                case 'r':   // share access level
                    rl = (accesslevel_t)j->getint();
                    break;

                case MAKENAMEID2('s', 'k'):  // share key
                    sk = j->getvalue();
                    break;

                case MAKENAMEID2('s', 'u'):  // sharing user
                    su = j->gethandle(USERHANDLE);
                    break;

                case MAKENAMEID3('s', 't', 's'):  // share timestamp
                    sts = j->getint();
                    break;

                default:
                    if (!j->storeobject())
                    {
                        return 0;
                    }
            }
        }

        if (ISUNDEF(h))
        {
            warn("Missing node handle");
        }
        else
        {
            if (t == TYPE_UNKNOWN)
            {
                warn("Unknown node type");
            }
            else if (t == FILENODE || t == FOLDERNODE)
            {
                if (ISUNDEF(ph))
                {
                    warn("Missing parent");
                }
                else if (!a)
                {
                    warn("Missing node attributes");
                }
                else if (!k)
                {
                    warn("Missing node key");
                }

                if (t == FILENODE && ISUNDEF(s))
                {
                    warn("File node without file size");
                }
            }
        }

        if (fa && t != FILENODE)
        {
            warn("Spurious file attributes");
        }

        if (!warnlevel())
        {
            if ((n = nodebyhandle(h)))
            {
                Node* p = NULL;
                if (!ISUNDEF(ph))
                {
                    p = nodebyhandle(ph);
                }

                if (n->changed.removed)
                {
                    // node marked for deletion is being resurrected, possibly
                    // with a new parent (server-client move operation)
                    n->changed.removed = false;
                }
                else
                {
                    // node already present - check for race condition
                    if ((n->parent && ph != n->parent->nodehandle && p &&  p->type != FILENODE) || n->type != t)
                    {
                        app->reload("Node inconsistency");

                        static bool reloadnotified = false;
                        if (!reloadnotified)
                        {
                            sendevent(99437, "Node inconsistency", 0);
                            reloadnotified = true;
                        }
                    }
                }

                if (!ISUNDEF(ph))
                {
                    if (p)
                    {
                        n->setparent(p);
                        n->changed.parent = true;
                    }
                    else
                    {
                        n->setparent(NULL);
                        n->parenthandle = ph;
                        dp.push_back(n);
                    }
                }

                if (a && k && n->attrstring)
                {
                    LOG_warn << "Updating the key of a NO_KEY node";
                    Node::copystring(n->attrstring.get(), a);
                    n->setkeyfromjson(k);
                }
            }
            else
            {
                byte buf[SymmCipher::KEYLENGTH];

                if (!ISUNDEF(su))
                {
                    if (t != FOLDERNODE)
                    {
                        warn("Invalid share node type");
                    }

                    if (rl == ACCESS_UNKNOWN)
                    {
                        warn("Missing access level");
                    }

                    if (!sk)
                    {
                        LOG_warn << "Missing share key for inbound share";
                    }

                    if (warnlevel())
                    {
                        su = UNDEF;
                    }
                    else
                    {
                        if (sk)
                        {
                            decryptkey(sk, buf, sizeof buf, &key, 1, h);
                        }
                    }
                }

                string fas;

                Node::copystring(&fas, fa);

                // fallback timestamps
                if (!(ts + 1))
                {
                    ts = m_time();
                }

                if (!(sts + 1))
                {
                    sts = ts;
                }

                n = new Node(this, &dp, h, ph, t, s, u, fas.c_str(), ts);
                n->changed.newnode = true;

                n->tag = tag;

                n->attrstring.reset(new string);
                Node::copystring(n->attrstring.get(), a);
                n->setkeyfromjson(k);

                if (!ISUNDEF(su))
                {
                    newshares.push_back(new NewShare(h, 0, su, rl, sts, sk ? buf : NULL));
                }

                if (u != me && !ISUNDEF(u) && !fetchingnodes)
                {
                    useralerts.noteSharedNode(u, t, ts, n);
                }

                if (nn && nni >= 0 && nni < nn->size())
                {
                    auto& nn_nni = (*nn)[nni];
                    nn_nni.added = true;
                    nn_nni.mAddedHandle = h;

#ifdef ENABLE_SYNC
                    if (source == PUTNODES_SYNC)
                    {
                        if (nn_nni.localnode)
                        {
                            // overwrites/updates: associate LocalNode with newly created Node
                            nn_nni.localnode->setnode(n);
                            nn_nni.localnode->treestate(TREESTATE_SYNCED);

                            // updates cache with the new node associated
                            nn_nni.localnode->sync->statecacheadd(nn_nni.localnode);
                            nn_nni.localnode->newnode.reset(); // localnode ptr now null also
                        }
                    }
#endif

                    if (nn_nni.source == NEW_UPLOAD)
                    {
                        handle uh = nn_nni.uploadhandle;

                        // do we have pending file attributes for this upload? set them.
                        for (fa_map::iterator it = pendingfa.lower_bound(pair<handle, fatype>(uh, fatype(0)));
                             it != pendingfa.end() && it->first.first == uh; )
                        {
                            reqs.add(new CommandAttachFA(this, h, it->first.second, it->second.first, it->second.second));
                            pendingfa.erase(it++);
                        }

                        // FIXME: only do this for in-flight FA writes
                        uhnh.insert(pair<handle, handle>(uh, h));
                    }
                }
            }

            if (notify)
            {
                notifynode(n);
            }

            if (applykeys)
            {
                n->applykey();
            }
        }
    }

    // any child nodes that arrived before their parents?
    for (size_t i = dp.size(); i--; )
    {
        if ((n = nodebyhandle(dp[i]->parenthandle)))
        {
            dp[i]->setparent(n);
        }
    }

    return j->leavearray();
}

// decrypt and set encrypted sharekey
void MegaClient::setkey(SymmCipher* c, const char* k)
{
    byte newkey[SymmCipher::KEYLENGTH];

    if (Base64::atob(k, newkey, sizeof newkey) == sizeof newkey)
    {
        key.ecb_decrypt(newkey);
        c->setkey(newkey);
    }
}

// read outbound share keys
void MegaClient::readok(JSON* j)
{
    if (j->enterarray())
    {
        while (j->enterobject())
        {
            readokelement(j);
        }

        j->leavearray();

        mergenewshares(0);
    }
}

// - h/ha/k (outbound sharekeys, always symmetric)
void MegaClient::readokelement(JSON* j)
{
    handle h = UNDEF;
    byte ha[SymmCipher::BLOCKSIZE];
    byte buf[SymmCipher::BLOCKSIZE];
    int have_ha = 0;
    const char* k = NULL;

    for (;;)
    {
        switch (j->getnameid())
        {
            case 'h':
                h = j->gethandle();
                break;

            case MAKENAMEID2('h', 'a'):      // share authentication tag
                have_ha = Base64::atob(j->getvalue(), ha, sizeof ha) == sizeof ha;
                break;

            case 'k':           // share key(s)
                k = j->getvalue();
                break;

            case EOO:
                if (ISUNDEF(h))
                {
                    LOG_warn << "Missing outgoing share handle in ok element";
                    return;
                }

                if (!k)
                {
                    LOG_warn << "Missing outgoing share key in ok element";
                    return;
                }

                if (!have_ha)
                {
                    LOG_warn << "Missing outbound share signature";
                    return;
                }

                if (decryptkey(k, buf, SymmCipher::KEYLENGTH, &key, 1, h))
                {
                    newshares.push_back(new NewShare(h, 1, UNDEF, ACCESS_UNKNOWN, 0, buf, ha));
                }
                return;

            default:
                if (!j->storeobject())
                {
                    return;
                }
        }
    }
}

// read outbound shares and pending shares
void MegaClient::readoutshares(JSON* j)
{
    if (j->enterarray())
    {
        while (j->enterobject())
        {
            readoutshareelement(j);
        }

        j->leavearray();

        mergenewshares(0);
    }
}

// - h/u/r/ts/p (outbound share or pending share)
void MegaClient::readoutshareelement(JSON* j)
{
    handle h = UNDEF;
    handle uh = UNDEF;
    handle p = UNDEF;
    accesslevel_t r = ACCESS_UNKNOWN;
    m_time_t ts = 0;

    for (;;)
    {
        switch (j->getnameid())
        {
            case 'h':
                h = j->gethandle();
                break;

            case 'p':
                p = j->gethandle(PCRHANDLE);
                break;

            case 'u':           // share target user
                uh = j->is(EXPORTEDLINK) ? 0 : j->gethandle(USERHANDLE);
                break;

            case 'r':           // access
                r = (accesslevel_t)j->getint();
                break;

            case MAKENAMEID2('t', 's'):      // timestamp
                ts = j->getint();
                break;

            case EOO:
                if (ISUNDEF(h))
                {
                    LOG_warn << "Missing outgoing share node";
                    return;
                }

                if (ISUNDEF(uh) && ISUNDEF(p))
                {
                    LOG_warn << "Missing outgoing share user";
                    return;
                }

                if (r == ACCESS_UNKNOWN)
                {
                    LOG_warn << "Missing outgoing share access";
                    return;
                }

                newshares.push_back(new NewShare(h, 1, uh, r, ts, NULL, NULL, p));
                return;

            default:
                if (!j->storeobject())
                {
                    return;
                }
        }
    }
}

void MegaClient::readipc(JSON *j)
{
    // fields: ps, m, ts, uts, msg, p
    if (j->enterarray())
    {
        while (j->enterobject())
        {
            m_time_t ts = 0;
            m_time_t uts = 0;
            const char *m = NULL;
            const char *msg = NULL;
            handle p = UNDEF;

            bool done = false;
            while (!done)
            {
                switch (j->getnameid()) {
                    case 'm':
                        m = j->getvalue();
                        break;
                    case MAKENAMEID2('t', 's'):
                        ts = j->getint();
                        break;
                    case MAKENAMEID3('u', 't', 's'):
                        uts = j->getint();
                        break;
                    case MAKENAMEID3('m', 's', 'g'):
                        msg = j->getvalue();
                        break;
                    case 'p':
                        p = j->gethandle(MegaClient::PCRHANDLE);
                        break;
                    case EOO:
                        done = true;
                        if (ISUNDEF(p))
                        {
                            LOG_err << "p element not provided";
                            break;
                        }
                        if (!m)
                        {
                            LOG_err << "m element not provided";
                            break;
                        }
                        if (ts == 0)
                        {
                            LOG_err << "ts element not provided";
                            break;
                        }
                        if (uts == 0)
                        {
                            LOG_err << "uts element not provided";
                            break;
                        }

                        if (pcrindex[p] != NULL)
                        {
                            pcrindex[p]->update(m, NULL, ts, uts, msg, false);                        
                        } 
                        else
                        {
                            pcrindex[p] = new PendingContactRequest(p, m, NULL, ts, uts, msg, false);
                        }                       

                        break;
                    default:
                       if (!j->storeobject())
                       {
                            return;
                       }
                }
            }
        }

        j->leavearray();
    }
}

void MegaClient::readopc(JSON *j)
{
    // fields: e, m, ts, uts, rts, msg, p
    if (j->enterarray())
    {
        while (j->enterobject())
        {
            m_time_t ts = 0;
            m_time_t uts = 0;
            const char *e = NULL;
            const char *m = NULL;
            const char *msg = NULL;
            handle p = UNDEF;

            bool done = false;
            while (!done)
            {
                switch (j->getnameid())
                {
                    case 'e':
                        e = j->getvalue();
                        break;
                    case 'm':
                        m = j->getvalue();
                        break;
                    case MAKENAMEID2('t', 's'):
                        ts = j->getint();
                        break;
                    case MAKENAMEID3('u', 't', 's'):
                        uts = j->getint();
                        break;
                    case MAKENAMEID3('m', 's', 'g'):
                        msg = j->getvalue();
                        break;
                    case 'p':
                        p = j->gethandle(MegaClient::PCRHANDLE);
                        break;
                    case EOO:
                        done = true;
                        if (!e)
                        {
                            LOG_err << "e element not provided";
                            break;
                        }
                        if (!m)
                        {
                            LOG_err << "m element not provided";
                            break;
                        }
                        if (ts == 0)
                        {
                            LOG_err << "ts element not provided";
                            break;
                        }
                        if (uts == 0)
                        {
                            LOG_err << "uts element not provided";
                            break;
                        }

                        if (pcrindex[p] != NULL)
                        {
                            pcrindex[p]->update(e, m, ts, uts, msg, true);                        
                        } 
                        else
                        {
                            pcrindex[p] = new PendingContactRequest(p, e, m, ts, uts, msg, true);
                        }

                        break;
                    default:
                       if (!j->storeobject())
                       {
                            return;
                       }
                }
            }
        }

        j->leavearray();
    }
}

error MegaClient::readmiscflags(JSON *json)
{
    while (1)
    {
        switch (json->getnameid())
        {
        // mcs:1 --> MegaChat enabled
        case MAKENAMEID3('a', 'c', 'h'):
            achievements_enabled = bool(json->getint());    //  Mega Achievements enabled
            break;
        case MAKENAMEID4('m', 'f', 'a', 'e'):   // multi-factor authentication enabled
            gmfa_enabled = bool(json->getint());
            break;
        case MAKENAMEID4('s', 's', 'r', 's'):   // server-side rubish-bin scheduler (only available when logged in)
            ssrs_enabled = bool(json->getint());
            break;
        case MAKENAMEID4('n', 's', 'r', 'e'):   // new secure registration enabled
            nsr_enabled = bool(json->getint());
            break;
        case MAKENAMEID5('a', 'p', 'l', 'v', 'p'):   // apple VOIP push enabled (only available when logged in)
            aplvp_enabled = bool(json->getint());
            break;
        case MAKENAMEID5('s', 'm', 's', 'v', 'e'):   // 2 = Opt-in and unblock SMS allowed 1 = Only unblock SMS allowed 0 = No SMS allowed
            mSmsVerificationState = static_cast<SmsVerificationState>(json->getint());
            break;
        case MAKENAMEID4('n', 'l', 'f', 'e'):   // new link format enabled
            mNewLinkFormat = static_cast<bool>(json->getint());
            break;
        case EOO:
            return API_OK;
        default:
            if (!json->storeobject())
            {
                return API_EINTERNAL;
            }
        }
    }
}

void MegaClient::procph(JSON *j)
{
    // fields: h, ph, ets
    if (j->enterarray())
    {
        while (j->enterobject())
        {
            handle h = UNDEF;
            handle ph = UNDEF;
            m_time_t ets = 0;
            m_time_t cts = 0;
            Node *n = NULL;
            bool takendown = false;

            bool done = false;
            while (!done)
            {
                switch (j->getnameid())
                {
                    case 'h':
                        h = j->gethandle(MegaClient::NODEHANDLE);
                        break;
                    case MAKENAMEID2('p','h'):
                        ph = j->gethandle(MegaClient::NODEHANDLE);
                        break;
                    case MAKENAMEID3('e', 't', 's'):
                        ets = j->getint();
                        break;
                    case MAKENAMEID2('t', 's'):
                        cts = j->getint();
                        break;
                    case MAKENAMEID4('d','o','w','n'):
                        takendown = (j->getint() == 1);
                        break;
                    case EOO:
                        done = true;
                        if (ISUNDEF(h))
                        {
                            LOG_err << "h element not provided";
                            break;
                        }
                        if (ISUNDEF(ph))
                        {
                            LOG_err << "ph element not provided";
                            break;
                        }
                        if (!cts)
                        {
                            LOG_err << "creation timestamp element not provided";
                            break;
                        }

                        n = nodebyhandle(h);
                        if (n)
                        {
                            n->setpubliclink(ph, cts, ets, takendown);
                        }
                        else
                        {
                            LOG_warn << "node for public link not found";
                        }

                        break;
                    default:
                       if (!j->storeobject())
                       {
                            return;
                       }
                }
            }
        }

        j->leavearray();
    }
}

void MegaClient::applykeys()
{
    CodeCounter::ScopeTimer ccst(performanceStats.applyKeys);

    int noKeyExpected = (rootnodes[0] != UNDEF) + (rootnodes[1] != UNDEF) + (rootnodes[2] != UNDEF);

    if (nodes.size() > size_t(mAppliedKeyNodeCount + noKeyExpected))
    {
        for (auto& it : nodes)
        {
            it.second->applykey();
        }
    }

    sendkeyrewrites();
}

void MegaClient::sendkeyrewrites()
{
    if (sharekeyrewrite.size())
    {
        reqs.add(new CommandShareKeyUpdate(this, &sharekeyrewrite));
        sharekeyrewrite.clear();
    }

    if (nodekeyrewrite.size())
    {
        reqs.add(new CommandNodeKeyUpdate(this, &nodekeyrewrite));
        nodekeyrewrite.clear();
    }
}

// user/contact list
bool MegaClient::readusers(JSON* j, bool actionpackets)
{
    if (!j->enterarray())
    {
        return 0;
    }

    while (j->enterobject())
    {
        handle uh = 0;
        visibility_t v = VISIBILITY_UNKNOWN;    // new share objects do not override existing visibility
        m_time_t ts = 0;
        const char* m = NULL;
        nameid name;
        BizMode bizMode = BIZ_MODE_UNKNOWN;

        while ((name = j->getnameid()) != EOO)
        {
            switch (name)
            {
                case 'u':   // new node: handle
                    uh = j->gethandle(USERHANDLE);
                    break;

                case 'c':   // visibility
                    v = (visibility_t)j->getint();
                    break;

                case 'm':   // email
                    m = j->getvalue();
                    break;

                case MAKENAMEID2('t', 's'):
                    ts = j->getint();
                    break;

                case 'b':
                {
                    if (j->enterobject())
                    {
                        nameid businessName;
                        while ((businessName = j->getnameid()) != EOO)
                        {
                            switch (businessName)
                            {
                                case 'm':
                                    bizMode = static_cast<BizMode>(j->getint());
                                    break;
                                default:
                                    if (!j->storeobject())
                                        return false;
                                    break;
                            }
                        }

                        j->leaveobject();
                    }

                    break;
                }

                default:
                    if (!j->storeobject())
                    {
                        return false;
                    }
            }
        }

        if (ISUNDEF(uh))
        {
            warn("Missing contact user handle");
        }

        if (!m)
        {
            warn("Unknown contact user e-mail address");
        }

        if (!warnlevel())
        {
            if (actionpackets && v >= 0 && v <= 3 && statecurrent)
            {
                string email;
                Node::copystring(&email, m);
                useralerts.add(new UserAlert::ContactChange(v, uh, email, ts, useralerts.nextId()));
            }
            User* u = finduser(uh, 0);
            bool notify = !u;
            if (u || (u = finduser(uh, 1)))
            {
                const string oldEmail = u->email;
                mapuser(uh, m);

                u->mBizMode = bizMode;

                if (v != VISIBILITY_UNKNOWN)
                {
                    if (u->show != v || u->ctime != ts)
                    {
                        if (u->show == HIDDEN && v == VISIBLE)
                        {
                            u->invalidateattr(ATTR_FIRSTNAME);
                            u->invalidateattr(ATTR_LASTNAME);
                            if (oldEmail != u->email)
                            {
                                u->changed.email = true;
                            }
                        }
                        else if (u->show == VISIBILITY_UNKNOWN && v == VISIBLE
                                 && uh != me
                                 && !fetchingnodes)
                        {
                            // new user --> fetch keys
                            fetchContactKeys(u);
                        }

                        u->set(v, ts);
                        notify = true;
                    }
                }

                if (notify)
                {
                    notifyuser(u);
                }
            }
        }
    }

    return j->leavearray();
}

// Supported formats:
//   - file links:      #!<ph>[!<key>]
//                      <ph>[!<key>]
//                      /file/<ph>[<params>][#<key>]
//
//   - folder links:    #F!<ph>[!<key>]
//                      /folder/<ph>[<params>][#<key>]
error MegaClient::parsepubliclink(const char* link, handle& ph, byte* key, bool isFolderLink)
{
    bool isFolder;
    const char* ptr = nullptr;
    if ((ptr = strstr(link, "#F!")))
    {
        ptr += 3;
        isFolder = true;
    }
    else if ((ptr = strstr(link, "folder/")))
    {
        ptr += 7;
        isFolder = true;
    }
    else if ((ptr = strstr(link, "#!")))
    {
        ptr += 2;
        isFolder = false;
    }
    else if ((ptr = strstr(link, "file/")))
    {
        ptr += 5;
        isFolder = false;
    }
    else    // legacy file link format without '#'
    {
        ptr = link;
        isFolder = false;
    }

    if (isFolder != isFolderLink)
    {
        return API_EARGS;   // type of link mismatch
    }

    if (strlen(ptr) < 8)  // no public handle in the link
    {
        return API_EARGS;
    }

    ph = 0; //otherwise atob will give an unexpected result
    if (Base64::atob(ptr, (byte*)&ph, NODEHANDLE) == NODEHANDLE)
    {
        ptr += 8;

        // skip any tracking parameter introduced by third-party websites
        while(*ptr && *ptr != '!' && *ptr != '#')
        {
            ptr++;
        }

        if (!*ptr || ((*ptr == '#' || *ptr == '!') && *(ptr + 1) == '\0'))   // no key provided
        {
            return API_EINCOMPLETE;
        }

        if (*ptr == '!' || *ptr == '#')
        {
            const char *k = ptr + 1;    // skip '!' or '#' separator
            int keylen = isFolderLink ? FOLDERNODEKEYLENGTH : FILENODEKEYLENGTH;
            if (Base64::atob(k, key, keylen) == keylen)
            {
                return API_OK;
            }
        }
    }

    return API_EARGS;
}

error MegaClient::folderaccess(const char *folderlink)
{
    handle h = UNDEF;
    byte folderkey[FOLDERNODEKEYLENGTH];

    error e;
    if ((e = parsepubliclink(folderlink, h, folderkey, true)) == API_OK)
    {
        setrootnode(h);
        key.setkey(folderkey);
    }

    return e;
}

void MegaClient::prelogin(const char *email)
{
    reqs.add(new CommandPrelogin(this, email));
}

// create new session
void MegaClient::login(const char* email, const byte* pwkey, const char* pin)
{
    string lcemail(email);

    key.setkey((byte*)pwkey);

    uint64_t emailhash = stringhash64(&lcemail, &key);

    byte sek[SymmCipher::KEYLENGTH];
    rng.genblock(sek, sizeof sek);

    reqs.add(new CommandLogin(this, email, (byte*)&emailhash, sizeof(emailhash), sek, 0, pin));
}

// create new session (v2)
void MegaClient::login2(const char *email, const char *password, string *salt, const char *pin)
{
    string bsalt;
    Base64::atob(*salt, bsalt);

    byte derivedKey[2 * SymmCipher::KEYLENGTH];
    CryptoPP::PKCS5_PBKDF2_HMAC<CryptoPP::SHA512> pbkdf2;
    pbkdf2.DeriveKey(derivedKey, sizeof(derivedKey), 0, (byte *)password, strlen(password),
                     (const byte *)bsalt.data(), bsalt.size(), 100000);

    login2(email, derivedKey, pin);
}

void MegaClient::login2(const char *email, const byte *derivedKey, const char* pin)
{
    key.setkey((byte*)derivedKey);
    const byte *authKey = derivedKey + SymmCipher::KEYLENGTH;

    byte sek[SymmCipher::KEYLENGTH];
    rng.genblock(sek, sizeof sek);

    reqs.add(new CommandLogin(this, email, authKey, SymmCipher::KEYLENGTH, sek, 0, pin));
}

void MegaClient::fastlogin(const char* email, const byte* pwkey, uint64_t emailhash)
{
    key.setkey((byte*)pwkey);

    byte sek[SymmCipher::KEYLENGTH];
    rng.genblock(sek, sizeof sek);

    reqs.add(new CommandLogin(this, email, (byte*)&emailhash, sizeof(emailhash), sek));
}

void MegaClient::getuserdata()
{
    cachedug = false;
    reqs.add(new CommandGetUserData(this));
}

void MegaClient::getmiscflags()
{
    reqs.add(new CommandGetMiscFlags(this));
}

void MegaClient::getpubkey(const char *user)
{
    queuepubkeyreq(user, ::mega::make_unique<PubKeyActionNotifyApp>(reqtag));
}

// resume session - load state from local cache, if available
void MegaClient::login(const byte* session, int size)
{   
    int sessionversion = 0;
    if (size == sizeof key.key + SIDLEN + 1)
    {
        sessionversion = session[0];

        if (sessionversion != 1)
        {
            restag = reqtag;
            app->login_result(API_EARGS);
            return;
        }

        session++;
        size--;
    }

    if (size == sizeof key.key + SIDLEN)
    {
        string t;

        key.setkey(session);
        setsid(session + sizeof key.key, size - sizeof key.key);

        opensctable();

        if (sctable && sctable->get(CACHEDSCSN, &t) && t.size() == sizeof cachedscsn)
        {
            cachedscsn = MemAccess::get<handle>(t.data());
        }

        byte sek[SymmCipher::KEYLENGTH];
        rng.genblock(sek, sizeof sek);

        reqs.add(new CommandLogin(this, NULL, NULL, 0, sek, sessionversion));
        getuserdata();
        fetchtimezone();
    }
    else
    {
        restag = reqtag;
        app->login_result(API_EARGS);
    }
}

// check password's integrity
error MegaClient::validatepwd(const byte *pwkey)
{
    User *u = finduser(me);
    if (!u)
    {
        return API_EACCESS;
    }

    SymmCipher pwcipher(pwkey);
    pwcipher.setkey((byte*)pwkey);

    string lcemail(u->email.c_str());
    uint64_t emailhash = stringhash64(&lcemail, &pwcipher);

    reqs.add(new CommandValidatePassword(this, lcemail.c_str(), emailhash));

    return API_OK;
}

int MegaClient::dumpsession(byte* session, size_t size)
{
    if (loggedin() == NOTLOGGEDIN)
    {
        return 0;
    }

    if (size < sid.size() + sizeof key.key)
    {
        return API_ERANGE;
    }

    if (sessionkey.size())
    {
        if (size < sid.size() + sizeof key.key + 1)
        {
            return API_ERANGE;
        }

        size = sid.size() + sizeof key.key + 1;

        session[0] = 1;
        session++;

        byte k[SymmCipher::KEYLENGTH];
        SymmCipher cipher;
        cipher.setkey((const byte *)sessionkey.data(), int(sessionkey.size()));
        cipher.ecb_encrypt(key.key, k);
        memcpy(session, k, sizeof k);
    }
    else
    {
        size = sid.size() + sizeof key.key;
        memcpy(session, key.key, sizeof key.key);
    }

    memcpy(session + sizeof key.key, sid.data(), sid.size());
    
    return int(size);
}

void MegaClient::resendverificationemail()
{
    reqs.add(new CommandResendVerificationEmail(this));
}

void MegaClient::resetSmsVerifiedPhoneNumber()
{
    reqs.add(new CommandResetSmsVerifiedPhoneNumber(this));
}

void MegaClient::copysession()
{
    reqs.add(new CommandCopySession(this));
}

string *MegaClient::sessiontransferdata(const char *url, string *session)
{
    if (!session && loggedin() != FULLACCOUNT)
    {
        return NULL;
    }

    std::stringstream ss;

    // open array
    ss << "[";

    // add AES key
    string aeskey;
    key.serializekeyforjs(&aeskey);
    ss << aeskey << ",\"";

    // add session ID
    if (session)
    {
        ss << *session;
    }
    else
    {
        string sids;
        sids.resize(sid.size() * 4 / 3 + 4);
        sids.resize(Base64::btoa((byte *)sid.data(), int(sid.size()), (char *)sids.data()));
        ss << sids;
    }
    ss << "\",\"";

    // add URL
    if (url)
    {
        ss << url;
    }
    ss << "\",false]";

    // standard Base64 encoding
    string json = ss.str();
    string *base64 = new string;
    base64->resize(json.size() * 4 / 3 + 4);
    base64->resize(Base64::btoa((byte *)json.data(), int(json.size()), (char *)base64->data()));
    std::replace(base64->begin(), base64->end(), '-', '+');
    std::replace(base64->begin(), base64->end(), '_', '/');
    return base64;
}

void MegaClient::killsession(handle session)
{
    reqs.add(new CommandKillSessions(this, session));
}

// Kill all sessions (except current)
void MegaClient::killallsessions()
{
    reqs.add(new CommandKillSessions(this));
}

void MegaClient::opensctable()
{
    if (dbaccess && !sctable)
    {
        string dbname;

        if (sid.size() >= SIDLEN)
        {
            dbname.resize((SIDLEN - sizeof key.key) * 4 / 3 + 3);
            dbname.resize(Base64::btoa((const byte*)sid.data() + sizeof key.key, SIDLEN - sizeof key.key, (char*)dbname.c_str()));
        }
        else if (loggedinfolderlink())
        {
            dbname.resize(NODEHANDLE * 4 / 3 + 3);
            dbname.resize(Base64::btoa((const byte*)&publichandle, NODEHANDLE, (char*)dbname.c_str()));
        }

        if (dbname.size())
        {
            sctable = dbaccess->open(rng, fsaccess, &dbname, false, false);
            pendingsccommit = false;
        }
    }
}

// verify a static symmetric password challenge
int MegaClient::checktsid(byte* sidbuf, unsigned len)
{
    if (len != SIDLEN)
    {
        return 0;
    }

    key.ecb_encrypt(sidbuf);

    return !memcmp(sidbuf, sidbuf + SIDLEN - SymmCipher::KEYLENGTH, SymmCipher::KEYLENGTH);
}

// locate user by e-mail address or ASCII handle
User* MegaClient::finduser(const char* uid, int add)
{
    // null user for folder links?
    if (!uid || !*uid)
    {
        return NULL;
    }

    if (!strchr(uid, '@'))
    {
        // not an e-mail address: must be ASCII handle
        handle uh;

        if (Base64::atob(uid, (byte*)&uh, sizeof uh) == sizeof uh)
        {
            return finduser(uh, add);
        }

        return NULL;
    }

    string nuid;
    User* u;

    // convert e-mail address to lowercase (ASCII only)
    Node::copystring(&nuid, uid);
    tolower_string(nuid);

    um_map::iterator it = umindex.find(nuid);

    if (it == umindex.end())
    {
        if (!add)
        {
            return NULL;
        }

        // add user by lowercase e-mail address
        u = &users[++userid];
        u->uid = nuid;
        Node::copystring(&u->email, nuid.c_str());
        umindex[nuid] = userid;

        return u;
    }
    else
    {
        return &users[it->second];
    }
}

// locate user by binary handle
User* MegaClient::finduser(handle uh, int add)
{
    if (!uh)
    {
        return NULL;
    }

    User* u;
    uh_map::iterator it = uhindex.find(uh);

    if (it == uhindex.end())
    {
        if (!add)
        {
            return NULL;
        }

        // add user by binary handle
        u = &users[++userid];

        char uid[12];
        Base64::btoa((byte*)&uh, MegaClient::USERHANDLE, uid);
        u->uid.assign(uid, 11);

        uhindex[uh] = userid;
        u->userhandle = uh;

        return u;
    }
    else
    {
        return &users[it->second];
    }
}

User *MegaClient::ownuser()
{
    return finduser(me);
}

// add missing mapping (handle or email)
// reduce uid to ASCII uh if only known by email
void MegaClient::mapuser(handle uh, const char* email)
{
    if (!email || !*email)
    {
        return;
    }

    User* u;
    string nuid;

    Node::copystring(&nuid, email);
    tolower_string(nuid);

    // does user uh exist?
    uh_map::iterator hit = uhindex.find(uh);

    if (hit != uhindex.end())
    {
        // yes: add email reference
        u = &users[hit->second];

        um_map::iterator mit = umindex.find(nuid);
        if (mit != umindex.end() && mit->second != hit->second && (users[mit->second].show != INACTIVE || users[mit->second].userhandle == me))
        {
            // duplicated user: one by email, one by handle
            discardnotifieduser(&users[mit->second]);
            assert(!users[mit->second].sharing.size());
            users.erase(mit->second);
        }

        // if mapping a different email, remove old index
        if (strcmp(u->email.c_str(), nuid.c_str()))
        {
            if (u->email.size())
            {
                umindex.erase(u->email);
            }

            Node::copystring(&u->email, nuid.c_str());
        }

        umindex[nuid] = hit->second;

        return;
    }

    // does user email exist?
    um_map::iterator mit = umindex.find(nuid);

    if (mit != umindex.end())
    {
        // yes: add uh reference
        u = &users[mit->second];

        uhindex[uh] = mit->second;
        u->userhandle = uh;

        char uid[12];
        Base64::btoa((byte*)&uh, MegaClient::USERHANDLE, uid);
        u->uid.assign(uid, 11);
    }
}

void MegaClient::discarduser(handle uh, bool discardnotified)
{
    User *u = finduser(uh);
    if (!u)
    {
        return;
    }

    while (u->pkrs.size())  // protect any pending pubKey request
    {
        auto& pka = u->pkrs.front();
        if(pka->cmd)
        {
            pka->cmd->invalidateUser();
        }
        pka->proc(this, u);
        u->pkrs.pop_front();
    }

    if (discardnotified)
    {
        discardnotifieduser(u);
    }

    umindex.erase(u->email);
    users.erase(uhindex[uh]);
    uhindex.erase(uh);
}

void MegaClient::discarduser(const char *email)
{
    User *u = finduser(email);
    if (!u)
    {
        return;
    }

    while (u->pkrs.size())  // protect any pending pubKey request
    {
        auto& pka = u->pkrs.front();
        if(pka->cmd)
        {
            pka->cmd->invalidateUser();
        }
        pka->proc(this, u);
        u->pkrs.pop_front();
    }

    discardnotifieduser(u);

    uhindex.erase(u->userhandle);
    users.erase(umindex[email]);
    umindex.erase(email);
}

PendingContactRequest* MegaClient::findpcr(handle p)
{
    if (ISUNDEF(p))
    {
        return NULL;
    }

    PendingContactRequest* pcr = pcrindex[p];
    if (!pcr)
    {
        pcr = new PendingContactRequest(p);
        pcrindex[p] = pcr;
        assert(fetchingnodes);
        // while fetchingnodes, outgoing shares reference an "empty" PCR that is completed when `opc` is parsed
    }

    return pcrindex[p];
}

void MegaClient::mappcr(handle id, PendingContactRequest *pcr)
{
    delete pcrindex[id];
    pcrindex[id] = pcr;
}

bool MegaClient::discardnotifieduser(User *u)
{
    for (user_vector::iterator it = usernotify.begin(); it != usernotify.end(); it++)
    {
        if (*it == u)
        {
            usernotify.erase(it);
            return true;  // no duplicated users in the notify vector
        }
    }
    return false;
}

// sharekey distribution request - walk array consisting of {node,user+}+ handle tuples
// and submit public key requests
void MegaClient::procsr(JSON* j)
{
    User* u;
    handle sh, uh;

    if (!j->enterarray())
    {
        return;
    }

    while (j->ishandle() && (sh = j->gethandle()))
    {
        if (nodebyhandle(sh))
        {
            // process pending requests
            while (j->ishandle(USERHANDLE) && (uh = j->gethandle(USERHANDLE)))
            {
                if ((u = finduser(uh)))
                {
                    queuepubkeyreq(u, ::mega::make_unique<PubKeyActionSendShareKey>(sh));
                }
            }
        }
        else
        {
            // unknown node: skip
            while (j->ishandle(USERHANDLE) && (uh = j->gethandle(USERHANDLE)));
        }
    }

    j->leavearray();
}

void MegaClient::clearKeys()
{
    User *u = finduser(me);

    u->invalidateattr(ATTR_KEYRING);
    u->invalidateattr(ATTR_ED25519_PUBK);
    u->invalidateattr(ATTR_CU25519_PUBK);
    u->invalidateattr(ATTR_SIG_RSA_PUBK);
    u->invalidateattr(ATTR_SIG_CU255_PUBK);

    fetchingkeys = false;
}

void MegaClient::resetKeyring()
{
    delete signkey;
    signkey = NULL;

    delete chatkey;
    chatkey = NULL;
}

// process node tree (bottom up)
void MegaClient::proctree(Node* n, TreeProc* tp, bool skipinshares, bool skipversions)
{
    if (!skipversions || n->type != FILENODE)
    {
        for (node_list::iterator it = n->children.begin(); it != n->children.end(); )
        {
            Node *child = *it++;
            if (!(skipinshares && child->inshare))
            {
                proctree(child, tp, skipinshares);
            }
        }
    }

    tp->proc(this, n);
}

// queue PubKeyAction request to be triggered upon availability of the user's
// public key
void MegaClient::queuepubkeyreq(User* u, std::unique_ptr<PubKeyAction> pka)
{
    if (!u || u->pubk.isvalid())
    {
        restag = pka->tag;
        pka->proc(this, u);
    }
    else
    {
        u->pkrs.push_back(std::move(pka));

        if (!u->pubkrequested)
        {
            u->pkrs.back()->cmd = new CommandPubKeyRequest(this, u);
            reqs.add(u->pkrs.back()->cmd);
            u->pubkrequested = true;
        }
    }
}

void MegaClient::queuepubkeyreq(const char *uid, std::unique_ptr<PubKeyAction> pka)
{
    User *u = finduser(uid, 0);
    if (!u && uid)
    {
        if (strchr(uid, '@'))   // uid is an e-mail address
        {
            string nuid;
            Node::copystring(&nuid, uid);
            tolower_string(nuid);

            u = new User(nuid.c_str());
            u->uid = nuid;
            u->isTemporary = true;
        }
        else    // not an e-mail address: must be ASCII handle
        {
            handle uh;
            if (Base64::atob(uid, (byte*)&uh, sizeof uh) == sizeof uh)
            {
                u = new User(NULL);
                u->userhandle = uh;
                u->uid = uid;
                u->isTemporary = true;
            }
        }
    }

    queuepubkeyreq(u, std::move(pka));
}

// rewrite keys of foreign nodes due to loss of underlying shareufskey
void MegaClient::rewriteforeignkeys(Node* n)
{
    TreeProcForeignKeys rewrite;
    proctree(n, &rewrite);

    if (nodekeyrewrite.size())
    {
        reqs.add(new CommandNodeKeyUpdate(this, &nodekeyrewrite));
        nodekeyrewrite.clear();
    }
}

// if user has a known public key, complete instantly
// otherwise, queue and request public key if not already pending
void MegaClient::setshare(Node* n, const char* user, accesslevel_t a, const char* personal_representation)
{
    size_t total = n->outshares ? n->outshares->size() : 0;
    total += n->pendingshares ? n->pendingshares->size() : 0;
    if (a == ACCESS_UNKNOWN && total == 1)
    {
        // rewrite keys of foreign nodes located in the outbound share that is getting canceled
        // FIXME: verify that it is really getting canceled to prevent benign premature rewrite
        rewriteforeignkeys(n);
    }

    queuepubkeyreq(user, ::mega::make_unique<PubKeyActionCreateShare>(n->nodehandle, a, reqtag, personal_representation));
}

// Add/delete/remind outgoing pending contact request
void MegaClient::setpcr(const char* temail, opcactions_t action, const char* msg, const char* oemail, handle contactLink)
{
    reqs.add(new CommandSetPendingContact(this, temail, action, msg, oemail, contactLink));
}

void MegaClient::updatepcr(handle p, ipcactions_t action)
{
    reqs.add(new CommandUpdatePendingContact(this, p, action));
}

// enumerate Pro account purchase options (not fully implemented)
void MegaClient::purchase_enumeratequotaitems()
{
    reqs.add(new CommandEnumerateQuotaItems(this));
}

// begin a new purchase (FIXME: not fully implemented)
void MegaClient::purchase_begin()
{
    purchase_basket.clear();
}

// submit purchased product for payment
void MegaClient::purchase_additem(int itemclass, handle item, unsigned price,
                                  const char* currency, unsigned tax, const char* country,
                                  handle lastPublicHandle, int phtype, int64_t ts)
{
    reqs.add(new CommandPurchaseAddItem(this, itemclass, item, price, currency, tax, country, lastPublicHandle, phtype, ts));
}

// obtain payment URL for given provider
void MegaClient::purchase_checkout(int gateway)
{
    reqs.add(new CommandPurchaseCheckout(this, gateway));
}

void MegaClient::submitpurchasereceipt(int type, const char *receipt, handle lph, int phtype, int64_t ts)
{
    reqs.add(new CommandSubmitPurchaseReceipt(this, type, receipt, lph, phtype, ts));
}

error MegaClient::creditcardstore(const char *ccplain)
{
    if (!ccplain)
    {
        return API_EARGS;
    }

    string ccnumber, expm, expy, cv2, ccode;
    if (!JSON::extractstringvalue(ccplain, "card_number", &ccnumber)
        || (ccnumber.size() < 10)
        || !JSON::extractstringvalue(ccplain, "expiry_date_month", &expm)
        || (expm.size() != 2)
        || !JSON::extractstringvalue(ccplain, "expiry_date_year", &expy)
        || (expy.size() != 4)
        || !JSON::extractstringvalue(ccplain, "cv2", &cv2)
        || (cv2.size() != 3)
        || !JSON::extractstringvalue(ccplain, "country_code", &ccode)
        || (ccode.size() != 2))
    {
        return API_EARGS;
    }

    string::iterator it = find_if(ccnumber.begin(), ccnumber.end(), char_is_not_digit);
    if (it != ccnumber.end())
    {
        return API_EARGS;
    }

    it = find_if(expm.begin(), expm.end(), char_is_not_digit);
    if (it != expm.end() || atol(expm.c_str()) > 12)
    {
        return API_EARGS;
    }

    it = find_if(expy.begin(), expy.end(), char_is_not_digit);
    if (it != expy.end() || atol(expy.c_str()) < 2015)
    {
        return API_EARGS;
    }

    it = find_if(cv2.begin(), cv2.end(), char_is_not_digit);
    if (it != cv2.end())
    {
        return API_EARGS;
    }


    //Luhn algorithm
    int odd = 1, sum = 0;
    for (size_t i = ccnumber.size(); i--; odd = !odd)
    {
        int digit = ccnumber[i] - '0';
        sum += odd ? digit : ((digit < 5) ? 2 * digit : 2 * (digit - 5) + 1);
    }

    if (sum % 10)
    {
        return API_EARGS;
    }

    byte pubkdata[sizeof(PAYMENT_PUBKEY) * 3 / 4 + 3];
    int pubkdatalen = Base64::atob(PAYMENT_PUBKEY, (byte *)pubkdata, sizeof(pubkdata));

    string ccenc;
    string ccplain1 = ccplain;
    PayCrypter payCrypter(rng);
    if (!payCrypter.hybridEncrypt(&ccplain1, pubkdata, pubkdatalen, &ccenc))
    {
        return API_EARGS;
    }

    string last4 = ccnumber.substr(ccnumber.size() - 4);

    char hashstring[256];
    int ret = snprintf(hashstring, sizeof(hashstring), "{\"card_number\":\"%s\","
            "\"expiry_date_month\":\"%s\","
            "\"expiry_date_year\":\"%s\","
            "\"cv2\":\"%s\"}", ccnumber.c_str(), expm.c_str(), expy.c_str(), cv2.c_str());

    if (ret < 0 || ret >= (int)sizeof(hashstring))
    {
        return API_EARGS;
    }

    HashSHA256 hash;
    string binaryhash;
    hash.add((byte *)hashstring, int(strlen(hashstring)));
    hash.get(&binaryhash);

    static const char hexchars[] = "0123456789abcdef";
    ostringstream oss;
    string hexHash;
    for (size_t i=0;i<binaryhash.size();++i)
    {
        oss.put(hexchars[(binaryhash[i] >> 4) & 0x0F]);
        oss.put(hexchars[binaryhash[i] & 0x0F]);
    }
    hexHash = oss.str();

    string base64cc;
    base64cc.resize(ccenc.size()*4/3+4);
    base64cc.resize(Base64::btoa((byte *)ccenc.data(), int(ccenc.size()), (char *)base64cc.data()));
    std::replace( base64cc.begin(), base64cc.end(), '-', '+');
    std::replace( base64cc.begin(), base64cc.end(), '_', '/');

    reqs.add(new CommandCreditCardStore(this, base64cc.data(), last4.c_str(), expm.c_str(), expy.c_str(), hexHash.data()));
    return API_OK;
}

void MegaClient::creditcardquerysubscriptions()
{
    reqs.add(new CommandCreditCardQuerySubscriptions(this));
}

void MegaClient::creditcardcancelsubscriptions(const char* reason)
{
    reqs.add(new CommandCreditCardCancelSubscriptions(this, reason));
}

void MegaClient::getpaymentmethods()
{
    reqs.add(new CommandGetPaymentMethods(this));
}

// delete or block an existing contact
error MegaClient::removecontact(const char* email, visibility_t show)
{
    if (!strchr(email, '@') || (show != HIDDEN && show != BLOCKED))
    {
        return API_EARGS;
    }

    reqs.add(new CommandRemoveContact(this, email, show));

    return API_OK;
}

/**
 * @brief Attach/update/delete a user attribute.
 *
 * Attributes are stored as base64-encoded binary blobs. They use internal
 * attribute name prefixes:
 *
 * "*" - Private and encrypted. Use a TLV container (key-value)
 * "#" - Protected and plain text, accessible only by contacts.
 * "+" - Public and plain text, accessible by anyone knowing userhandle
 * "^" - Private and non-encrypted.
 *
 * @param at Attribute type.
 * @param av Attribute value.
 * @param avl Attribute value length.
 * @param ctag Tag to identify the request at intermediate layer

 */
void MegaClient::putua(attr_t at, const byte* av, unsigned avl, int ctag, handle lastPublicHandle, int phtype, int64_t ts)
{
    string data;

    if (!av)
    {
        if (at == ATTR_AVATAR)  // remove avatar
        {
            data = "none";
        }

        av = (const byte*) data.data();
        avl = unsigned(data.size());
    }

    int tag = (ctag != -1) ? ctag : reqtag;
    User *u = ownuser();
    assert(u);
    if (!u)
    {
        LOG_err << "Own user not found when attempting to set user attributes";
        restag = tag;
        app->putua_result(API_EACCESS);
        return;
    }
    int needversion = u->needversioning(at);
    if (needversion == -1)
    {
        restag = tag;
        app->putua_result(API_EARGS);   // attribute not recognized
        return;
    }

    if (!needversion)
    {
        reqs.add(new CommandPutUA(this, at, av, avl, tag, lastPublicHandle, phtype, ts));
    }
    else
    {
        // if the cached value is outdated, first need to fetch the latest version
        if (u->getattr(at) && !u->isattrvalid(at))
        {
            restag = tag;
            app->putua_result(API_EEXPIRED);
            return;
        }
        reqs.add(new CommandPutUAVer(this, at, av, avl, tag));
    }
}

void MegaClient::putua(userattr_map *attrs, int ctag)
{
    int tag = (ctag != -1) ? ctag : reqtag;
    User *u = ownuser();

    if (!u || !attrs || !attrs->size())
    {
        restag = tag;
        return app->putua_result(API_EARGS);
    }

    for (userattr_map::iterator it = attrs->begin(); it != attrs->end(); it++)
    {
        attr_t type = it->first;

        if (User::needversioning(type) != 1)
        {
            restag = tag;
            return app->putua_result(API_EARGS);
        }

        // if the cached value is outdated, first need to fetch the latest version
        if (u->getattr(type) && !u->isattrvalid(type))
        {
            restag = tag;
            return app->putua_result(API_EEXPIRED);
        }
    }

    reqs.add(new CommandPutMultipleUAVer(this, attrs, tag));
}

/**
 * @brief Queue a user attribute retrieval.
 *
 * @param u User.
 * @param at Attribute type.
 * @param ctag Tag to identify the request at intermediate layer
 */
void MegaClient::getua(User* u, const attr_t at, int ctag)
{
    if (at != ATTR_UNKNOWN)
    {
        // if we can solve those requests locally (cached values)...
        const string *cachedav = u->getattr(at);
        int tag = (ctag != -1) ? ctag : reqtag;

        if (!fetchingkeys && cachedav && u->isattrvalid(at))
        {
            if (User::scope(at) == '*') // private attribute, TLV encoding
            {
                TLVstore *tlv = TLVstore::containerToTLVrecords(cachedav, &key);
                restag = tag;
                app->getua_result(tlv, at);
                delete tlv;
                return;
            }
            else
            {
                restag = tag;
                app->getua_result((byte*) cachedav->data(), unsigned(cachedav->size()), at);
                return;
            }
        }
        else
        {
            reqs.add(new CommandGetUA(this, u->uid.c_str(), at, NULL, tag));
        }
    }
}

void MegaClient::getua(const char *email_handle, const attr_t at, const char *ph, int ctag)
{
    if (email_handle && at != ATTR_UNKNOWN)
    {
        reqs.add(new CommandGetUA(this, email_handle, at, ph,(ctag != -1) ? ctag : reqtag));
    }
}

void MegaClient::getUserEmail(const char *uid)
{
    reqs.add(new CommandGetUserEmail(this, uid));
}

#ifdef DEBUG
void MegaClient::delua(const char *an)
{
    if (an)
    {
        reqs.add(new CommandDelUA(this, an));
    }
}

void MegaClient::senddevcommand(const char *command, const char *email)
{
    reqs.add(new CommandSendDevCommand(this, command, email));
}
#endif

// queue node for notification
void MegaClient::notifynode(Node* n)
{
    n->applykey();

    if (!fetchingnodes)
    {
        if (n->tag && !n->changed.removed && n->attrstring)
        {
            // report a "NO_KEY" event

            char* buf = new char[n->nodekey().size() * 4 / 3 + 4];
            Base64::btoa((byte *)n->nodekey().data(), int(n->nodekey().size()), buf);

            int changed = 0;
            changed |= (int)n->changed.removed;
            changed |= n->changed.attrs << 1;
            changed |= n->changed.owner << 2;
            changed |= n->changed.ctime << 3;
            changed |= n->changed.fileattrstring << 4;
            changed |= n->changed.inshare << 5;
            changed |= n->changed.outshares << 6;
            changed |= n->changed.pendingshares << 7;
            changed |= n->changed.parent << 8;
            changed |= n->changed.publiclink << 9;
            changed |= n->changed.newnode << 10;

            int attrlen = int(n->attrstring->size());
            string base64attrstring;
            base64attrstring.resize(attrlen * 4 / 3 + 4);
            base64attrstring.resize(Base64::btoa((byte *)n->attrstring->data(), int(n->attrstring->size()), (char *)base64attrstring.data()));

            char report[512];
            Base64::btoa((const byte *)&n->nodehandle, MegaClient::NODEHANDLE, report);
            sprintf(report + 8, " %d %" PRIu64 " %d %X %.200s %.200s", n->type, n->size, attrlen, changed, buf, base64attrstring.c_str());

            reportevent("NK", report, 0);
            sendevent(99400, report, 0);

            delete [] buf;
        }

#ifdef ENABLE_SYNC
        // is this a synced node that was moved to a non-synced location? queue for
        // deletion from LocalNodes.
        if (n->localnode && n->localnode->parent && n->parent && !n->parent->localnode)
        {
            if (n->changed.removed || n->changed.parent)
            {
                if (n->type == FOLDERNODE)
                {
                    app->syncupdate_remote_folder_deletion(n->localnode->sync, n);
                }
                else
                {
                    app->syncupdate_remote_file_deletion(n->localnode->sync, n);
                }
            }

            n->localnode->deleted = true;
            n->localnode->node = NULL;
            n->localnode = NULL;
        }
        else
        {
            // is this a synced node that is not a sync root, or a new node in a
            // synced folder?
            // FIXME: aggregate subtrees!
            if (n->localnode && n->localnode->parent)
            {
                n->localnode->deleted = n->changed.removed;
            }

            if (n->parent && n->parent->localnode && (!n->localnode || (n->localnode->parent != n->parent->localnode)))
            {
                if (n->localnode)
                {
                    n->localnode->deleted = n->changed.removed;
                }

                if (!n->changed.removed && (n->changed.newnode || n->changed.parent))
                {
                    if (!n->localnode)
                    {
                        if (n->type == FOLDERNODE)
                        {
                            app->syncupdate_remote_folder_addition(n->parent->localnode->sync, n);
                        }
                        else
                        {
                            app->syncupdate_remote_file_addition(n->parent->localnode->sync, n);
                        }
                    }
                    else
                    {
                        app->syncupdate_remote_move(n->localnode->sync, n,
                            n->localnode->parent ? n->localnode->parent->node : NULL);
                    }
                }
            }
            else if (!n->changed.removed && n->changed.attrs && n->localnode && n->localnode->name.compare(n->displayname()))
            {
                app->syncupdate_remote_rename(n->localnode->sync, n, n->localnode->name.c_str());
            }
        }
#endif
    }

    if (!n->notified)
    {
        n->notified = true;
        nodenotify.push_back(n);
    }
}

void MegaClient::transfercacheadd(Transfer *transfer, DBTableTransactionCommitter* committer)
{
    if (tctable && !transfer->skipserialization)
    {
        LOG_debug << "Caching transfer";
        tctable->checkCommitter(committer);
        tctable->put(MegaClient::CACHEDTRANSFER, transfer, &tckey);
    }
}

void MegaClient::transfercachedel(Transfer *transfer, DBTableTransactionCommitter* committer)
{
    if (tctable && transfer->dbid)
    {
        LOG_debug << "Removing cached transfer";
        tctable->checkCommitter(committer);
        tctable->del(transfer->dbid);
    }
}

void MegaClient::filecacheadd(File *file, DBTableTransactionCommitter& committer)
{
    if (tctable && !file->syncxfer)
    {
        LOG_debug << "Caching file";
        tctable->checkCommitter(&committer);
        tctable->put(MegaClient::CACHEDFILE, file, &tckey);
    }
}

void MegaClient::filecachedel(File *file, DBTableTransactionCommitter* committer)
{
    if (tctable && !file->syncxfer)
    {
        LOG_debug << "Removing cached file";
        tctable->checkCommitter(committer);
        tctable->del(file->dbid);
    }

    if (file->temporaryfile)
    {
        LOG_debug << "Removing temporary file";
        fsaccess->unlinklocal(file->localname);
    }
}

// queue user for notification
void MegaClient::notifyuser(User* u)
{
    if (!u->notified)
    {
        u->notified = true;
        usernotify.push_back(u);
    }
}

// queue pcr for notification
void MegaClient::notifypcr(PendingContactRequest* pcr)
{
    if (pcr && !pcr->notified)
    {
        pcr->notified = true;
        pcrnotify.push_back(pcr);
    }
}

#ifdef ENABLE_CHAT
void MegaClient::notifychat(TextChat *chat)
{
    if (!chat->notified)
    {
        chat->notified = true;
        chatnotify[chat->id] = chat;
    }
}
#endif

// process request for share node keys
// builds & emits k/cr command
// returns 1 in case of a valid response, 0 otherwise
void MegaClient::proccr(JSON* j)
{
    node_vector shares, nodes;
    handle h;

    if (j->enterobject())
    {
        for (;;)
        {
            switch (j->getnameid())
            {
                case MAKENAMEID3('s', 'n', 'k'):
                    procsnk(j);
                    break;

                case MAKENAMEID3('s', 'u', 'k'):
                    procsuk(j);
                    break;

                case EOO:
                    j->leaveobject();
                    return;

                default:
                    if (!j->storeobject())
                    {
                        return;
                    }
            }
        }

        return;
    }

    if (!j->enterarray())
    {
        LOG_err << "Malformed CR - outer array";
        return;
    }

    if (j->enterarray())
    {
        while (!ISUNDEF(h = j->gethandle()))
        {
            shares.push_back(nodebyhandle(h));
        }

        j->leavearray();

        if (j->enterarray())
        {
            while (!ISUNDEF(h = j->gethandle()))
            {
                nodes.push_back(nodebyhandle(h));
            }

            j->leavearray();
        }
        else
        {
            LOG_err << "Malformed SNK CR - nodes part";
            return;
        }

        if (j->enterarray())
        {
            cr_response(&shares, &nodes, j);
            j->leavearray();
        }
        else
        {
            LOG_err << "Malformed CR - linkage part";
            return;
        }
    }

    j->leavearray();
}

// share nodekey delivery
void MegaClient::procsnk(JSON* j)
{
    if (j->enterarray())
    {
        handle sh, nh;

        while (j->enterarray())
        {
            if (ISUNDEF((sh = j->gethandle())))
            {
                return;
            }

            if (ISUNDEF((nh = j->gethandle())))
            {
                return;
            }

            Node* sn = nodebyhandle(sh);

            if (sn && sn->sharekey && checkaccess(sn, OWNER))
            {
                Node* n = nodebyhandle(nh);

                if (n && n->isbelow(sn))
                {
                    byte keybuf[FILENODEKEYLENGTH];
                    size_t keysize = n->nodekey().size();
                    sn->sharekey->ecb_encrypt((byte*)n->nodekey().data(), keybuf, keysize);
                    reqs.add(new CommandSingleKeyCR(sh, nh, keybuf, keysize));
                }
            }

            j->leavearray();
        }

        j->leavearray();
    }
}

// share userkey delivery
void MegaClient::procsuk(JSON* j)
{
    if (j->enterarray())
    {
        while (j->enterarray())
        {
            handle sh, uh;

            sh = j->gethandle();

            if (!ISUNDEF(sh))
            {
                uh = j->gethandle();

                if (!ISUNDEF(uh))
                {
                    // FIXME: add support for share user key delivery
                }
            }

            j->leavearray();
        }

        j->leavearray();
    }
}

#ifdef ENABLE_CHAT
void MegaClient::procmcf(JSON *j)
{
    if (j->enterobject())
    {
        bool done = false;
        while (!done)
        {
            bool readingPublicChats = false;
            switch(j->getnameid())
            {
                case MAKENAMEID2('p', 'c'):   // list of public and/or formerly public chatrooms
                {
                    readingPublicChats = true;
                }   // fall-through
                case 'c':   // list of chatrooms
                {
                    j->enterarray();

                    while(j->enterobject())   // while there are more chats to read...
                    {
                        handle chatid = UNDEF;
                        privilege_t priv = PRIV_UNKNOWN;
                        int shard = -1;
                        userpriv_vector *userpriv = NULL;
                        bool group = false;
                        string title;
                        string unifiedKey;
                        m_time_t ts = -1;
                        bool publicchat = false;

                        bool readingChat = true;
                        while(readingChat) // read the chat information
                        {
                            switch (j->getnameid())
                            {
                            case MAKENAMEID2('i','d'):
                                chatid = j->gethandle(MegaClient::CHATHANDLE);
                                break;

                            case 'p':
                                priv = (privilege_t) j->getint();
                                break;

                            case MAKENAMEID2('c','s'):
                                shard = int(j->getint());
                                break;

                            case 'u':   // list of users participating in the chat (+privileges)
                                userpriv = readuserpriv(j);
                                break;

                            case 'g':
                                group = j->getint();
                                break;

                            case MAKENAMEID2('c','t'):
                                j->storeobject(&title);
                                break;

                            case MAKENAMEID2('c', 'k'):  // store unified key for public chats
                                assert(readingPublicChats);
                                j->storeobject(&unifiedKey);
                                break;

                            case MAKENAMEID2('t', 's'):  // actual creation timestamp
                                ts = j->getint();
                                break;

                            case 'm':   // operation mode: 1 -> public chat; 0 -> private chat
                                assert(readingPublicChats);
                                publicchat = j->getint();
                                break;

                            case EOO:
                                if (chatid != UNDEF && priv != PRIV_UNKNOWN && shard != -1)
                                {
                                    if (chats.find(chatid) == chats.end())
                                    {
                                        chats[chatid] = new TextChat();
                                    }

                                    TextChat *chat = chats[chatid];
                                    chat->id = chatid;
                                    chat->priv = priv;
                                    chat->shard = shard;
                                    chat->group = group;
                                    chat->title = title;
                                    chat->ts = (ts != -1) ? ts : 0;

                                    if (readingPublicChats)
                                    {
                                        chat->publicchat = publicchat;  // true or false (formerly public, now private)
                                        chat->unifiedKey = unifiedKey;

                                        if (unifiedKey.empty())
                                        {
                                            LOG_err << "Received public (or formerly public) chat without unified key";
                                        }
                                    }

                                    // remove yourself from the list of users (only peers matter)
                                    if (userpriv)
                                    {
                                        if (chat->priv == PRIV_RM)
                                        {
                                            // clear the list of peers because API still includes peers in the
                                            // actionpacket, but not in a fresh fetchnodes
                                            delete userpriv;
                                            userpriv = NULL;
                                        }
                                        else
                                        {
                                            userpriv_vector::iterator upvit;
                                            for (upvit = userpriv->begin(); upvit != userpriv->end(); upvit++)
                                            {
                                                if (upvit->first == me)
                                                {
                                                    userpriv->erase(upvit);
                                                    if (userpriv->empty())
                                                    {
                                                        delete userpriv;
                                                        userpriv = NULL;
                                                    }
                                                    break;
                                                }
                                            }
                                        }
                                    }
                                    delete chat->userpriv;  // discard any existing `userpriv`
                                    chat->userpriv = userpriv;
                                }
                                else
                                {
                                    LOG_err << "Failed to parse chat information";
                                }
                                readingChat = false;
                                break;

                            default:
                                if (!j->storeobject())
                                {
                                    LOG_err << "Failed to parse chat information";
                                    readingChat = false;
                                    delete userpriv;
                                    userpriv = NULL;
                                }
                                break;
                            }
                        }
                        j->leaveobject();
                    }

                    j->leavearray();
                    break;
                }

                case MAKENAMEID3('p', 'c', 'f'):    // list of flags for public and/or formerly public chatrooms
                {
                    readingPublicChats = true;
                }   // fall-through
                case MAKENAMEID2('c', 'f'):
                {
                    j->enterarray();

                    while(j->enterobject()) // while there are more chatid/flag tuples to read...
                    {
                        handle chatid = UNDEF;
                        byte flags = 0xFF;

                        bool readingFlags = true;
                        while (readingFlags)
                        {
                            switch (j->getnameid())
                            {

                            case MAKENAMEID2('i','d'):
                                chatid = j->gethandle(MegaClient::CHATHANDLE);
                                break;

                            case 'f':
                                flags = byte(j->getint());
                                break;

                            case EOO:
                                if (chatid != UNDEF && flags != 0xFF)
                                {
                                    textchat_map::iterator it = chats.find(chatid);
                                    if (it == chats.end())
                                    {
                                        string chatidB64;
                                        string tmp((const char*)&chatid, sizeof(chatid));
                                        Base64::btoa(tmp, chatidB64);
                                        LOG_err << "Received flags for unknown chatid: " << chatidB64.c_str();
                                    }
                                    else
                                    {
                                        it->second->setFlags(flags);
                                        assert(!readingPublicChats || !it->second->unifiedKey.empty());
                                    }
                                }
                                else
                                {
                                    LOG_err << "Failed to parse chat flags";
                                }
                                readingFlags = false;
                                break;

                            default:
                                if (!j->storeobject())
                                {
                                    LOG_err << "Failed to parse chat flags";
                                    readingFlags = false;
                                }
                                break;
                            }
                        }

                        j->leaveobject();
                    }

                    j->leavearray();
                    break;
                }

                case EOO:
                    done = true;
                    j->leaveobject();
                    break;

                default:
                    if (!j->storeobject())
                    {
                        return;
                    }
            }
        }
    }
}

void MegaClient::procmcna(JSON *j)
{
    if (j->enterarray())
    {
        while(j->enterobject())   // while there are more nodes to read...
        {
            handle chatid = UNDEF;
            handle h = UNDEF;
            handle uh = UNDEF;

            bool readingNode = true;
            while(readingNode) // read the attached node information
            {
                switch (j->getnameid())
                {
                case MAKENAMEID2('i','d'):
                    chatid = j->gethandle(MegaClient::CHATHANDLE);
                    break;

                case 'n':
                    h = j->gethandle(MegaClient::NODEHANDLE);
                    break;

                case 'u':
                    uh = j->gethandle(MegaClient::USERHANDLE);
                    break;

                case EOO:
                    if (chatid != UNDEF && h != UNDEF && uh != UNDEF)
                    {
                        textchat_map::iterator it = chats.find(chatid);
                        if (it == chats.end())
                        {
                            LOG_err << "Unknown chat for user/node access to attachment";
                        }
                        else
                        {
                            it->second->setNodeUserAccess(h, uh);
                        }
                    }
                    else
                    {
                        LOG_err << "Failed to parse attached node information";
                    }
                    readingNode = false;
                    break;

                default:
                    if (!j->storeobject())
                    {
                        LOG_err << "Failed to parse attached node information";
                        readingNode = false;
                    }
                    break;
                }
            }
            j->leaveobject();
        }        
        j->leavearray();
    }
}
#endif

// add node to vector, return position, deduplicate
unsigned MegaClient::addnode(node_vector* v, Node* n) const
{
    // linear search not particularly scalable, but fine for the relatively
    // small real-world requests
    for (unsigned i = unsigned(v->size()); i--; )
    {
        if ((*v)[i] == n)
        {
            return i;
        }
    }

    v->push_back(n);
    return unsigned(v->size() - 1);
}

// generate crypto key response
// if !selector, generate all shares*nodes tuples
void MegaClient::cr_response(node_vector* shares, node_vector* nodes, JSON* selector)
{
    node_vector rshares, rnodes;
    unsigned si, ni = unsigned(-1);
    Node* sn;
    Node* n;
    string crkeys;
    byte keybuf[FILENODEKEYLENGTH];
    char buf[128];
    int setkey = -1;

    // for security reasons, we only respond to key requests affecting our own
    // shares
    for (si = unsigned(shares->size()); si--; )
    {
        if ((*shares)[si] && ((*shares)[si]->inshare || !(*shares)[si]->sharekey))
        {
            // security feature: we only distribute node keys for our own outgoing shares.  
            LOG_warn << "Attempt to obtain node key for invalid/third-party share foiled";
            (*shares)[si] = NULL;
            sendevent(99445, "Inshare key request rejected", 0);
        }
    }

    if (!selector)
    {
        si = 0;
        ni = unsigned(-1);
        if (shares->empty() || nodes->empty())
        {
            return;
        }
    }

    // estimate required size for requested keys
    // for each node: ",<index>,<index>,"<nodekey>
    crkeys.reserve(nodes->size() * ((5 + 4 * 2) + (FILENODEKEYLENGTH * 4 / 3 + 4)) + 1);
    // we reserve for indexes up to 4 digits per index

    for (;;)
    {
        if (selector)
        {
            if (!selector->isnumeric())
            {
                break;
            }

            si = (unsigned)selector->getint();
            ni = (unsigned)selector->getint();

            if (si >= shares->size())
            {
                LOG_err << "Share index out of range";
                return;
            }

            if (ni >= nodes->size())
            {
                LOG_err << "Node index out of range";
                return;
            }

            if (selector->pos[1] == '"')
            {
                setkey = selector->storebinary(keybuf, sizeof keybuf);
            }
            else
            {
                setkey = -1;
            }
        }
        else
        {
            // no selector supplied
            ni++;

            if (ni >= nodes->size())
            {
                ni = 0;
                if (++si >= shares->size())
                {
                    break;
                }
            }
        }

        if ((sn = (*shares)[si]) && (n = (*nodes)[ni]))
        {
            if (n->isbelow(sn))
            {
                if (setkey >= 0)
                {
                    if (setkey == (int)n->nodekey().size())
                    {
                        sn->sharekey->ecb_decrypt(keybuf, n->nodekey().size());
                        n->setkey(keybuf);
                        setkey = -1;
                    }
                }
                else
                {
                    n->applykey();
                    int keysize = int(n->nodekey().size());
                    if (sn->sharekey && keysize == (n->type == FILENODE ? FILENODEKEYLENGTH : FOLDERNODEKEYLENGTH))
                    {
                        unsigned nsi, nni;

                        nsi = addnode(&rshares, sn);
                        nni = addnode(&rnodes, n);

                        sprintf(buf, "\",%u,%u,\"", nsi, nni);

                        // generate & queue share nodekey
                        sn->sharekey->ecb_encrypt((byte*)n->nodekey().data(), keybuf, size_t(keysize));
                        Base64::btoa(keybuf, keysize, strchr(buf + 7, 0));
                        crkeys.append(buf);
                    }
                    else
                    {
                        LOG_warn << "Skipping node due to an unavailable key";
                    }
                }
            }
            else
            {
                LOG_warn << "Attempt to obtain key of node outside share foiled";
            }
        }
    }

    if (crkeys.size())
    {
        crkeys.append("\"");
        reqs.add(new CommandKeyCR(this, &rshares, &rnodes, crkeys.c_str() + 2));
    }
}

void MegaClient::getaccountdetails(AccountDetails* ad, bool storage,
                                   bool transfer, bool pro, bool transactions,
                                   bool purchases, bool sessions, int source)
{
    if (storage || transfer || pro)
    {
        reqs.add(new CommandGetUserQuota(this, ad, storage, transfer, pro, source));
    }

    if (transactions)
    {
        reqs.add(new CommandGetUserTransactions(this, ad));
    }

    if (purchases)
    {
        reqs.add(new CommandGetUserPurchases(this, ad));
    }

    if (sessions)
    {
        reqs.add(new CommandGetUserSessions(this, ad));
    }
}

void MegaClient::querytransferquota(m_off_t size)
{
    reqs.add(new CommandQueryTransferQuota(this, size));
}

// export node link
error MegaClient::exportnode(Node* n, int del, m_time_t ets)
{
    if (n->plink && !del && !n->plink->takendown
            && (ets == n->plink->ets) && !n->plink->isExpired())
    {
        restag = reqtag;
        app->exportnode_result(n->nodehandle, n->plink->ph);
        return API_OK;
    }

    if (!checkaccess(n, OWNER))
    {
        return API_EACCESS;
    }

    // export node
    switch (n->type)
    {
    case FILENODE:
        getpubliclink(n, del, ets);
        break;

    case FOLDERNODE:
        if (del)
        {
            // deletion of outgoing share also deletes the link automatically
            // need to first remove the link and then the share
            getpubliclink(n, del, ets);
            setshare(n, NULL, ACCESS_UNKNOWN);
        }
        else
        {
            // exporting folder - need to create share first
            setshare(n, NULL, RDONLY);
            // getpubliclink() is called as _result() of the share
        }

        break;

    default:
        return API_EACCESS;
    }

    return API_OK;
}

void MegaClient::getpubliclink(Node* n, int del, m_time_t ets)
{
    reqs.add(new CommandSetPH(this, n, del, ets));
}

// open exported file link
// formats supported: ...#!publichandle!key, publichandle!key or file/<ph>[<params>][#<key>]
void MegaClient::openfilelink(handle ph, const byte *key, int op)
{
    if (op)
    {
        reqs.add(new CommandGetPH(this, ph, key, op));
    }
    else
    {
        assert(key);
        reqs.add(new CommandGetFile(this, NULL, key, ph, false));
    }
}

/* Format of password-protected links
 *
 * algorithm        = 1 byte - A byte to identify which algorithm was used (for future upgradability), initially is set to 0
 * file/folder      = 1 byte - A byte to identify if the link is a file or folder link (0 = folder, 1 = file)
 * public handle    = 6 bytes - The public folder/file handle
 * salt             = 32 bytes - A 256 bit randomly generated salt
 * encrypted key    = 16 or 32 bytes - The encrypted actual folder or file key
 * MAC tag          = 32 bytes - The MAC of all the previous data to ensure integrity of the link i.e. calculated as:
 *                      HMAC-SHA256(MAC key, (algorithm || file/folder || public handle || salt || encrypted key))
 */
error MegaClient::decryptlink(const char *link, const char *pwd, string* decryptedLink)
{
    if (!pwd || !link)
    {
        LOG_err << "Empty link or empty password to decrypt link";
        return API_EARGS;
    }

    const char* ptr = NULL;
    const char* end = NULL;
    if (!(ptr = strstr(link, "#P!")))
    {
        LOG_err << "This link is not password protected";
        return API_EARGS;
    }
    ptr += 3;

    // Decode the link
    int linkLen = 1 + 1 + 6 + 32 + 32 + 32;   // maximum size in binary, for file links
    string linkBin;
    linkBin.resize(linkLen);
    linkLen = Base64::atob(ptr, (byte*)linkBin.data(), linkLen);

    ptr = (char *)linkBin.data();
    end = ptr + linkLen;

    if ((ptr + 2) >= end)
    {
        LOG_err << "This link is too short";
        return API_EINCOMPLETE;
    }

    int algorithm = *ptr++;
    if (algorithm != 1 && algorithm != 2)
    {
        LOG_err << "The algorithm used to encrypt this link is not supported";
        return API_EINTERNAL;
    }

    int isFolder = !(*ptr++);
    if (isFolder > 1)
    {
        LOG_err << "This link doesn't reference any folder or file";
        return API_EARGS;
    }

    size_t encKeyLen = isFolder ? FOLDERNODEKEYLENGTH : FILENODEKEYLENGTH;
    if ((ptr + 38 + encKeyLen + 32) > end)
    {
        LOG_err << "This link is too short";
        return API_EINCOMPLETE;
    }

    handle ph = MemAccess::get<handle>(ptr);
    ptr += 6;

    byte salt[32];
    memcpy((char*)salt, ptr, 32);
    ptr += sizeof salt;

    string encKey;
    encKey.resize(encKeyLen);
    memcpy((byte *)encKey.data(), ptr, encKeyLen);
    ptr += encKeyLen;

    byte hmac[32];
    memcpy((char*)&hmac, ptr, 32);
    ptr += 32;

    // Derive MAC key with salt+pwd
    byte derivedKey[64];
    unsigned int iterations = 100000;
    PBKDF2_HMAC_SHA512 pbkdf2;
    pbkdf2.deriveKey(derivedKey, sizeof derivedKey,
                     (byte*) pwd, strlen(pwd),
                     salt, sizeof salt,
                     iterations);

    byte hmacComputed[32];
    if (algorithm == 1)
    {
        // verify HMAC with macKey(alg, f/F, ph, salt, encKey)
        HMACSHA256 hmacsha256((byte *)linkBin.data(), 40 + encKeyLen);
        hmacsha256.add(derivedKey + 32, 32);
        hmacsha256.get(hmacComputed);
    }
    else // algorithm == 2 (fix legacy Webclient bug: swap data and key)
    {
        // verify HMAC with macKey(alg, f/F, ph, salt, encKey)
        HMACSHA256 hmacsha256(derivedKey + 32, 32);
        hmacsha256.add((byte *)linkBin.data(), unsigned(40 + encKeyLen));
        hmacsha256.get(hmacComputed);
    }
    if (memcmp(hmac, hmacComputed, 32))
    {
        LOG_err << "HMAC verification failed. Possible tampered or corrupted link";
        return API_EKEY;
    }

    if (decryptedLink)
    {
        // Decrypt encKey using X-OR with first 16/32 bytes of derivedKey
        byte key[FILENODEKEYLENGTH];
        for (unsigned int i = 0; i < encKeyLen; i++)
        {
            key[i] = encKey[i] ^ derivedKey[i];
        }

        Base64Str<FILENODEKEYLENGTH> keyStr(key);
        decryptedLink->assign(MegaClient::getPublicLink(mNewLinkFormat, isFolder ? FOLDERNODE : FILENODE, ph, keyStr));
    }

    return API_OK;
}

error MegaClient::encryptlink(const char *link, const char *pwd, string *encryptedLink)
{
    if (!pwd || !link || !encryptedLink)
    {
        LOG_err << "Empty link or empty password to encrypt link";
        return API_EARGS;
    }

    bool isFolder = (strstr(link, "#F!") || strstr(link, "folder/"));
    handle ph;
    size_t linkKeySize = isFolder ? FOLDERNODEKEYLENGTH : FILENODEKEYLENGTH;
    std::unique_ptr<byte[]> linkKey(new byte[linkKeySize]);
    error e = parsepubliclink(link, ph, linkKey.get(), isFolder);
    if (e == API_OK)
    {
        // Derive MAC key with salt+pwd
        byte derivedKey[64];
        byte salt[32];
        rng.genblock(salt, 32);
        unsigned int iterations = 100000;
        PBKDF2_HMAC_SHA512 pbkdf2;
        pbkdf2.deriveKey(derivedKey, sizeof derivedKey,
                         (byte*) pwd, strlen(pwd),
                         salt, sizeof salt,
                         iterations);

        // Prepare encryption key
        string encKey;
        encKey.resize(linkKeySize);
        for (unsigned int i = 0; i < linkKeySize; i++)
        {
            encKey[i] = derivedKey[i] ^ linkKey[i];
        }

        // Preapare payload to derive encryption key
        byte algorithm = 2;
        byte type = isFolder ? 0 : 1;
        string payload;
        payload.append((char*) &algorithm, sizeof algorithm);
        payload.append((char*) &type, sizeof type);
        payload.append((char*) &ph, NODEHANDLE);
        payload.append((char*) salt, sizeof salt);
        payload.append(encKey);


        // Prepare HMAC
        byte hmac[32];
        if (algorithm == 1)
        {
            HMACSHA256 hmacsha256((byte *)payload.data(), payload.size());
            hmacsha256.add(derivedKey + 32, 32);
            hmacsha256.get(hmac);
        }
        else if (algorithm == 2) // fix legacy Webclient bug: swap data and key
        {
            HMACSHA256 hmacsha256(derivedKey + 32, 32);
            hmacsha256.add((byte *)payload.data(), unsigned(payload.size()));
            hmacsha256.get(hmac);
        }
        else
        {
            LOG_err << "Invalid algorithm to encrypt link";
            return API_EINTERNAL;
        }

        // Prepare encrypted link
        string encLinkBytes;
        encLinkBytes.append((char*) &algorithm, sizeof algorithm);
        encLinkBytes.append((char*) &type, sizeof type);
        encLinkBytes.append((char*) &ph, NODEHANDLE);
        encLinkBytes.append((char*) salt, sizeof salt);
        encLinkBytes.append(encKey);
        encLinkBytes.append((char*) hmac, sizeof hmac);

        string encLink;
        Base64::btoa(encLinkBytes, encLink);

        encryptedLink->clear();
        encryptedLink->append("https://mega.nz/#P!");
        encryptedLink->append(encLink);
    }

    return e;
}

bool MegaClient::loggedinfolderlink()
{
    return !ISUNDEF(publichandle);
}

sessiontype_t MegaClient::loggedin()
{
    if (ISUNDEF(me))
    {
        return NOTLOGGEDIN;
    }

    if (ephemeralSession)
    {
        return EPHEMERALACCOUNT;
    }

    if (!asymkey.isvalid())
    {
        return CONFIRMEDACCOUNT;
    }

    return FULLACCOUNT;
}

void MegaClient::whyamiblocked()
{
    // make sure the smsve flag is up to date when we get the response
    getmiscflags();

    // queue the actual request
    reqs.add(new CommandWhyAmIblocked(this));
}

void MegaClient::block(bool fromServerClientResponse)
{
    LOG_verbose << "Blocking MegaClient, fromServerClientResponse: " << fromServerClientResponse;

    mBlocked = true;
}

void MegaClient::unblock()
{
    LOG_verbose << "Unblocking MegaClient";

    mBlocked = false;
}

error MegaClient::changepw(const char* password, const char *pin)
{
    User* u;

    if (!loggedin() || !(u = finduser(me)))
    {
        return API_EACCESS;
    }

    if (accountversion == 1)
    {
        error e;
        byte newpwkey[SymmCipher::KEYLENGTH];
        if ((e = pw_key(password, newpwkey)))
        {
            return e;
        }

        byte newkey[SymmCipher::KEYLENGTH];
        SymmCipher pwcipher;
        memcpy(newkey, key.key,  sizeof newkey);
        pwcipher.setkey(newpwkey);
        pwcipher.ecb_encrypt(newkey);

        string email = u->email;
        uint64_t stringhash = stringhash64(&email, &pwcipher);
        reqs.add(new CommandSetMasterKey(this, newkey, (const byte *)&stringhash, sizeof(stringhash), NULL, pin));
        return API_OK;
    }

    byte clientRandomValue[SymmCipher::KEYLENGTH];
    rng.genblock(clientRandomValue, sizeof(clientRandomValue));

    string salt;
    HashSHA256 hasher;
    string buffer = "mega.nz";
    buffer.resize(200, 'P');
    buffer.append((char *)clientRandomValue, sizeof(clientRandomValue));
    hasher.add((const byte*)buffer.data(), unsigned(buffer.size()));
    hasher.get(&salt);

    byte derivedKey[2 * SymmCipher::KEYLENGTH];
    CryptoPP::PKCS5_PBKDF2_HMAC<CryptoPP::SHA512> pbkdf2;
    pbkdf2.DeriveKey(derivedKey, sizeof(derivedKey), 0, (byte *)password, strlen(password),
                     (const byte *)salt.data(), salt.size(), 100000);

    byte encmasterkey[SymmCipher::KEYLENGTH];
    SymmCipher cipher;
    cipher.setkey(derivedKey);
    cipher.ecb_encrypt(key.key, encmasterkey);

    string hashedauthkey;
    byte *authkey = derivedKey + SymmCipher::KEYLENGTH;
    hasher.add(authkey, SymmCipher::KEYLENGTH);
    hasher.get(&hashedauthkey);
    hashedauthkey.resize(SymmCipher::KEYLENGTH);

    // Pass the salt and apply to this->accountsalt if the command succeed to allow posterior checks of the password without getting it from the server
    reqs.add(new CommandSetMasterKey(this, encmasterkey, (byte*)hashedauthkey.data(), SymmCipher::KEYLENGTH, clientRandomValue, pin, &salt));
    return API_OK;
}

// create ephemeral session
void MegaClient::createephemeral()
{
    ephemeralSession = true;
    byte keybuf[SymmCipher::KEYLENGTH];
    byte pwbuf[SymmCipher::KEYLENGTH];
    byte sscbuf[2 * SymmCipher::KEYLENGTH];

    rng.genblock(keybuf, sizeof keybuf);
    rng.genblock(pwbuf, sizeof pwbuf);
    rng.genblock(sscbuf, sizeof sscbuf);

    key.setkey(keybuf);
    key.ecb_encrypt(sscbuf, sscbuf + SymmCipher::KEYLENGTH, SymmCipher::KEYLENGTH);

    key.setkey(pwbuf);
    key.ecb_encrypt(keybuf);

    reqs.add(new CommandCreateEphemeralSession(this, keybuf, pwbuf, sscbuf));
}

void MegaClient::resumeephemeral(handle uh, const byte* pw, int ctag)
{
    ephemeralSession = true;
    reqs.add(new CommandResumeEphemeralSession(this, uh, pw, ctag ? ctag : reqtag));
}

void MegaClient::cancelsignup()
{
    reqs.add(new CommandCancelSignup(this));
}

void MegaClient::sendsignuplink(const char* email, const char* name, const byte* pwhash)
{
    SymmCipher pwcipher(pwhash);
    byte c[2 * SymmCipher::KEYLENGTH];

    memcpy(c, key.key, sizeof key.key);
    rng.genblock(c + SymmCipher::KEYLENGTH, SymmCipher::KEYLENGTH / 4);
    memset(c + SymmCipher::KEYLENGTH + SymmCipher::KEYLENGTH / 4, 0, SymmCipher::KEYLENGTH / 2);
    rng.genblock(c + 2 * SymmCipher::KEYLENGTH - SymmCipher::KEYLENGTH / 4, SymmCipher::KEYLENGTH / 4);

    pwcipher.ecb_encrypt(c, c, sizeof c);

    reqs.add(new CommandSendSignupLink(this, email, name, c));
}

string MegaClient::sendsignuplink2(const char *email, const char *password, const char* name)
{
    byte clientrandomvalue[SymmCipher::KEYLENGTH];
    rng.genblock(clientrandomvalue, sizeof(clientrandomvalue));

    string salt;
    HashSHA256 hasher;
    string buffer = "mega.nz";
    buffer.resize(200, 'P');
    buffer.append((char *)clientrandomvalue, sizeof(clientrandomvalue));
    hasher.add((const byte*)buffer.data(), unsigned(buffer.size()));
    hasher.get(&salt);

    byte derivedKey[2 * SymmCipher::KEYLENGTH];
    CryptoPP::PKCS5_PBKDF2_HMAC<CryptoPP::SHA512> pbkdf2;
    pbkdf2.DeriveKey(derivedKey, sizeof(derivedKey), 0, (byte *)password, strlen(password),
                     (const byte *)salt.data(), salt.size(), 100000);

    byte encmasterkey[SymmCipher::KEYLENGTH];
    SymmCipher cipher;
    cipher.setkey(derivedKey);
    cipher.ecb_encrypt(key.key, encmasterkey);

    string hashedauthkey;
    byte *authkey = derivedKey + SymmCipher::KEYLENGTH;
    hasher.add(authkey, SymmCipher::KEYLENGTH);
    hasher.get(&hashedauthkey);
    hashedauthkey.resize(SymmCipher::KEYLENGTH);

    accountversion = 2;
    accountsalt = salt;
    reqs.add(new CommandSendSignupLink2(this, email, name, clientrandomvalue, encmasterkey, (byte*)hashedauthkey.data()));
    return string((const char*)derivedKey, 2 * SymmCipher::KEYLENGTH);
}

void MegaClient::resendsignuplink2(const char *email, const char *name)
{
    reqs.add(new CommandSendSignupLink2(this, email, name));
}

// if query is 0, actually confirm account; just decode/query signup link
// details otherwise
void MegaClient::querysignuplink(const byte* code, unsigned len)
{
    reqs.add(new CommandQuerySignupLink(this, code, len));
}

void MegaClient::confirmsignuplink(const byte* code, unsigned len, uint64_t emailhash)
{
    reqs.add(new CommandConfirmSignupLink(this, code, len, emailhash));
}

void MegaClient::confirmsignuplink2(const byte *code, unsigned len)
{
    reqs.add(new CommandConfirmSignupLink2(this, code, len));
}

// generate and configure encrypted private key, plaintext public key
void MegaClient::setkeypair()
{
    CryptoPP::Integer pubk[AsymmCipher::PUBKEY];

    string privks, pubks;

    asymkey.genkeypair(rng, asymkey.key, pubk, 2048);

    AsymmCipher::serializeintarray(pubk, AsymmCipher::PUBKEY, &pubks);
    AsymmCipher::serializeintarray(asymkey.key, AsymmCipher::PRIVKEY, &privks);

    // add random padding and ECB-encrypt with master key
    unsigned t = unsigned(privks.size());

    privks.resize((t + SymmCipher::BLOCKSIZE - 1) & - SymmCipher::BLOCKSIZE);
    rng.genblock((byte*)(privks.data() + t), privks.size() - t);

    key.ecb_encrypt((byte*)privks.data(), (byte*)privks.data(), privks.size());

    reqs.add(new CommandSetKeyPair(this,
                                      (const byte*)privks.data(),
                                      unsigned(privks.size()),
                                      (const byte*)pubks.data(),
                                      unsigned(pubks.size())));
}

bool MegaClient::fetchsc(DbTable* sctable)
{
    uint32_t id;
    string data;
    Node* n;
    User* u;
    PendingContactRequest* pcr;
    node_vector dp;

    LOG_info << "Loading session from local cache";

    sctable->rewind();

    bool hasNext = sctable->next(&id, &data, &key);
    WAIT_CLASS::bumpds();
    fnstats.timeToFirstByte = Waiter::ds - fnstats.startTime;

    while (hasNext)
    {
        switch (id & 15)
        {
            case CACHEDSCSN:
                if (data.size() != sizeof cachedscsn)
                {
                    return false;
                }
                break;

            case CACHEDNODE:
                if ((n = Node::unserialize(this, &data, &dp)))
                {
                    n->dbid = id;
                }
                else
                {
                    LOG_err << "Failed - node record read error";
                    return false;
                }
                break;

            case CACHEDPCR:
                if ((pcr = PendingContactRequest::unserialize(&data)))
                {
                    mappcr(pcr->id, pcr);
                    pcr->dbid = id;
                }
                else
                {
                    LOG_err << "Failed - pcr record read error";
                    return false;
                }
                break;

            case CACHEDUSER:
                if ((u = User::unserialize(this, &data)))
                {
                    u->dbid = id;
                }
                else
                {
                    LOG_err << "Failed - user record read error";
                    return false;
                }
                break;

            case CACHEDCHAT:
#ifdef ENABLE_CHAT
                {
                    TextChat *chat;
                    if ((chat = TextChat::unserialize(this, &data)))
                    {
                        chat->dbid = id;
                    }
                    else
                    {
                        LOG_err << "Failed - chat record read error";
                        return false;
                    }
                }
#endif
                break;
        }
        hasNext = sctable->next(&id, &data, &key);
    }

    WAIT_CLASS::bumpds();
    fnstats.timeToLastByte = Waiter::ds - fnstats.startTime;

    // any child nodes arrived before their parents?
    for (size_t i = dp.size(); i--; )
    {
        if ((n = nodebyhandle(dp[i]->parenthandle)))
        {
            dp[i]->setparent(n);
        }
    }

    mergenewshares(0);

    return true;
}

void MegaClient::purgeOrphanTransfers(bool remove)
{
    bool purgeOrphanTransfers = statecurrent;

#ifdef ENABLE_SYNC
    if (purgeOrphanTransfers && !remove)
    {
        if (!syncsup)
        {
            purgeOrphanTransfers = false;
        }
        else
        {
            for (sync_list::iterator it = syncs.begin(); it != syncs.end(); it++)
            {
                if ((*it)->state != SYNC_ACTIVE)
                {
                    purgeOrphanTransfers = false;
                    break;
                }
            }
        }
    }
#endif

    for (int d = GET; d == GET || d == PUT; d += PUT - GET)
    {
        DBTableTransactionCommitter committer(tctable);
        while (cachedtransfers[d].size())
        {
            transfer_map::iterator it = cachedtransfers[d].begin();
            Transfer *transfer = it->second;
            if (remove || (purgeOrphanTransfers && (m_time() - transfer->lastaccesstime) >= 172500))
            {
                LOG_warn << "Purging orphan transfer";
                transfer->finished = true;
            }

            app->transfer_removed(transfer);
            delete transfer;
            cachedtransfers[d].erase(it);
        }
    }
}

void MegaClient::closetc(bool remove)
{
    pendingtcids.clear();
    cachedfiles.clear();
    cachedfilesdbids.clear();

    if (remove && tctable)
    {
        tctable->remove();
    }
    delete tctable;
    tctable = NULL;
}

void MegaClient::enabletransferresumption(const char *loggedoutid)
{
    if (!dbaccess || tctable)
    {
        return;
    }

    string dbname;
    if (sid.size() >= SIDLEN)
    {
        dbname.resize((SIDLEN - sizeof key.key) * 4 / 3 + 3);
        dbname.resize(Base64::btoa((const byte*)sid.data() + sizeof key.key, SIDLEN - sizeof key.key, (char*)dbname.c_str()));
        tckey = key;
    }
    else if (loggedinfolderlink())
    {
        dbname.resize(NODEHANDLE * 4 / 3 + 3);
        dbname.resize(Base64::btoa((const byte*)&publichandle, NODEHANDLE, (char*)dbname.c_str()));
        tckey = key;
    }
    else
    {
        dbname = loggedoutid ? loggedoutid : "default";

        string lok;
        Hash hash;
        hash.add((const byte *)dbname.c_str(), unsigned(dbname.size() + 1));
        hash.get(&lok);
        tckey.setkey((const byte*)lok.data());
    }

    dbname.insert(0, "transfers_");

    tctable = dbaccess->open(rng, fsaccess, &dbname, true, true);
    if (!tctable)
    {
        return;
    }

    uint32_t id;
    string data;
    Transfer* t;

    LOG_info << "Loading transfers from local cache";
    tctable->rewind();
    while (tctable->next(&id, &data, &tckey))
    {
        switch (id & 15)
        {
            case CACHEDTRANSFER:
                if ((t = Transfer::unserialize(this, &data, cachedtransfers)))
                {
                    t->dbid = id;
                    if (t->priority > transferlist.currentpriority)
                    {
                        transferlist.currentpriority = t->priority;
                    }
                    LOG_debug << "Cached transfer loaded";
                }
                else
                {
                    tctable->del(id);
                    LOG_err << "Failed - transfer record read error";
                }
                break;
            case CACHEDFILE:
                cachedfiles.push_back(data);
                cachedfilesdbids.push_back(id);
                LOG_debug << "Cached file loaded";
                break;
        }
    }

    // if we are logged in but the filesystem is not current yet
    // postpone the resumption until the filesystem is updated
    if ((!sid.size() && !loggedinfolderlink()) || statecurrent)
    {
        DBTableTransactionCommitter committer(tctable);
        for (unsigned int i = 0; i < cachedfiles.size(); i++)
        {
            direction_t type = NONE;
            File *file = app->file_resume(&cachedfiles.at(i), &type);
            if (!file || (type != GET && type != PUT))
            {
                tctable->del(cachedfilesdbids.at(i));
                continue;
            }
            nextreqtag();
            file->dbid = cachedfilesdbids.at(i);
            if (!startxfer(type, file, committer))
            {
                tctable->del(cachedfilesdbids.at(i));
                continue;
            }
        }
        cachedfiles.clear();
        cachedfilesdbids.clear();
    }
}

void MegaClient::disabletransferresumption(const char *loggedoutid)
{
    if (!dbaccess)
    {
        return;
    }
    purgeOrphanTransfers(true);
    closetc(true);

    string dbname;
    if (sid.size() >= SIDLEN)
    {
        dbname.resize((SIDLEN - sizeof key.key) * 4 / 3 + 3);
        dbname.resize(Base64::btoa((const byte*)sid.data() + sizeof key.key, SIDLEN - sizeof key.key, (char*)dbname.c_str()));

    }
    else if (loggedinfolderlink())
    {
        dbname.resize(NODEHANDLE * 4 / 3 + 3);
        dbname.resize(Base64::btoa((const byte*)&publichandle, NODEHANDLE, (char*)dbname.c_str()));
    }
    else
    {
        dbname = loggedoutid ? loggedoutid : "default";
    }
    dbname.insert(0, "transfers_");

    tctable = dbaccess->open(rng, fsaccess, &dbname, true, true);
    if (!tctable)
    {
        return;
    }

    purgeOrphanTransfers(true);
    closetc(true);
}

void MegaClient::fetchnodes(bool nocache)
{
    if (fetchingnodes)
    {
        return;
    }

    WAIT_CLASS::bumpds();
    fnstats.init();
    if (sid.size() >= SIDLEN)
    {
        fnstats.type = FetchNodesStats::TYPE_ACCOUNT;
    }
    else if (loggedinfolderlink())
    {
        fnstats.type = FetchNodesStats::TYPE_FOLDER;
    }

    opensctable();

    if (sctable && cachedscsn == UNDEF)
    {
        sctable->truncate();
    }

    // only initial load from local cache
    if (loggedin() == FULLACCOUNT && !nodes.size() && sctable && !ISUNDEF(cachedscsn) && fetchsc(sctable))
    {
        WAIT_CLASS::bumpds();
        fnstats.mode = FetchNodesStats::MODE_DB;
        fnstats.cache = FetchNodesStats::API_NO_CACHE;
        fnstats.nodesCached = nodes.size();
        fnstats.timeToCached = Waiter::ds - fnstats.startTime;
        fnstats.timeToResult = fnstats.timeToCached;

        restag = reqtag;
        statecurrent = false;

        sctable->begin();
        pendingsccommit = false;

        // allow sc requests to start 
        scsn.setScsn(cachedscsn);
        LOG_info << "Session loaded from local cache. SCSN: " << scsn.text();

#ifdef ENABLE_SYNC
        resumeResumableSyncs();
#endif
        app->fetchnodes_result(API_OK);

        loadAuthrings();

        WAIT_CLASS::bumpds();
        fnstats.timeToSyncsResumed = Waiter::ds - fnstats.startTime;
    }
    else if (!fetchingnodes)
    {
        fnstats.mode = FetchNodesStats::MODE_API;
        fnstats.cache = nocache ? FetchNodesStats::API_NO_CACHE : FetchNodesStats::API_CACHE;
        fetchingnodes = true;
        pendingsccommit = false;

        // prevent the processing of previous sc requests
        pendingsc.reset();
        pendingscUserAlerts.reset();
        jsonsc.pos = NULL;
        scnotifyurl.clear();
        insca = false;
        insca_notlast = false;
        btsc.reset();

        // don't allow to start new sc requests yet
        scsn.clear();

#ifdef ENABLE_SYNC
        for (sync_list::iterator it = syncs.begin(); it != syncs.end(); it++)
        {
            (*it)->changestate(SYNC_CANCELED);
        }
#endif

        if (!loggedinfolderlink())
        {
            getuserdata();

            if (loggedin() == FULLACCOUNT)
            {
                fetchkeys();
                loadAuthrings();
            }

            fetchtimezone();
        }

        reqs.add(new CommandFetchNodes(this, nocache));
    }
}

void MegaClient::fetchkeys()
{
    fetchingkeys = true;

    resetKeyring();
    discarduser(me);
    User *u = finduser(me, 1);

    // RSA public key is retrieved by getuserdata

    getua(u, ATTR_KEYRING, 0);        // private Cu25519 & private Ed25519
    getua(u, ATTR_ED25519_PUBK, 0);
    getua(u, ATTR_CU25519_PUBK, 0);
    getua(u, ATTR_SIG_CU255_PUBK, 0);
    getua(u, ATTR_SIG_RSA_PUBK, 0);   // it triggers MegaClient::initializekeys() --> must be the latest
}

void MegaClient::initializekeys()
{
    User *u = finduser(me);

    // Initialize private keys
    const string *av = (u->isattrvalid(ATTR_KEYRING)) ? u->getattr(ATTR_KEYRING) : NULL;
    if (av)
    {
        TLVstore *tlvRecords = TLVstore::containerToTLVrecords(av, &key);
        if (tlvRecords)
        {

            if (tlvRecords->find(EdDSA::TLV_KEY))
            {
                string prEd255 = tlvRecords->get(EdDSA::TLV_KEY);
                if (prEd255.size() == EdDSA::SEED_KEY_LENGTH)
                {
                    signkey = new EdDSA(rng, (unsigned char *) prEd255.data());
                    if (!signkey->initializationOK)
                    {
                        delete signkey;
                        signkey = NULL;
                        clearKeys();
                        return;
                    }
                }
            }

            if (tlvRecords->find(ECDH::TLV_KEY))
            {
                string prCu255 = tlvRecords->get(ECDH::TLV_KEY);
                if (prCu255.size() == ECDH::PRIVATE_KEY_LENGTH)
                {
                    chatkey = new ECDH((unsigned char *) prCu255.data());
                    if (!chatkey->initializationOK)
                    {
                        delete chatkey;
                        chatkey = NULL;
                        clearKeys();
                        return;
                    }
                }
            }
            delete tlvRecords;
        }
        else
        {
            LOG_warn << "Failed to decrypt keyring while initialization";
        }
    }

    string puEd255 = (u->isattrvalid(ATTR_ED25519_PUBK)) ? *u->getattr(ATTR_ED25519_PUBK) : "";
    string puCu255 = (u->isattrvalid(ATTR_CU25519_PUBK)) ? *u->getattr(ATTR_CU25519_PUBK) : "";
    string sigCu255 = (u->isattrvalid(ATTR_SIG_CU255_PUBK)) ? *u->getattr(ATTR_SIG_CU255_PUBK) : "";
    string sigPubk = (u->isattrvalid(ATTR_SIG_RSA_PUBK)) ? *u->getattr(ATTR_SIG_RSA_PUBK) : "";

    if (chatkey && signkey)    // THERE ARE KEYS
    {
        // Check Ed25519 public key against derived version
        if ((puEd255.size() != EdDSA::PUBLIC_KEY_LENGTH) || memcmp(puEd255.data(), signkey->pubKey, EdDSA::PUBLIC_KEY_LENGTH))
        {
            LOG_warn << "Public key for Ed25519 mismatch.";

            sendevent(99417, "Ed25519 public key mismatch", 0);

            clearKeys();
            resetKeyring();
            return;
        }

        // Check Cu25519 public key against derive version
        if ((puCu255.size() != ECDH::PUBLIC_KEY_LENGTH) || memcmp(puCu255.data(), chatkey->pubKey, ECDH::PUBLIC_KEY_LENGTH))
        {
            LOG_warn << "Public key for Cu25519 mismatch.";

            sendevent(99412, "Cu25519 public key mismatch", 0);

            clearKeys();
            resetKeyring();
            return;
        }

        // Verify signatures for Cu25519
        if (!sigCu255.size() ||
                !EdDSA::verifyKey((unsigned char*) puCu255.data(),
                                    puCu255.size(),
                                    &sigCu255,
                                    (unsigned char*) puEd255.data()))
        {
            LOG_warn << "Signature of public key for Cu25519 not found or mismatch";

            sendevent(99413, "Signature of Cu25519 public key mismatch", 0);

            clearKeys();
            resetKeyring();
            return;
        }

        // Verify signature for RSA public key
        string sigPubk = (u->isattrvalid(ATTR_SIG_RSA_PUBK)) ? *u->getattr(ATTR_SIG_RSA_PUBK) : "";
        string pubkstr;
        if (pubk.isvalid())
        {
            pubk.serializekeyforjs(pubkstr);
        }
        if (!pubkstr.size() || !sigPubk.size())
        {
            if (!pubkstr.size())
            {
                LOG_warn << "Error serializing RSA public key";
                sendevent(99421, "Error serializing RSA public key", 0);
            }
            if (!sigPubk.size())
            {
                LOG_warn << "Signature of public key for RSA not found";
                sendevent(99422, "Signature of public key for RSA not found", 0);
            }

            clearKeys();
            resetKeyring();
            return;
        }
        if (!EdDSA::verifyKey((unsigned char*) pubkstr.data(),
                                    pubkstr.size(),
                                    &sigPubk,
                                    (unsigned char*) puEd255.data()))
        {
            LOG_warn << "Verification of signature of public key for RSA failed";

            sendevent(99414, "Verification of signature of public key for RSA failed", 0);

            clearKeys();
            resetKeyring();
            return;
        }

        // if we reached this point, everything is OK
        LOG_info << "Keypairs and signatures loaded successfully";
        fetchingkeys = false;
        return;
    }
    else if (!signkey && !chatkey)       // THERE ARE NO KEYS
    {
        // Check completeness of keypairs
        if (!pubk.isvalid() || puEd255.size() || puCu255.size() || sigCu255.size() || sigPubk.size())
        {
            LOG_warn << "Public keys and/or signatures found without their respective private key.";

            sendevent(99415, "Incomplete keypair detected", 0);

            clearKeys();
            return;
        }
        else    // No keys were set --> generate keypairs and related attributes
        {
            // generate keypairs
            EdDSA *signkey = new EdDSA(rng);
            ECDH *chatkey = new ECDH();

            if (!chatkey->initializationOK || !signkey->initializationOK)
            {
                LOG_err << "Initialization of keys Cu25519 and/or Ed25519 failed";
                clearKeys();
                delete signkey;
                delete chatkey;
                return;
            }

            // prepare the TLV for private keys
            TLVstore tlvRecords;
            tlvRecords.set(EdDSA::TLV_KEY, string((const char*)signkey->keySeed, EdDSA::SEED_KEY_LENGTH));
            tlvRecords.set(ECDH::TLV_KEY, string((const char*)chatkey->privKey, ECDH::PRIVATE_KEY_LENGTH));
            string *tlvContainer = tlvRecords.tlvRecordsToContainer(rng, &key);

            // prepare signatures
            string pubkStr;
            pubk.serializekeyforjs(pubkStr);
            signkey->signKey((unsigned char*)pubkStr.data(), pubkStr.size(), &sigPubk);
            signkey->signKey(chatkey->pubKey, ECDH::PUBLIC_KEY_LENGTH, &sigCu255);

            // store keys into user attributes (skipping the procresult() <-- reqtag=0)
            userattr_map attrs;
            string buf;

            buf.assign(tlvContainer->data(), tlvContainer->size());
            attrs[ATTR_KEYRING] = buf;

            buf.assign((const char *) signkey->pubKey, EdDSA::PUBLIC_KEY_LENGTH);
            attrs[ATTR_ED25519_PUBK] = buf;

            buf.assign((const char *) chatkey->pubKey, ECDH::PUBLIC_KEY_LENGTH);
            attrs[ATTR_CU25519_PUBK] = buf;

            buf.assign(sigPubk.data(), sigPubk.size());
            attrs[ATTR_SIG_RSA_PUBK] = buf;

            buf.assign(sigCu255.data(), sigCu255.size());
            attrs[ATTR_SIG_CU255_PUBK] = buf;

            putua(&attrs, 0);

            delete tlvContainer;
            delete chatkey;
            delete signkey; // MegaClient::signkey & chatkey are created on putua::procresult()

            LOG_info << "Creating new keypairs and signatures";
            fetchingkeys = false;
            return;
        }
    }
    else    // there is chatkey but no signing key, or viceversa
    {
        LOG_warn << "Keyring exists, but it's incomplete.";

        if (!chatkey)
        {
            sendevent(99416, "Incomplete keyring detected: private key for Cu25519 not found.", 0);
        }
        else // !signkey
        {
            sendevent(99423, "Incomplete keyring detected: private key for Ed25519 not found.", 0);
        }

        resetKeyring();
        clearKeys();
        return;
    }
}

void MegaClient::loadAuthrings()
{
    mFetchingAuthrings = true;

    std::set<attr_t> attrs { ATTR_AUTHRING, ATTR_AUTHCU255, ATTR_AUTHRSA };
    for (auto at : attrs)
    {
        User *ownUser = finduser(me);
        const string *av = ownUser->getattr(at);
        if (av)
        {
            if (ownUser->isattrvalid(at))
            {
                std::unique_ptr<TLVstore> tlvRecords(TLVstore::containerToTLVrecords(av, &key));
                if (tlvRecords)
                {
                    mAuthRings.emplace(at, AuthRing(at, *tlvRecords));
                    LOG_info << "Authring succesfully loaded from cache: " << User::attr2string(at);
                }
                else
                {
                    LOG_err << "Failed to decrypt " << User::attr2string(at) << " from cached attribute";
                }

                continue;
            }
            else
            {
                LOG_warn << User::attr2string(at) << "  found in cache, but out of date. Fetching...";
            }
        }
        else
        {
            LOG_warn << User::attr2string(at) << " not found in cache. Fetching...";
        }

        getua(ownUser, at, 0);
    }

    // if all authrings were loaded from cache...
    if (mAuthRings.size() == attrs.size())
    {
        mFetchingAuthrings = false;
        fetchContactsKeys();
    }
}

void MegaClient::fetchContactsKeys()
{
    assert(mAuthRings.size() == 3);
    mAuthRingsTemp = mAuthRings;

    for (auto &it : users)
    {
        User *user = &it.second;
        if (user->userhandle != me)
        {
            fetchContactKeys(user);
        }
    }
}

void MegaClient::fetchContactKeys(User *user)
{
    getua(user, ATTR_ED25519_PUBK, 0);
    getua(user, ATTR_CU25519_PUBK, 0);

    int creqtag = reqtag;
    reqtag = 0;
    getpubkey(user->uid.c_str());
    reqtag = creqtag;
}

error MegaClient::trackKey(attr_t keyType, handle uh, const std::string &pubKey)
{
    User *user = finduser(uh);
    if (!user)
    {
        LOG_err << "Attempt to track a key for an unknown user " << Base64Str<MegaClient::USERHANDLE>(uh) << ": " << User::attr2string(keyType);
        assert(false);
        return API_EARGS;
    }
    const char *uid = user->uid.c_str();
    attr_t authringType = AuthRing::keyTypeToAuthringType(keyType);
    if (authringType == ATTR_UNKNOWN)
    {
        LOG_err << "Attempt to track an unknown type of key for user " << uid << ": " << User::attr2string(keyType);
        assert(false);
        return API_EARGS;
    }

    // If checking authrings for all contacts (new session), accumulate updates for all contacts first
    // in temporal authrings to put them all at once. Otherwise, update authring immediately
    AuthRing *authring = nullptr;
    unique_ptr<AuthRing> aux;
    auto it = mAuthRingsTemp.find(authringType);
    bool temporalAuthring = it != mAuthRingsTemp.end();
    if (temporalAuthring)
    {
        authring = &it->second;  // modify the temporal authring directly
    }
    else
    {
        it = mAuthRings.find(authringType);
        if (it == mAuthRings.end())
        {
            LOG_warn << "Failed to track public key in " << User::attr2string(authringType) << " for user " << uid << ": authring not available";
            assert(false);
            return API_ETEMPUNAVAIL;
        }
        aux = make_unique<AuthRing>(it->second);    // make a copy, once saved in API, it is updated
        authring = aux.get();
    }

    // compute key's fingerprint
    string keyFingerprint = AuthRing::fingerprint(pubKey);
    bool fingerprintMatch = false;

    // check if user's key is already being tracked in the authring
    bool keyTracked = authring->isTracked(uh);
    if (keyTracked)
    {
        fingerprintMatch = (keyFingerprint == authring->getFingerprint(uh));
        if (!fingerprintMatch)
        {
            if (!authring->isSignedKey())
            {
                LOG_err << "Failed to track public key in " << User::attr2string(authringType) << " for user " << uid << ": fingerprint mismatch";

                app->key_modified(uh, keyType);
                sendevent(99451, "Key modification detected");

                return API_EKEY;
            }
            //else --> verify signature, despite fingerprint does not match (it will be checked again later)
        }
        else
        {
            LOG_debug << "Authentication of public key in " << User::attr2string(authringType) << " for user " << uid << " was successful. Auth method: " << AuthRing::authMethodToStr(authring->getAuthMethod(uh));
        }
    }

    if (authring->isSignedKey())
    {
        if (authring->getAuthMethod(uh) != AUTH_METHOD_SIGNATURE || !fingerprintMatch)
        {
            // load public signing key and key signature
            getua(user, ATTR_ED25519_PUBK, 0);

            attr_t attrType = AuthRing::authringTypeToSignatureType(authringType);
            getua(user, attrType, 0); // in getua_result(), we check signature actually matches
        }
    }
    else if (!keyTracked)
    {
        LOG_debug << "Adding public key to " << User::attr2string(authringType) << " as seen for user " << uid;

        // tracking has changed --> persist authring
        authring->add(uh, keyFingerprint, AUTH_METHOD_SEEN);

        // if checking authrings for all contacts, accumulate updates for all contacts first
        bool finished = true;
        if (temporalAuthring)
        {
            for (auto &it : users)
            {
                User *user = &it.second;
                if (user->userhandle != me && !authring->isTracked(user->userhandle))
                {
                    // if only a current user is not tracked yet, update temporal authring
                    finished = false;
                    break;
                }
            }
        }
        if (finished)
        {
            std::unique_ptr<string> newAuthring(authring->serialize(rng, key));
            putua(authringType, reinterpret_cast<const byte *>(newAuthring->data()), static_cast<unsigned>(newAuthring->size()), 0);
            mAuthRingsTemp.erase(authringType); // if(temporalAuthring) --> do nothing
        }
    }

    return API_OK;
}

error MegaClient::trackSignature(attr_t signatureType, handle uh, const std::string &signature)
{
    User *user = finduser(uh);
    if (!user)
    {
        LOG_err << "Attempt to track a key for an unknown user " << Base64Str<MegaClient::USERHANDLE>(uh) << ": " << User::attr2string(signatureType);
        assert(false);
        return API_EARGS;
    }
    const char *uid = user->uid.c_str();
    attr_t authringType = AuthRing::signatureTypeToAuthringType(signatureType);
    if (authringType == ATTR_UNKNOWN)
    {
        LOG_err << "Attempt to track an unknown type of signature for user " << uid << ": " << User::attr2string(signatureType);
        assert(false);
        return API_EARGS;
    }

    // If checking authrings for all contacts (new session), accumulate updates for all contacts first
    // in temporal authrings to put them all at once. Otherwise, send the update immediately
    AuthRing *authring = nullptr;
    unique_ptr<AuthRing> aux;
    auto it = mAuthRingsTemp.find(authringType);
    bool temporalAuthring = it != mAuthRingsTemp.end();
    if (temporalAuthring)
    {
        authring = &it->second;  // modify the temporal authring directly
    }
    else
    {
        it = mAuthRings.find(authringType);
        if (it == mAuthRings.end())
        {
            LOG_warn << "Failed to track signature of public key in " << User::attr2string(authringType) << " for user " << uid << ": authring not available";
            assert(false);
            return API_ETEMPUNAVAIL;
        }
        aux = make_unique<AuthRing>(it->second);    // make a copy, once saved in API, it is updated
        authring = aux.get();
    }

    const string *pubKey;
    string pubKeyBuf;   // for RSA, need to serialize the key
    if (signatureType == ATTR_SIG_CU255_PUBK)
    {
        // retrieve public key whose signature wants to be verified, from cache
        if (!user || !user->isattrvalid(ATTR_CU25519_PUBK))
        {
            LOG_warn << "Failed to verify signature " << User::attr2string(signatureType) << " for user " << uid << ": CU25519 public key is not available";
            assert(false);
            return API_EINTERNAL;
        }
        pubKey = user->getattr(ATTR_CU25519_PUBK);
    }
    else if (signatureType == ATTR_SIG_RSA_PUBK)
    {
        if (!user->pubk.isvalid())
        {
            LOG_warn << "Failed to verify signature " << User::attr2string(signatureType) << " for user " << uid << ": RSA public key is not available";
            assert(false);
            return API_EINTERNAL;
        }
        user->pubk.serializekeyforjs(pubKeyBuf);
        pubKey = &pubKeyBuf;
    }
    else
    {
        LOG_err << "Attempt to track an unknown type of signature: " <<  User::attr2string(signatureType);
        assert(false);
        return API_EINTERNAL;
    }

    // retrieve signing key from cache
    if (!user->isattrvalid(ATTR_ED25519_PUBK))
    {
        LOG_warn << "Failed to verify signature " << User::attr2string(signatureType) << " for user " << uid << ": signing public key is not available";
        assert(false);
        return API_ETEMPUNAVAIL;
    }
    const string *signingPubKey = user->getattr(ATTR_ED25519_PUBK);

    // compute key's fingerprint
    string keyFingerprint = AuthRing::fingerprint(*pubKey);
    bool fingerprintMatch = false;
    bool keyTracked = authring->isTracked(uh);

    // check signature for the public key
    bool signatureVerified = EdDSA::verifyKey((unsigned char*) pubKey->data(), pubKey->size(), (string*)&signature, (unsigned char*) signingPubKey->data());
    if (signatureVerified)
    {
        LOG_debug << "Signature " << User::attr2string(signatureType) << " succesfully verified for user " << user->uid;

        // check if user's key is already being tracked in the authring
        if (keyTracked)
        {
            fingerprintMatch = (keyFingerprint == authring->getFingerprint(uh));
            if (!fingerprintMatch)
            {
                LOG_err << "Failed to track signature of public key in " << User::attr2string(authringType) << " for user " << uid << ": fingerprint mismatch";

                if (authring->isSignedKey()) // for unsigned keys, already notified in trackKey()
                {
                    app->key_modified(uh, signatureType == ATTR_SIG_CU255_PUBK ? ATTR_CU25519_PUBK : ATTR_UNKNOWN);
                    sendevent(99451, "Key modification detected");
                }

                return API_EKEY;
            }
            else
            {
                assert(authring->getAuthMethod(uh) != AUTH_METHOD_SIGNATURE);
                LOG_warn << "Updating authentication method for user " << uid << " to signature verified, currently authenticated as seen";

                authring->update(uh, AUTH_METHOD_SIGNATURE);
            }
        }
        else
        {
            LOG_debug << "Adding public key to " << User::attr2string(authringType) << " as signature verified for user " << uid;

            authring->add(uh, keyFingerprint, AUTH_METHOD_SIGNATURE);
        }

        // if checking authrings for all contacts, accumulate updates for all contacts first
        bool finished = true;
        if (temporalAuthring)
        {
            for (auto &it : users)
            {
                User *user = &it.second;
                if (user->userhandle != me && !authring->isTracked(user->userhandle))
                {
                    // if only a current user is not tracked yet, update temporal authring
                    finished = false;
                    break;
                }
            }
        }
        if (finished)
        {
            std::unique_ptr<string> newAuthring(authring->serialize(rng, key));
            putua(authringType, reinterpret_cast<const byte *>(newAuthring->data()), static_cast<unsigned>(newAuthring->size()), 0);
            mAuthRingsTemp.erase(authringType);
        }
    }
    else
    {
        LOG_err << "Failed to verify signature of public key in " << User::attr2string(authringType) << " for user " << uid << ": signature mismatch";

        app->key_modified(uh, signatureType);
        sendevent(99452, "Signature mismatch for public key");

        return API_EKEY;
    }

    return API_OK;
}

error MegaClient::verifyCredentials(handle uh)
{
    Base64Str<MegaClient::USERHANDLE> uid(uh);
    auto it = mAuthRings.find(ATTR_AUTHRING);
    if (it == mAuthRings.end())
    {
        LOG_warn << "Failed to track public key for user " << uid << ": authring not available";
        assert(false);
        return API_ETEMPUNAVAIL;
    }

    AuthRing authring = it->second; // copy, do not modify yet the cached authring
    AuthMethod authMethod = authring.getAuthMethod(uh);
    switch (authMethod)
    {
    case AUTH_METHOD_SEEN:
        LOG_debug << "Updating authentication method of Ed25519 public key for user " << uid << " from seen to signature verified";
        authring.update(uh, AUTH_METHOD_FINGERPRINT);
        break;

    case AUTH_METHOD_FINGERPRINT:
        LOG_err << "Failed to verify credentials for user " << uid << ": already verified";
        return API_EEXIST;

    case AUTH_METHOD_SIGNATURE:
        LOG_err << "Failed to verify credentials for user " << uid << ": invalid authentication method";
        return API_EINTERNAL;

    case AUTH_METHOD_UNKNOWN:
    {
        User *user = finduser(uh);
        const string *pubKey = user ? user->getattr(ATTR_ED25519_PUBK) : nullptr;
        if (pubKey)
        {
            string keyFingerprint = AuthRing::fingerprint(*pubKey);
            LOG_warn << "Adding authentication method of Ed25519 public key for user " << uid << ": key is not tracked yet";
            authring.add(uh, keyFingerprint, AUTH_METHOD_FINGERPRINT);
        }
        else
        {
            LOG_err << "Failed to verify credentials for user " << uid << ": key not tracked and not available";
            return API_ETEMPUNAVAIL;
        }
        break;
    }
    }

    std::unique_ptr<string> newAuthring(authring.serialize(rng, key));
    putua(ATTR_AUTHRING, reinterpret_cast<const byte *>(newAuthring->data()), static_cast<unsigned>(newAuthring->size()));

    return API_OK;
}

error MegaClient::resetCredentials(handle uh)
{
    Base64Str<MegaClient::USERHANDLE> uid(uh);
    if (mAuthRings.size() != 3)
    {
        LOG_warn << "Failed to reset credentials for user " << uid << ": authring/s not available";
        // TODO: after testing, if not hit, remove assertion below
        assert(false);
        return API_ETEMPUNAVAIL;
    }

    // store all required changes into user attributes
    userattr_map attrs;
    for (auto &it : mAuthRings)
    {
        AuthRing authring = it.second; // copy, do not update cached authring yet
        if (authring.remove(uh))
        {
            attrs[it.first] = *authring.serialize(rng, key);
        }
    }

    if (attrs.size())
    {
        LOG_debug << "Removing credentials for user " << uid << "...";
        putua(&attrs);
    }
    else
    {
        LOG_warn << "Failed to reset credentials for user " << uid << ": keys not tracked yet";
        return API_ENOENT;
    }

    return API_OK;
}

bool MegaClient::areCredentialsVerified(handle uh)
{
    AuthRingsMap::const_iterator it = mAuthRings.find(ATTR_AUTHRING);
    if (it != mAuthRings.end())
    {
        return it->second.areCredentialsVerified(uh);
    }
    return false;
}

void MegaClient::purgenodesusersabortsc(bool keepOwnUser)
{
    app->clearing();

    while (!hdrns.empty())
    {
        delete hdrns.begin()->second;
    }

#ifdef ENABLE_SYNC
    for (sync_list::iterator it = syncs.begin(); it != syncs.end(); )
    {
        (*it)->changestate(SYNC_CANCELED);
        delete *(it++);
    }

    syncs.clear();
#endif

    mOptimizePurgeNodes = true;
    mFingerprints.clear();
    mNodeCounters.clear();
    for (node_map::iterator it = nodes.begin(); it != nodes.end(); it++)
    {
        delete it->second;
    }
    nodes.clear();
    mOptimizePurgeNodes = false;

#ifdef ENABLE_SYNC
    todebris.clear();
    tounlink.clear();
    mFingerprints.clear();
#endif

    for (fafc_map::iterator cit = fafcs.begin(); cit != fafcs.end(); cit++)
    {
        for (int i = 2; i--; )
        {
            for (faf_map::iterator it = cit->second->fafs[i].begin(); it != cit->second->fafs[i].end(); it++)
            {
                delete it->second;
            }

            cit->second->fafs[i].clear();
        }
    }

    for (newshare_list::iterator it = newshares.begin(); it != newshares.end(); it++)
    {
        delete *it;
    }

    newshares.clear();
    nodenotify.clear();
    usernotify.clear();
    pcrnotify.clear();
    useralerts.clear();

#ifdef ENABLE_CHAT
    for (textchat_map::iterator it = chats.begin(); it != chats.end();)
    {
        delete it->second;
        chats.erase(it++);
    }
    chatnotify.clear();
#endif

    for (user_map::iterator it = users.begin(); it != users.end(); )
    {
        User *u = &(it->second);
        if ((!keepOwnUser || u->userhandle != me) || u->userhandle == UNDEF)
        {
            umindex.erase(u->email);
            uhindex.erase(u->userhandle);
            users.erase(it++);
        }
        else
        {
            // if there are changes to notify, restore the notification in the queue
            if (u->notified)
            {
                usernotify.push_back(u);
            }

            u->dbid = 0;
            it++;
        }
    }
    assert(users.size() <= 1 && uhindex.size() <= 1 && umindex.size() <= 1);

    for (handlepcr_map::iterator it = pcrindex.begin(); it != pcrindex.end(); it++)
    {
        delete it->second;
    }

    pcrindex.clear();

    scsn.clear();

    if (pendingsc)
    {
        app->request_response_progress(-1, -1);
        pendingsc->disconnect();
    }

    if (pendingscUserAlerts)
    {
        pendingscUserAlerts->disconnect();
    }

    init();
}

// request direct read by node pointer
void MegaClient::pread(Node* n, m_off_t count, m_off_t offset, void* appdata)
{
    queueread(n->nodehandle, true, n->nodecipher(), MemAccess::get<int64_t>((const char*)n->nodekey().data() + SymmCipher::KEYLENGTH), count, offset, appdata);
}

// request direct read by exported handle / key
void MegaClient::pread(handle ph, SymmCipher* key, int64_t ctriv, m_off_t count, m_off_t offset, void* appdata, bool isforeign, const char *privauth, const char *pubauth, const char *cauth)
{
    queueread(ph, isforeign, key, ctriv, count, offset, appdata, privauth, pubauth, cauth);
}

// since only the first six bytes of a handle are in use, we use the seventh to encode its type
void MegaClient::encodehandletype(handle* hp, bool p)
{
    if (p)
    {
        ((char*)hp)[NODEHANDLE] = 1;
    }
}

bool MegaClient::isprivatehandle(handle* hp)
{
    return ((char*)hp)[NODEHANDLE] != 0;
}

void MegaClient::queueread(handle h, bool p, SymmCipher* key, int64_t ctriv, m_off_t offset, m_off_t count, void* appdata, const char* privauth, const char *pubauth, const char *cauth)
{
    handledrn_map::iterator it;

    encodehandletype(&h, p);

    it = hdrns.find(h);

    if (it == hdrns.end())
    {
        // this handle is not being accessed yet: insert
        it = hdrns.insert(hdrns.end(), pair<handle, DirectReadNode*>(h, new DirectReadNode(this, h, p, key, ctriv, privauth, pubauth, cauth)));
        it->second->hdrn_it = it;
        it->second->enqueue(offset, count, reqtag, appdata);

        if (overquotauntil && overquotauntil > Waiter::ds)
        {
            dstime timeleft = dstime(overquotauntil - Waiter::ds);
            app->pread_failure(API_EOVERQUOTA, 0, appdata, timeleft);
            it->second->schedule(timeleft);
        }
        else
        {
            it->second->dispatch();
        }
    }
    else
    {
        it->second->enqueue(offset, count, reqtag, appdata);
        if (overquotauntil && overquotauntil > Waiter::ds)
        {
            dstime timeleft = dstime(overquotauntil - Waiter::ds);
            app->pread_failure(API_EOVERQUOTA, 0, appdata, timeleft);
            it->second->schedule(timeleft);
        }
    }
}

// cancel direct read by node pointer / count / count
void MegaClient::preadabort(Node* n, m_off_t offset, m_off_t count)
{
    abortreads(n->nodehandle, true, offset, count);
}

// cancel direct read by exported handle / offset / count
void MegaClient::preadabort(handle ph, m_off_t offset, m_off_t count)
{
    abortreads(ph, false, offset, count);
}

void MegaClient::abortreads(handle h, bool p, m_off_t offset, m_off_t count)
{
    handledrn_map::iterator it;
    DirectReadNode* drn;

    encodehandletype(&h, p);
    
    if ((it = hdrns.find(h)) != hdrns.end())
    {
        drn = it->second;

        for (dr_list::iterator it = drn->reads.begin(); it != drn->reads.end(); )
        {
            if ((offset < 0 || offset == (*it)->offset) && (count < 0 || count == (*it)->count))
            {
                app->pread_failure(API_EINCOMPLETE, (*it)->drn->retries, (*it)->appdata, 0);

                delete *(it++);
            }
            else it++;
        }
    }
}

// execute pending directreads
bool MegaClient::execdirectreads()
{
    CodeCounter::ScopeTimer ccst(performanceStats.execdirectreads);

    bool r = false;
    DirectReadSlot* drs;

    if (drq.size() < MAXDRSLOTS)
    {
        // fill slots
        for (dr_list::iterator it = drq.begin(); it != drq.end(); it++)
        {
            if (!(*it)->drs)
            {
                drs = new DirectReadSlot(*it);
                (*it)->drs = drs;
                r = true;

                if (drq.size() >= MAXDRSLOTS) break;
            }
        }
    }

    // perform slot I/O
    for (drs_list::iterator it = drss.begin(); it != drss.end(); )
    {
        if ((*(it++))->doio())
        {
            r = true;
            break;
        }
    }

    while (!dsdrns.empty() && dsdrns.begin()->first <= Waiter::ds)
    {
        if (dsdrns.begin()->second->reads.size() && (dsdrns.begin()->second->tempurls.size() || dsdrns.begin()->second->pendingcmd))
        {
            LOG_warn << "DirectRead scheduled retry";
            dsdrns.begin()->second->retry(API_EAGAIN);
        }
        else
        {
            LOG_debug << "Dispatching scheduled streaming";
            dsdrns.begin()->second->dispatch();
        }
    }

    return r;
}

// recreate filenames of active PUT transfers
void MegaClient::updateputs()
{
    for (transferslot_list::iterator it = tslots.begin(); it != tslots.end(); it++)
    {
        if ((*it)->transfer->type == PUT && (*it)->transfer->files.size())
        {
            (*it)->transfer->files.front()->prepare();
        }
    }
}

error MegaClient::isnodesyncable(Node *remotenode, bool *isinshare)
{
#ifdef ENABLE_SYNC
    // cannot sync files, rubbish bins or inboxes
    if (remotenode->type != FOLDERNODE && remotenode->type != ROOTNODE)
    {
        return API_EACCESS;
    }

    Node* n;
    bool inshare;

    // any active syncs below?
    for (sync_list::iterator it = syncs.begin(); it != syncs.end(); it++)
    {
        if ((*it)->state == SYNC_ACTIVE || (*it)->state == SYNC_INITIALSCAN)
        {
            n = (*it)->localroot->node;

            do {
                if (n == remotenode)
                {
                    return API_EEXIST;
                }
            } while ((n = n->parent));
        }
    }

    // any active syncs above?
    n = remotenode;
    inshare = false;

    do {
        for (sync_list::iterator it = syncs.begin(); it != syncs.end(); it++)
        {
            if (((*it)->state == SYNC_ACTIVE || (*it)->state == SYNC_INITIALSCAN)
             && n == (*it)->localroot->node)
            {
                return API_EEXIST;
            }
        }

        if (n->inshare && !inshare)
        {
            // we need FULL access to sync
            // FIXME: allow downsyncing from RDONLY and limited syncing to RDWR shares
            if (n->inshare->access != FULL) return API_EACCESS;

            inshare = true;
        }
    } while ((n = n->parent));

    if (inshare)
    {
        // this sync is located in an inbound share - make sure that there
        // are no access restrictions in place anywhere in the sync's tree
        for (user_map::iterator uit = users.begin(); uit != users.end(); uit++)
        {
            User* u = &uit->second;

            if (u->sharing.size())
            {
                for (handle_set::iterator sit = u->sharing.begin(); sit != u->sharing.end(); sit++)
                {
                    if ((n = nodebyhandle(*sit)) && n->inshare && n->inshare->access != FULL)
                    {
                        do {
                            if (n == remotenode)
                            {
                                return API_EACCESS;
                            }
                        } while ((n = n->parent));
                    }
                }
            }
        }
    }

    if (isinshare)
    {
        *isinshare = inshare;
    }
    return API_OK;
#else
    return API_EINCOMPLETE;
#endif
}

error MegaClient::addtimer(TimerWithBackoff *twb)
{
    bttimers.push_back(twb);
    return API_OK;
}

// check sync path, add sync if folder
// disallow nested syncs (there is only one LocalNode pointer per node)
// (FIXME: perform the same check for local paths!)
error MegaClient::addsync(SyncConfig syncConfig, const char* debris, string* localdebris, int tag, void *appData)
{
#ifdef ENABLE_SYNC
    Node* remotenode = nodebyhandle(syncConfig.getRemoteNode());
    bool inshare = false;
    error e = isnodesyncable(remotenode, &inshare);
    if (e)
    {
        return e;
    }

    string localPath = syncConfig.getLocalPath();
    auto rootpath = LocalPath::fromPath(localPath, *fsaccess);
    rootpath.trimNonDriveTrailingSeparator(*fsaccess);
    
    bool isnetwork = false;
    if (!fsaccess->issyncsupported(rootpath, &isnetwork))
    {
        LOG_warn << "Unsupported filesystem";
        return API_EFAILED;
    }

    auto fa = fsaccess->newfileaccess();
    if (fa->fopen(rootpath, true, false))
    {
        if (fa->type == FOLDERNODE)
        {
            LOG_debug << "Adding sync: " << syncConfig.getLocalPath() << " vs " << remotenode->displaypath();

            Sync* sync = new Sync(this, std::move(syncConfig), debris, localdebris, remotenode, inshare, tag, appData);
            sync->isnetwork = isnetwork;

            if (!sync->fsstableids)
            {
                if (sync->assignfsids())
                {
                    LOG_info << "Successfully assigned fs IDs for filesystem with unstable IDs";
                }
                else
                {
                    LOG_warn << "Failed to assign some fs IDs for filesystem with unstable IDs";
                }
            }

            if (sync->scan(&rootpath, fa.get()))
            {
                syncsup = false;
                e = API_OK;
                sync->initializing = false;
                LOG_debug << "Initial scan finished. New / modified files: " << sync->dirnotify->notifyq[DirNotify::DIREVENTS].size();
            }
            else
            {
                LOG_err << "Initial scan failed";
                sync->changestate(SYNC_FAILED);
                delete sync;
                e = API_EFAILED;
            }

            syncactivity = true;
        }
        else
        {
            e = API_EACCESS;    // cannot sync individual files
        }
    }
    else
    {
        e = fa->retry ? API_ETEMPUNAVAIL : API_ENOENT;
    }

    return e;
#else
    return API_EINCOMPLETE;
#endif
}

#ifdef ENABLE_SYNC
// syncids are usable to indicate putnodes()-local parent linkage
handle MegaClient::nextsyncid()
{
    byte* ptr = (byte*)&currsyncid;

    while (!++*ptr && ptr < (byte*)&currsyncid + NODEHANDLE)
    {
        ptr++;
    }

    return currsyncid;
}

// recursively stop all transfers
void MegaClient::stopxfers(LocalNode* l, DBTableTransactionCommitter& committer)
{
    if (l->type != FILENODE)
    {
        for (localnode_map::iterator it = l->children.begin(); it != l->children.end(); it++)
        {
            stopxfers(it->second, committer);
        }
    }
  
    stopxfer(l, &committer);
}

// add child to nchildren hash (deterministically prefer newer/larger versions
// of identical names to avoid flapping)
// apply standard unescaping, if necessary (use *strings as ephemeral storage
// space)
void MegaClient::addchild(remotenode_map* nchildren, string* name, Node* n, list<string>* strings, FileSystemType fsType) const
{
    Node** npp;

    if (name->find('%') + 1)
    {
        string tmplocalname;

        // perform one round of unescaping to ensure that the resulting local
        // filename matches
        fsaccess->path2local(name, &tmplocalname);
        fsaccess->local2name(&tmplocalname, fsType);

        strings->push_back(tmplocalname);
        name = &strings->back();
    }

    npp = &(*nchildren)[name];

    if (!*npp
     || n->mtime > (*npp)->mtime
     || (n->mtime == (*npp)->mtime && n->size > (*npp)->size)
     || (n->mtime == (*npp)->mtime && n->size == (*npp)->size && memcmp(n->crc.data(), (*npp)->crc.data(), sizeof n->crc) > 0))
    {
        *npp = n;
    }
}

// downward sync - recursively scan for tree differences and execute them locally
// this is first called after the local node tree is complete
// actions taken:
// * create missing local folders
// * initiate GET transfers to missing local files (but only if the target
// folder was created successfully)
// * attempt to execute renames, moves and deletions (deletions require the
// rubbish flag to be set)
// returns false if any local fs op failed transiently
bool MegaClient::syncdown(LocalNode* l, LocalPath& localpath)
{
    // only use for LocalNodes with a corresponding and properly linked Node
    if (l->type != FOLDERNODE || !l->node || (l->parent && l->node->parent->localnode != l->parent))
    {
        return true;
    }

    list<string> strings;
    remotenode_map nchildren;
    remotenode_map::iterator rit;

    bool success = true;

    // build array of sync-relevant (in case of clashes, the newest alias wins)
    // remote children by name
    string localname;

    // build child hash - nameclash resolution: use newest/largest version
    for (node_list::iterator it = l->node->children.begin(); it != l->node->children.end(); it++)
    {
        attr_map::iterator ait;        

        // node must be syncable, alive, decrypted and have its name defined to
        // be considered - also, prevent clashes with the local debris folder
        if (((*it)->syncdeleted == SYNCDEL_NONE
             && !(*it)->attrstring
             && (ait = (*it)->attrs.map.find('n')) != (*it)->attrs.map.end()
             && ait->second.size())
         && (l->parent || l->sync->debris != ait->second))
        {
            ScopedLengthRestore restoreLen(localpath);
            localpath.appendWithSeparator(LocalPath::fromName(ait->second, *fsaccess, l->sync->mFilesystemType), true, fsaccess->localseparator);

            if (app->sync_syncable(l->sync, ait->second.c_str(), localpath, *it))
            {
                addchild(&nchildren, &ait->second, *it, &strings, l->sync->mFilesystemType);
            }
            else
            {
                LOG_debug << "Node excluded " << LOG_NODEHANDLE((*it)->nodehandle) << "  Name: " << (*it)->displayname();
            }
        }
        else
        {
            LOG_debug << "Node skipped " << LOG_NODEHANDLE((*it)->nodehandle) << "  Name: " << (*it)->displayname();
        }
    }

    // remove remote items that exist locally from hash, recurse into existing folders
    for (localnode_map::iterator lit = l->children.begin(); lit != l->children.end(); )
    {
        LocalNode* ll = lit->second;

        rit = nchildren.find(&ll->name);

        ScopedLengthRestore restoreLen(localpath);
        localpath.appendWithSeparator(ll->localname, true, fsaccess->localseparator);

        // do we have a corresponding remote child?
        if (rit != nchildren.end())
        {
            // corresponding remote node exists
            // local: folder, remote: file - ignore
            // local: file, remote: folder - ignore
            // local: folder, remote: folder - recurse
            // local: file, remote: file - overwrite if newer
            if (ll->type != rit->second->type)
            {
                // folder/file clash: do nothing (rather than attempting to
                // second-guess the user)
                LOG_warn << "Type changed: " << ll->name << " LNtype: " << ll->type << " Ntype: " << rit->second->type;
                nchildren.erase(rit);
            }
            else if (ll->type == FILENODE)
            {
                if (ll->node != rit->second)
                {
                    ll->sync->statecacheadd(ll);
                }

                ll->setnode(rit->second);

                if (*ll == *(FileFingerprint*)rit->second)
                {
                    // both files are identical
                    nchildren.erase(rit);
                }
                // file exists on both sides - do not overwrite if local version newer or same
                else if (ll->mtime > rit->second->mtime)
                {
                    // local version is newer
                    LOG_debug << "LocalNode is newer: " << ll->name << " LNmtime: " << ll->mtime << " Nmtime: " << rit->second->mtime;
                    nchildren.erase(rit);
                }
                else if (ll->mtime == rit->second->mtime
                         && (ll->size > rit->second->size
                             || (ll->size == rit->second->size && memcmp(ll->crc.data(), rit->second->crc.data(), sizeof ll->crc) > 0)))

                {
                    if (ll->size < rit->second->size)
                    {
                        LOG_warn << "Syncdown. Same mtime but lower size: " << ll->name
                                 << " mtime: " << ll->mtime << " LNsize: " << ll->size << " Nsize: " << rit->second->size
                                 << " Nhandle: " << LOG_NODEHANDLE(rit->second->nodehandle);
                    }
                    else
                    {
                        LOG_warn << "Syncdown. Same mtime and size, but bigger CRC: " << ll->name
                                 << " mtime: " << ll->mtime << " size: " << ll->size << " Nhandle: " << LOG_NODEHANDLE(rit->second->nodehandle);
                    }

                    nchildren.erase(rit);
                }
                else
                {
                    // means that the localnode is going to be overwritten
                    if (rit->second->localnode && rit->second->localnode->transfer)
                    {
                        LOG_debug << "Stopping an unneeded upload";
                        DBTableTransactionCommitter committer(tctable);
                        stopxfer(rit->second->localnode, &committer);  // TODO: can we have one transaction for recursing through syncdown() ?
                    }

                    rit->second->localnode = (LocalNode*)~0;
                }
            }
            else
            {
                if (ll->node != rit->second)
                {
                    ll->setnode(rit->second);
                    ll->sync->statecacheadd(ll);
                }

                // recurse into directories of equal name
                if (!syncdown(ll, localpath) && success)
                {
                    success = false;
                }

                nchildren.erase(rit);
            }

            lit++;
        }
        else if (ll->deleted)    // no corresponding remote node: delete local item
        {
            if (ll->type == FILENODE)
            {
                // only delete the file if it is unchanged
                LocalPath tmplocalpath = ll->getLocalPath();

                auto fa = fsaccess->newfileaccess(false);
                if (fa->fopen(tmplocalpath, true, false))
                {
                    FileFingerprint fp;
                    fp.genfingerprint(fa.get());

                    if (!(fp == *(FileFingerprint*)ll))
                    {
                        ll->deleted = false;
                    }
                }
            }

            if (ll->deleted)
            {
                // attempt deletion and re-queue for retry in case of a transient failure
                ll->treestate(TREESTATE_SYNCING);

                if (l->sync->movetolocaldebris(localpath) || !fsaccess->transient_error)
                {
                    DBTableTransactionCommitter committer(tctable);
                    delete lit++->second;
                }
                else
                {
                    blockedfile = localpath;
                    LOG_warn << "Transient error deleting " << blockedfile.toPath(*fsaccess);
                    success = false;
                    lit++;
                }
            }
        }
        else
        {
            lit++;
        }
    }

    // create/move missing local folders / FolderNodes, initiate downloads of
    // missing local files
    for (rit = nchildren.begin(); rit != nchildren.end(); rit++)
    {
        if (!rit->second->mPendingChanges.empty())
        {
            // if we already decided on an action for this node, wait until that is finished before considering more changes.
            continue;
        }


        localname = rit->second->attrs.map.find('n')->second;

        ScopedLengthRestore restoreLen(localpath);
        localpath.appendWithSeparator(LocalPath::fromName(localname, *fsaccess, l->sync->mFilesystemType), true, fsaccess->localseparator);

        LOG_debug << "Unsynced remote node in syncdown: " << localpath.toPath(*fsaccess) << " Nsize: " << rit->second->size
                  << " Nmtime: " << rit->second->mtime << " Nhandle: " << LOG_NODEHANDLE(rit->second->nodehandle);

        // does this node already have a corresponding LocalNode under
        // a different name or elsewhere in the filesystem?
        if (rit->second->localnode && rit->second->localnode != (LocalNode*)~0)
        {
            LOG_debug << "has a previous localnode: " << rit->second->localnode->name;
            if (rit->second->localnode->parent)
            {
                LOG_debug << "with a previous parent: " << rit->second->localnode->parent->name;
                
                LocalPath curpath = rit->second->localnode->getLocalPath();
                rit->second->localnode->treestate(TREESTATE_SYNCING);

                LOG_debug << "Renaming/moving from the previous location to the new one";
                if (fsaccess->renamelocal(curpath, localpath))
                {
                    app->syncupdate_local_move(rit->second->localnode->sync,
                                               rit->second->localnode, localpath.toPath(*fsaccess).c_str());

                    // update LocalNode tree to reflect the move/rename
                    rit->second->localnode->setnameparent(l, &localpath, fsaccess->fsShortname(localpath));

                    rit->second->localnode->sync->statecacheadd(rit->second->localnode);

                    // update filenames so that PUT transfers can continue seamlessly
                    updateputs();
                    syncactivity = true;

                    rit->second->localnode->treestate(TREESTATE_SYNCED);
                }
                else if (success && fsaccess->transient_error)
                {
                    // schedule retry
                    blockedfile = curpath;
                    LOG_debug << "Transient error moving localnode " << blockedfile.toPath(*fsaccess);
                    success = false;
                }
            }
            else
            {
                LOG_debug << "without a previous parent. Skipping";
            }
        }
        else
        {
            LOG_debug << "doesn't have a previous localnode";
            // missing node is not associated with an existing LocalNode
            if (rit->second->type == FILENODE)
            {
                if (!rit->second->syncget)
                {
                    bool download = true;
                    auto f = fsaccess->newfileaccess(false);
                    if (rit->second->localnode != (LocalNode*)~0
                            && (f->fopen(localpath) || f->type == FOLDERNODE))
                    {
                        if (f->mIsSymLink && l->sync->movetolocaldebris(localpath))
                        {
                            LOG_debug << "Found a link in localpath " << localpath.toPath(*fsaccess);
                        }
                        else
                        {
                            LOG_debug << "Skipping download over an unscanned file/folder, or the file/folder is not to be synced (special attributes)";
                            download = false;
                        }
                    }
                    f.reset();
                    rit->second->localnode = NULL;

                    // start fetching this node, unless fetch is already in progress
                    // FIXME: to cover renames that occur during the
                    // download, reconstruct localname in complete()
                    if (download)
                    {
                        LOG_debug << "Start fetching file node";
                        app->syncupdate_get(l->sync, rit->second, localpath.toPath(*fsaccess).c_str());

                        rit->second->syncget = new SyncFileGet(l->sync, rit->second, localpath);
                        nextreqtag();
                        DBTableTransactionCommitter committer(tctable); // TODO: use one committer for all files in the loop, without calling syncdown() recursively
                        startxfer(GET, rit->second->syncget, committer);
                        syncactivity = true;
                    }
                }
            }
            else
            {
                LOG_debug << "Creating local folder";
                auto f = fsaccess->newfileaccess(false);
                if (f->fopen(localpath) || f->type == FOLDERNODE)
                {
                    LOG_debug << "Skipping folder creation over an unscanned file/folder, or the file/folder is not to be synced (special attributes)";
                }
                // create local path, add to LocalNodes and recurse
                else if (fsaccess->mkdirlocal(localpath))
                {
                    LocalNode* ll = l->sync->checkpath(l, &localpath, &localname, NULL, true, nullptr);

                    if (ll && ll != (LocalNode*)~0)
                    {
                        LOG_debug << "Local folder created, continuing syncdown";

                        ll->setnode(rit->second);
                        ll->sync->statecacheadd(ll);

                        if (!syncdown(ll, localpath) && success)
                        {
                            LOG_debug << "Syncdown not finished";
                            success = false;
                        }
                    }
                    else
                    {
                        LOG_debug << "Checkpath() failed " << (ll == NULL);
                    }
                }
                else if (success && fsaccess->transient_error)
                {
                    blockedfile = localpath;
                    LOG_debug << "Transient error creating folder " << blockedfile.toPath(*fsaccess);
                    success = false;
                }
                else if (!fsaccess->transient_error)
                {
                    LOG_debug << "Non transient error creating folder";
                }
            }
        }
    }

    return success;
}

// recursively traverse tree of LocalNodes and match with remote Nodes
// mark nodes to be rubbished in deleted. with their nodehandle
// mark additional nodes to to rubbished (those overwritten) by accumulating
// their nodehandles in rubbish.
// nodes to be added are stored in synccreate. - with nodehandle set to parent
// if attached to an existing node
// l and n are assumed to be folders and existing on both sides or scheduled
// for creation
bool MegaClient::syncup(LocalNode* l, dstime* nds)
{
    bool insync = true;

    list<string> strings;
    remotenode_map nchildren;
    remotenode_map::iterator rit;

    // build array of sync-relevant (newest alias wins) remote children by name
    attr_map::iterator ait;

    if (l->node)
    {
        // corresponding remote node present: build child hash - nameclash
        // resolution: use newest version
        for (node_list::iterator it = l->node->children.begin(); it != l->node->children.end(); it++)
        {
            // node must be alive
            if ((*it)->syncdeleted == SYNCDEL_NONE)
            {
                // check if there is a crypto key missing...
                if ((*it)->attrstring)
                {
                    if (!l->reported)
                    {
                        char* buf = new char[(*it)->nodekey().size() * 4 / 3 + 4];
                        Base64::btoa((byte *)(*it)->nodekey().data(), int((*it)->nodekey().size()), buf);

                        LOG_warn << "Sync: Undecryptable child node. " << buf;

                        l->reported = true;

                        char report[256];

                        Base64::btoa((const byte *)&(*it)->nodehandle, MegaClient::NODEHANDLE, report);
                        
                        sprintf(report + 8, " %d %.200s", (*it)->type, buf);

                        // report an "undecrypted child" event
                        reportevent("CU", report, 0);

                        delete [] buf;
                    }

                    continue;
                }

                // ...or a node name attribute missing
                if ((ait = (*it)->attrs.map.find('n')) == (*it)->attrs.map.end())
                {
                    LOG_warn << "Node name missing, not syncing subtree: " << l->name.c_str();

                    if (!l->reported)
                    {
                        l->reported = true;

                        // report a "no-name child" event
                        reportevent("CN", NULL, 0);
                    }

                    continue;
                }

                addchild(&nchildren, &ait->second, *it, &strings, l->sync->mFilesystemType);
            }
        }
    }

    // check for elements that need to be created, deleted or updated on the
    // remote side
    for (localnode_map::iterator lit = l->children.begin(); lit != l->children.end(); lit++)
    {
        LocalNode* ll = lit->second;

        if (ll->deleted)
        {
            LOG_debug << "LocalNode deleted " << ll->name;
            continue;
        }

        // UTF-8 converted local name
        string localname = ll->localname.toName(*fsaccess, l->sync->mFilesystemType);
        if (!localname.size() || !ll->name.size())
        {
            if (!ll->reported)
            {
                ll->reported = true;

                char report[256];
                sprintf(report, "%d %d %d %d", (int)lit->first->editStringDirect()->size(), (int)localname.size(), (int)ll->name.size(), (int)ll->type);

                // report a "no-name localnode" event
                reportevent("LN", report, 0);
            }
            continue;
        }

        rit = nchildren.find(&localname);

        bool isSymLink = false;
#ifndef WIN32
        if (PosixFileAccess::mFoundASymlink)
        {
            unique_ptr<FileAccess> fa(fsaccess->newfileaccess(false));
            LocalPath localpath = ll->getLocalPath();

            fa->fopen(localpath);
            isSymLink = fa->mIsSymLink;
        }
#endif
        // do we have a corresponding remote child?
        if (rit != nchildren.end())
        {
            // corresponding remote node exists
            // local: folder, remote: file - overwrite
            // local: file, remote: folder - overwrite
            // local: folder, remote: folder - recurse
            // local: file, remote: file - overwrite if newer
            if (ll->type != rit->second->type || isSymLink)
            {
                insync = false;
                LOG_warn << "Type changed: " << localname << " LNtype: " << ll->type << " Ntype: " << rit->second->type << " isSymLink = " << isSymLink;
                movetosyncdebris(rit->second, l->sync->inshare);
            }
            else
            {
                // file on both sides - do not overwrite if local version older or identical
                if (ll->type == FILENODE)
                {
                    if (ll->node != rit->second)
                    {
                        ll->sync->statecacheadd(ll);
                    }
                    ll->setnode(rit->second);

                    // check if file is likely to be identical
                    if (*ll == *(FileFingerprint*)rit->second)
                    {
                        // files have the same size and the same mtime (or the
                        // same fingerprint, if available): no action needed
                        if (!ll->checked)
                        {
                            if (!gfxdisabled && gfx && gfx->isgfx(ll->localname.editStringDirect()))
                            {
                                int missingattr = 0;

                                // check for missing imagery
                                if (!ll->node->hasfileattribute(GfxProc::THUMBNAIL))
                                {
                                    missingattr |= 1 << GfxProc::THUMBNAIL;
                                }

                                if (!ll->node->hasfileattribute(GfxProc::PREVIEW))
                                {
                                    missingattr |= 1 << GfxProc::PREVIEW;
                                }

                                if (missingattr && checkaccess(ll->node, OWNER)
                                        && !gfx->isvideo(ll->localname.editStringDirect()))
                                {
                                    char me64[12];
                                    Base64::btoa((const byte*)&me, MegaClient::USERHANDLE, me64);
                                    if (ll->node->attrs.map.find('f') == ll->node->attrs.map.end() || ll->node->attrs.map['f'] != me64)
                                    {
                                        LOG_debug << "Restoring missing attributes: " << ll->name;
                                        SymmCipher *symmcipher = ll->node->nodecipher();
                                        auto llpath = ll->getLocalPath();
                                        gfx->gendimensionsputfa(NULL, llpath.editStringDirect(), ll->node->nodehandle, symmcipher, missingattr);
                                    }
                                }
                            }

                            ll->checked = true;
                        }

                        // if this node is being fetched, but it's already synced
                        if (rit->second->syncget)
                        {
                            LOG_debug << "Stopping unneeded download";
                            delete rit->second->syncget;
                            rit->second->syncget = NULL;
                        }

                        // if this localnode is being uploaded, but it's already synced
                        if (ll->transfer)
                        {
                            LOG_debug << "Stopping unneeded upload";
                            DBTableTransactionCommitter committer(tctable);
                            stopxfer(ll, &committer);  // todo:  can we use just one commiter for all of the recursive syncup() calls?
                        }

                        ll->treestate(TREESTATE_SYNCED);
                        continue;
                    }

                    // skip if remote file is newer
                    if (ll->mtime < rit->second->mtime)
                    {
                        LOG_debug << "LocalNode is older: " << ll->name << " LNmtime: " << ll->mtime << " Nmtime: " << rit->second->mtime;
                        continue;
                    }                           

                    if (ll->mtime == rit->second->mtime)
                    {
                        if (ll->size < rit->second->size)
                        {
                            LOG_warn << "Syncup. Same mtime but lower size: " << ll->name
                                     << " LNmtime: " << ll->mtime << " LNsize: " << ll->size << " Nsize: " << rit->second->size
                                     << " Nhandle: " << LOG_NODEHANDLE(rit->second->nodehandle) ;

                            continue;
                        }

                        if (ll->size == rit->second->size && memcmp(ll->crc.data(), rit->second->crc.data(), sizeof ll->crc) < 0)
                        {
                            LOG_warn << "Syncup. Same mtime and size, but lower CRC: " << ll->name
                                     << " mtime: " << ll->mtime << " size: " << ll->size << " Nhandle: " << LOG_NODEHANDLE(rit->second->nodehandle);

                            continue;
                        }
                    }

                    LOG_debug << "LocalNode change detected on syncupload: " << ll->name << " LNsize: " << ll->size << " LNmtime: " << ll->mtime
                              << " NSize: " << rit->second->size << " Nmtime: " << rit->second->mtime << " Nhandle: " << LOG_NODEHANDLE(rit->second->nodehandle);

#ifdef WIN32
                    if(ll->size == ll->node->size && !memcmp(ll->crc.data(), ll->node->crc.data(), sizeof(ll->crc)))
                    {
                        LOG_debug << "Modification time changed only";
                        auto f = fsaccess->newfileaccess();
                        auto lpath = ll->getLocalPath(true);
                        LocalPath stream = lpath;
                        stream.append(LocalPath::fromLocalname(string((const char *)(const wchar_t*)L":$CmdTcID:$DATA", 30)));
                        if (f->fopen(stream))
                        {
                            LOG_warn << "COMODO detected";
                            HKEY hKey;
                            if (RegOpenKeyEx(HKEY_LOCAL_MACHINE,
                                            L"SYSTEM\\CurrentControlSet\\Services\\CmdAgent\\CisConfigs\\0\\HIPS\\SBSettings",
                                            0,
                                            KEY_QUERY_VALUE,
                                            &hKey ) == ERROR_SUCCESS)
                            {
                                DWORD value = 0;
                                DWORD size = sizeof(value);
                                if (RegQueryValueEx(hKey, L"EnableSourceTracking", NULL, NULL, (LPBYTE)&value, &size) == ERROR_SUCCESS)
                                {
                                    if (value == 1 && fsaccess->setmtimelocal(lpath, ll->node->mtime))
                                    {
                                        LOG_warn << "Fixed modification time probably changed by COMODO";
                                        ll->mtime = ll->node->mtime;
                                        ll->treestate(TREESTATE_SYNCED);
                                        RegCloseKey(hKey);
                                        continue;
                                    }
                                }
                                RegCloseKey(hKey);
                            }
                        }

                        lpath.append(LocalPath::fromLocalname(string((const char *)(const wchar_t*)L":OECustomProperty", 34)));
                        if (f->fopen(lpath))
                        {
                            LOG_warn << "Windows Search detected";
                            continue;
                        }
                    }
#endif

                    // if this node is being fetched, but has to be upsynced
                    if (rit->second->syncget)
                    {
                        LOG_debug << "Stopping unneeded download";
                        delete rit->second->syncget;
                        rit->second->syncget = NULL;
                    }
                }
                else
                {
                    insync = false;

                    if (ll->node != rit->second)
                    {
                        ll->setnode(rit->second);
                        ll->sync->statecacheadd(ll);
                    }

                    // recurse into directories of equal name
                    if (!syncup(ll, nds))
                    {
                        return false;
                    }
                    continue;
                }
            }
        }

        if (isSymLink)
        {
            continue; //Do nothing for the moment
        }
        else if (ll->type == FILENODE)
        {
            // do not begin transfer until the file size / mtime has stabilized
            insync = false;

            if (ll->transfer)
            {
                continue;
            }

            LOG_verbose << "Unsynced LocalNode (file): " << ll->name << " " << ll << " " << (ll->transfer != 0);
            ll->treestate(TREESTATE_PENDING);

            if (Waiter::ds < ll->nagleds)
            {
                LOG_debug << "Waiting for the upload delay: " << ll->name << " " << ll->nagleds;
                if (ll->nagleds < *nds)
                {
                    *nds = ll->nagleds;
                }

                continue;
            }
            else
            {
                Node *currentVersion = ll->node;
                if (currentVersion)
                {
                    m_time_t delay = 0;
                    m_time_t currentTime = m_time();
                    if (currentVersion->ctime > currentTime + 30)
                    {
                        // with more than 30 seconds of detected clock drift,
                        // we don't apply any version rate control for now
                        LOG_err << "Incorrect local time detected";
                    }
                    else
                    {
                        int recentVersions = 0;
                        m_time_t startInterval = currentTime - Sync::RECENT_VERSION_INTERVAL_SECS;
                        Node *version = currentVersion;
                        while (true)
                        {
                            if (version->ctime < startInterval)
                            {
                                break;
                            }

                            recentVersions++;
                            if (!version->children.size())
                            {
                                break;
                            }

                            version = version->children.back();
                        }

                        if (recentVersions > 10)
                        {
                            // version rate control starts with more than 10 recent versions
                            delay = 7 * (recentVersions / 10) * (recentVersions - 10);
                        }

                        LOG_debug << "Number of recent versions: " << recentVersions << " delay: " << delay
                                  << " prev: " << currentVersion->ctime << " current: " << currentTime;
                    }

                    if (delay)
                    {
                        m_time_t next = currentVersion->ctime + delay;
                        if (next > currentTime)
                        {
                            dstime backoffds = dstime((next - currentTime) * 10);
                            ll->nagleds = waiter->ds + backoffds;
                            LOG_debug << "Waiting for the version rate limit delay during " << backoffds << " ds";

                            if (ll->nagleds < *nds)
                            {
                                *nds = ll->nagleds;
                            }
                            continue;
                        }
                        else
                        {
                            LOG_debug << "Version rate limit delay already expired";
                        }
                    }
                }

                LocalPath localpath = ll->getLocalPath();
                bool t;
                auto fa = fsaccess->newfileaccess(false);

                if (!(t = fa->fopen(localpath, true, false))
                 || fa->size != ll->size
                 || fa->mtime != ll->mtime)
                {
                    if (t)
                    {
                        ll->sync->localbytes -= ll->size;
                        ll->genfingerprint(fa.get());
                        ll->sync->localbytes += ll->size;                        

                        ll->sync->statecacheadd(ll);
                    }

                    ll->bumpnagleds();

                    LOG_debug << "Localnode not stable yet: " << ll->name << " " << t << " " << fa->size << " " << ll->size
                              << " " << fa->mtime << " " << ll->mtime << " " << ll->nagleds;

                    if (ll->nagleds < *nds)
                    {
                        *nds = ll->nagleds;
                    }

                    continue;
                }
                
                ll->created = false;
            }
        }
        else
        {
            LOG_verbose << "Unsynced LocalNode (folder): " << ll->name;
        }

        if (ll->created)
        {
            if (!ll->reported)
            {
                ll->reported = true;

                // FIXME: remove created flag and associated safeguards after
                // positively verifying the absence of a related repetitive node creation bug
                LOG_err << "Internal error: Duplicate node creation: " << ll->name.c_str();

                char report[256];

                // always report LocalNode's type, name length, mtime, file size
                sprintf(report, "[%u %u %d %d %d] %d %d %d %d %d %" PRIi64,
                    (int)nchildren.size(),
                    (int)l->children.size(),
                    l->node ? (int)l->node->children.size() : -1,
                    (int)synccreate.size(),
                    syncadding,
                    ll->type,
                    (int)ll->name.size(),
                    (int)ll->mtime,
                    (int)ll->sync->state,
                    (int)ll->sync->inshare,
                    ll->size);

                if (ll->node)
                {
                    int namelen;

                    if ((ait = ll->node->attrs.map.find('n')) != ll->node->attrs.map.end())
                    {
                        namelen = int(ait->second.size());
                    }
                    else
                    {
                        namelen = -1;
                    }

                    // additionally, report corresponding Node's type, name length, mtime, file size and handle
                    sprintf(strchr(report, 0), " %d %d %d %" PRIi64 " %d ", ll->node->type, namelen, (int)ll->node->mtime, ll->node->size, ll->node->syncdeleted);
                    Base64::btoa((const byte *)&ll->node->nodehandle, MegaClient::NODEHANDLE, strchr(report, 0));
                }

                // report a "dupe" event
                reportevent("D2", report, 0);
            }
            else
            {
                LOG_err << "LocalNode created and reported " << ll->name;
            }
        }
        else if (!ll->node) // todo: was going to check mPendingChanges, but if it has a node already then we shouldn't be creating it?  Anyway we should be checking if it's in synccreate already - TBD
        {
            ll->created = true;

            assert (!isSymLink);
            // create remote folder or send file
            LOG_debug << "Adding local file to synccreate: " << ll->name << " " << synccreate.size();
            synccreate.push_back(ll);
            syncactivity = true;

            if (synccreate.size() >= MAX_NEWNODES)
            {
                LOG_warn << "Stopping syncup due to MAX_NEWNODES";
                return false;
            }
        }

        if (ll->type == FOLDERNODE)
        {
            if (!syncup(ll, nds))
            {
                return false;
            }
        }
    }

    if (insync && l->node)
    {
        l->treestate(TREESTATE_SYNCED);
    }

    return true;
}

// execute updates stored in synccreate[]
// must not be invoked while the previous creation operation is still in progress
void MegaClient::syncupdate()
{
    // split synccreate[] in separate subtrees and send off to putnodes() for
    // creation on the server
    unsigned i, start, end;
    SymmCipher tkey;
    string tattrstring;
    AttrMap tattrs;
    Node* n;
    LocalNode* l;

    for (start = 0; start < synccreate.size(); start = end)
    {
        // determine length of distinct subtree beneath existing node
        for (end = start; end < synccreate.size(); end++)
        {
            if ((end > start) && synccreate[end]->parent->node)
            {
                break;
            }
        }

        // add nodes that can be created immediately: folders & existing files;
        // start uploads of new files
        vector<NewNode> nn;
        nn.reserve(end - start);

        DBTableTransactionCommitter committer(tctable);
        for (i = start; i < end; i++)
        {
            n = NULL;
            l = synccreate[i];

            if (l->type == FILENODE && l->parent->node)
            {
                l->h = l->parent->node->nodehandle;
            }

            if (l->type == FOLDERNODE || (n = nodebyfingerprint(l)))
            {
                nn.resize(nn.size() + 1);
                auto nnp = &nn.back();

                // create remote folder or copy file if it already exists
                nnp->source = NEW_NODE;
                nnp->type = l->type;
                nnp->syncid = l->syncid;
                nnp->localnode.crossref(l, nnp);  // also sets l->newnode to nnp
                nnp->nodehandle = n ? n->nodehandle : l->syncid;
                nnp->parenthandle = i > start ? l->parent->syncid : UNDEF;

                if (n)
                {
                    // overwriting an existing remote node? tag it as the previous version or move to SyncDebris
                    if (l->node && l->node->parent && l->node->parent->localnode)
                    {
                        if (versions_disabled)
                        {
                            movetosyncdebris(l->node, l->sync->inshare);
                        }
                        else
                        {
                            nnp->ovhandle = l->node->nodehandle;
                        }
                    }

                    // this is a file - copy, use original key & attributes
                    // FIXME: move instead of creating a copy if it is in
                    // rubbish to reduce node creation load
                    nnp->nodekey = n->nodekey();
                    tattrs.map = n->attrs.map;

                    nameid rrname = AttrMap::string2nameid("rr");
                    attr_map::iterator it = tattrs.map.find(rrname);
                    if (it != tattrs.map.end())
                    {
                        LOG_debug << "Removing rr attribute";
                        tattrs.map.erase(it);
                    }

                    app->syncupdate_remote_copy(l->sync, l->name.c_str());
                }
                else
                {
                    // this is a folder - create, use fresh key & attributes
                    nnp->nodekey.resize(FOLDERNODEKEYLENGTH);
                    rng.genblock((byte*)nnp->nodekey.data(), FOLDERNODEKEYLENGTH);
                    tattrs.map.clear();
                }

                // set new name, encrypt and attach attributes
                tattrs.map['n'] = l->name;
                tattrs.getjson(&tattrstring);
                tkey.setkey((const byte*)nnp->nodekey.data(), nnp->type);
                nnp->attrstring.reset(new string);
                makeattr(&tkey, nnp->attrstring, tattrstring.c_str());

                l->treestate(TREESTATE_SYNCING);
            }
            else if (l->type == FILENODE)
            {
                l->treestate(TREESTATE_PENDING);

                // the overwrite will happen upon PUT completion
                string tmppath;

                nextreqtag();
                startxfer(PUT, l, committer);

                tmppath = l->getLocalPath(true).toPath(*fsaccess);
                app->syncupdate_put(l->sync, l, tmppath.c_str());
            }
        }

        if (!nn.empty())
        {
            // add nodes unless parent node has been deleted
            LocalNode *localNode = synccreate[start];
            if (localNode->parent->node)
            {
                syncadding++;

                // this assert fails for the case of two different files uploaded to the same path, and both putnodes occurring in the same exec()
                assert(localNode->type == FOLDERNODE
                       || localNode->h == localNode->parent->node->nodehandle); // if it's a file, it should match
                reqs.add(new CommandPutNodes(this,
                                                localNode->parent->node->nodehandle,
                                                NULL, move(nn),
                                                localNode->sync->tag,
                                                PUTNODES_SYNC));

                syncactivity = true;
            }
        }
    }

    synccreate.clear();
}

void MegaClient::putnodes_sync_result(error e, vector<NewNode>& nn)
{
    // check for file nodes that failed to copy and remove them from fingerprints
    // FIXME: retrigger sync decision upload them immediately
    auto nni = nn.size();
    while (nni--)
    {
        Node* n;
        if (nn[nni].type == FILENODE && !nn[nni].added)
        {
            if ((n = nodebyhandle(nn[nni].nodehandle)))
            {
                mFingerprints.remove(n);
            }
        }
        else if (nn[nni].localnode && (n = nn[nni].localnode->node))
        {
            if (n->type == FOLDERNODE)
            {
                app->syncupdate_remote_folder_addition(nn[nni].localnode->sync, n);
            }
            else
            {
                app->syncupdate_remote_file_addition(nn[nni].localnode->sync, n);
            }
        }

        if (e && e != API_EEXPIRED && nn[nni].localnode && nn[nni].localnode->sync)
        {
            nn[nni].localnode->sync->errorcode = e;
            nn[nni].localnode->sync->changestate(SYNC_FAILED);
        }
    }

    syncadding--;
    syncactivity = true;
}

// move node to //bin, then on to the SyncDebris folder of the day (to prevent
// dupes)
void MegaClient::movetosyncdebris(Node* dn, bool unlink)
{
    dn->syncdeleted = SYNCDEL_DELETED;

    // detach node from LocalNode
    if (dn->localnode)
    {
        dn->tag = dn->localnode->sync->tag;
        dn->localnode->node = NULL;
        dn->localnode = NULL;
    }

    Node* n = dn;

    // at least one parent node already on the way to SyncDebris?
    while ((n = n->parent) && n->syncdeleted == SYNCDEL_NONE);

    // no: enqueue this one
    if (!n)
    {
        if (unlink)
        {
            dn->tounlink_it = tounlink.insert(dn).first;
        }
        else
        {
            dn->todebris_it = todebris.insert(dn).first;        
        }
    }
}

void MegaClient::execsyncdeletions()
{                
    if (todebris.size())
    {
        execmovetosyncdebris();
    }

    if (tounlink.size())
    {
        execsyncunlink();
    }
}

void MegaClient::proclocaltree(LocalNode* n, LocalTreeProc* tp)
{
    if (n->type != FILENODE)
    {
        for (localnode_map::iterator it = n->children.begin(); it != n->children.end(); )
        {
            LocalNode *child = it->second;
            it++;
            proclocaltree(child, tp);
        }
    }

    tp->proc(this, n);
}

void MegaClient::unlinkifexists(LocalNode *l, FileAccess *fa, LocalPath& reuseBuffer)
{
    // sdisable = true for this call.  In the case where we are doing a full scan due to fs notifications failing,
    // and a file was renamed but retains the same shortname, we would check the presence of the wrong file.
    // Also shortnames are slowly being deprecated by Microsoft, so using full names is now the normal case anyway.
    l->getlocalpath(reuseBuffer, true);
    if (fa->fopen(reuseBuffer) || fa->type == FOLDERNODE)
    {
        LOG_warn << "Deletion of existing file avoided";
        static bool reported99446 = false;
        if (!reported99446)
        {
            sendevent(99446, "Deletion of existing file avoided", 0);
            reported99446 = true;
        }

        // The local file or folder seems to be still there, but invisible
        // for the sync engine, so we just stop syncing it
        LocalTreeProcUnlinkNodes tpunlink;
        proclocaltree(l, &tpunlink);
    }
#ifdef _WIN32
    else if (fa->errorcode != ERROR_FILE_NOT_FOUND && fa->errorcode != ERROR_PATH_NOT_FOUND)
    {
        LOG_warn << "Unexpected error code for deleted file: " << fa->errorcode;
        static bool reported99447 = false;
        if (!reported99447)
        {
            ostringstream oss;
            oss << fa->errorcode;
            string message = oss.str();
            sendevent(99447, message.c_str(), 0);
            reported99447 = true;
        }
    }
#endif
}

void MegaClient::execsyncunlink()
{
    Node* n;
    Node* tn;

    // delete tounlink nodes
    do {
        n = tn = *tounlink.begin();

        while ((n = n->parent) && n->syncdeleted == SYNCDEL_NONE);

        if (!n)
        {
            unlink(tn, false, tn->tag);
        }

        tn->tounlink_it = tounlink.end();
        tounlink.erase(tounlink.begin());
    } while (tounlink.size());
}

// immediately moves pending todebris items to //bin
// also deletes tounlink items directly
void MegaClient::execmovetosyncdebris()
{
    Node* n;
    Node* tn;
    node_set::iterator it;

    m_time_t ts;
    struct tm tms;
    char buf[32];
    syncdel_t target;

    // attempt to move the nodes in node_set todebris to the following
    // locations (in falling order):
    // - //bin/SyncDebris/yyyy-mm-dd
    // - //bin/SyncDebris
    // - //bin

    // (if no rubbish bin is found, we should probably reload...)
    if (!(tn = nodebyhandle(rootnodes[RUBBISHNODE - ROOTNODE])))
    {
        return;
    }

    target = SYNCDEL_BIN;

    ts = m_time();
    struct tm* ptm = m_localtime(ts, &tms);
    sprintf(buf, "%04d-%02d-%02d", ptm->tm_year + 1900, ptm->tm_mon + 1, ptm->tm_mday);
    m_time_t currentminute = ts / 60;

    // locate //bin/SyncDebris
    if ((n = childnodebyname(tn, SYNCDEBRISFOLDERNAME)) && n->type == FOLDERNODE)
    {
        tn = n;
        target = SYNCDEL_DEBRIS;

        // locate //bin/SyncDebris/yyyy-mm-dd
        if ((n = childnodebyname(tn, buf)) && n->type == FOLDERNODE)
        {
            tn = n;
            target = SYNCDEL_DEBRISDAY;
        }
    }

    // in order to reduce the API load, we move
    // - SYNCDEL_DELETED nodes to any available target
    // - SYNCDEL_BIN/SYNCDEL_DEBRIS nodes to SYNCDEL_DEBRISDAY
    // (move top-level nodes only)
    for (it = todebris.begin(); it != todebris.end(); )
    {
        n = *it;

        if (n->syncdeleted == SYNCDEL_DELETED
         || n->syncdeleted == SYNCDEL_BIN
         || n->syncdeleted == SYNCDEL_DEBRIS)
        {
            while ((n = n->parent) && n->syncdeleted == SYNCDEL_NONE);

            if (!n)
            {
                n = *it;

                if (n->syncdeleted == SYNCDEL_DELETED
                 || ((n->syncdeleted == SYNCDEL_BIN
                   || n->syncdeleted == SYNCDEL_DEBRIS)
                      && target == SYNCDEL_DEBRISDAY))
                {
                    n->syncdeleted = SYNCDEL_INFLIGHT;
                    int creqtag = reqtag;
                    reqtag = n->tag;
                    LOG_debug << "Moving to Syncdebris: " << n->displayname() << " in " << tn->displayname() << " Nhandle: " << LOG_NODEHANDLE(n->nodehandle);
                    rename(n, tn, target, n->parent ? n->parent->nodehandle : UNDEF);
                    reqtag = creqtag;
                    it++;
                }
                else
                {
                    LOG_debug << "SyncDebris daily folder not created. Final target: " << n->syncdeleted;
                    n->syncdeleted = SYNCDEL_NONE;
                    n->todebris_it = todebris.end();
                    todebris.erase(it++);
                }
            }
            else
            {
                it++;
            }
        }
        else if (n->syncdeleted == SYNCDEL_DEBRISDAY
                 || n->syncdeleted == SYNCDEL_FAILED)
        {
            LOG_debug << "Move to SyncDebris finished. Final target: " << n->syncdeleted;
            n->syncdeleted = SYNCDEL_NONE;
            n->todebris_it = todebris.end();
            todebris.erase(it++);
        }
        else
        {
            it++;
        }
    }

    if (target != SYNCDEL_DEBRISDAY && todebris.size() && !syncdebrisadding
            && (target == SYNCDEL_BIN || syncdebrisminute != currentminute))
    {
        syncdebrisadding = true;
        syncdebrisminute = currentminute;
        LOG_debug << "Creating daily SyncDebris folder: " << buf << " Target: " << target;

        // create missing component(s) of the sync debris folder of the day
        vector<NewNode> nnVec;
        SymmCipher tkey;
        string tattrstring;
        AttrMap tattrs;

        nnVec.resize((target == SYNCDEL_DEBRIS) ? 1 : 2);

        for (size_t i = nnVec.size(); i--; )
        {
            auto nn = &nnVec[i];

            nn->source = NEW_NODE;
            nn->type = FOLDERNODE;
            nn->nodehandle = i;
            nn->parenthandle = i ? 0 : UNDEF;

            nn->nodekey.resize(FOLDERNODEKEYLENGTH);
            rng.genblock((byte*)nn->nodekey.data(), FOLDERNODEKEYLENGTH);

            // set new name, encrypt and attach attributes
            tattrs.map['n'] = (i || target == SYNCDEL_DEBRIS) ? buf : SYNCDEBRISFOLDERNAME;
            tattrs.getjson(&tattrstring);
            tkey.setkey((const byte*)nn->nodekey.data(), FOLDERNODE);
            nn->attrstring.reset(new string);
            makeattr(&tkey, nn->attrstring, tattrstring.c_str());
        }

        reqs.add(new CommandPutNodes(this, tn->nodehandle, NULL, move(nnVec),
                                        -reqtag,
                                        PUTNODES_SYNCDEBRIS));
    }
}

// we cannot delete the Sync object directly, as it might have pending
// operations on it
void MegaClient::delsync(Sync* sync, bool deletecache)
{
    sync->changestate(SYNC_CANCELED);

    sync->setResumable(false);

    if (deletecache && sync->statecachetable)
    {
        sync->statecachetable->remove();
        delete sync->statecachetable;
        sync->statecachetable = NULL;
    }

    syncactivity = true;
}

void MegaClient::putnodes_syncdebris_result(error, vector<NewNode>& nn)
{
    syncdebrisadding = false;
}
#endif

// inject file into transfer subsystem
// if file's fingerprint is not valid, it will be obtained from the local file
// (PUT) or the file's key (GET)
bool MegaClient::startxfer(direction_t d, File* f, DBTableTransactionCommitter& committer, bool skipdupes, bool startfirst, bool donotpersist)
{
    if (!f->transfer)
    {
        if (d == PUT)
        {
            if (!f->isvalid)    // (sync LocalNodes always have this set)
            {
                // missing FileFingerprint for local file - generate
                auto fa = fsaccess->newfileaccess();

                if (fa->fopen(f->localname, d == PUT, d == GET))
                {
                    f->genfingerprint(fa.get());
                }
            }

            // if we are unable to obtain a valid file FileFingerprint, don't proceed
            if (!f->isvalid)
            {
                LOG_err << "Unable to get a fingerprint " << f->name;
                return false;
            }

#ifdef USE_MEDIAINFO
            mediaFileInfo.requestCodecMappingsOneTime(this, &f->localname);  
#endif
        }
        else
        {
            if (!f->isvalid)
            {
                // no valid fingerprint: use filekey as its replacement
                memcpy(f->crc.data(), f->filekey, sizeof f->crc);
            }
        }

        Transfer* t = NULL;
        transfer_map::iterator it = transfers[d].find(f);

        if (it != transfers[d].end())
        {
            t = it->second;
            if (skipdupes)
            {
                for (file_list::iterator fi = t->files.begin(); fi != t->files.end(); fi++)
                {
                    if ((d == GET && f->localname == (*fi)->localname)
                            || (d == PUT && f->h != UNDEF
                                && f->h == (*fi)->h
                                && !f->targetuser.size()
                                && !(*fi)->targetuser.size()
                                && f->name == (*fi)->name))
                    {
                        LOG_warn << "Skipping duplicated transfer";
                        return false;
                    }
                }
            }
            f->file_it = t->files.insert(t->files.end(), f);
            f->transfer = t;
            f->tag = reqtag;
            if (!f->dbid && !donotpersist)
            {
                filecacheadd(f, committer);
            }
            app->file_added(f);

            if (startfirst)
            {
                transferlist.movetofirst(t, committer);
            }

            if (overquotauntil && overquotauntil > Waiter::ds && d != PUT)
            {
                dstime timeleft = dstime(overquotauntil - Waiter::ds);
                t->failed(API_EOVERQUOTA, committer, timeleft);
            }
            else if (d == PUT && ststatus == STORAGE_RED)
            {
                t->failed(API_EOVERQUOTA, committer);
            }
            else if (ststatus == STORAGE_PAYWALL)
            {
                t->failed(API_EPAYWALL, committer);
            }
        }
        else
        {
            it = cachedtransfers[d].find(f);
            if (it != cachedtransfers[d].end())
            {
                LOG_debug << "Resumable transfer detected";
                t = it->second;
                bool hadAnyData = t->pos > 0;
                if ((d == GET && !t->pos) || ((m_time() - t->lastaccesstime) >= 172500))
                {
                    LOG_warn << "Discarding temporary URL (" << t->pos << ", " << t->lastaccesstime << ")";
                    t->tempurls.clear();

                    if (d == PUT)
                    {
                        t->chunkmacs.clear();
                        t->progresscompleted = 0;
                        delete [] t->ultoken;
                        t->ultoken = NULL;
                        t->pos = 0;
                    }
                }

                auto fa = fsaccess->newfileaccess();
                if (!fa->fopen(t->localfilename))
                {
                    if (d == PUT)
                    {
                        LOG_warn << "Local file not found";
                        // the transfer will be retried to ensure that the file
                        // is not just just temporarily blocked
                    }
                    else
                    {
                        if (hadAnyData)
                        {
                            LOG_warn << "Temporary file not found";
                        }
                        t->localfilename.clear();
                        t->chunkmacs.clear();
                        t->progresscompleted = 0;
                        t->pos = 0;
                    }
                }
                else
                {
                    if (d == PUT)
                    {
                        if (f->genfingerprint(fa.get()))
                        {
                            LOG_warn << "The local file has been modified";
                            t->tempurls.clear();
                            t->chunkmacs.clear();
                            t->progresscompleted = 0;
                            delete [] t->ultoken;
                            t->ultoken = NULL;
                            t->pos = 0;
                        }
                    }
                    else
                    {
                        if (t->progresscompleted > fa->size)
                        {
                            LOG_warn << "Truncated temporary file";
                            t->chunkmacs.clear();
                            t->progresscompleted = 0;
                            t->pos = 0;
                        }
                    }
                }
                cachedtransfers[d].erase(it);
                LOG_debug << "Transfer resumed";
            }

            if (!t)
            {
                t = new Transfer(this, d);
                *(FileFingerprint*)t = *(FileFingerprint*)f;
            }

            t->skipserialization = donotpersist;

            t->lastaccesstime = m_time();
            t->tag = reqtag;
            f->tag = reqtag;
            t->transfers_it = transfers[d].insert(pair<FileFingerprint*, Transfer*>((FileFingerprint*)t, t)).first;

            f->file_it = t->files.insert(t->files.end(), f);
            f->transfer = t;
            if (!f->dbid && !donotpersist)
            {
                filecacheadd(f, committer);
            }

            transferlist.addtransfer(t, committer, startfirst);
            app->transfer_added(t);
            app->file_added(f);
            looprequested = true;

            if (overquotauntil && overquotauntil > Waiter::ds && d != PUT)
            {
                dstime timeleft = dstime(overquotauntil - Waiter::ds);
                t->failed(API_EOVERQUOTA, committer, timeleft);
            }
            else if (d == PUT && ststatus == STORAGE_RED)
            {
                t->failed(API_EOVERQUOTA, committer);
            }
            else if (ststatus == STORAGE_PAYWALL)
            {
                t->failed(API_EPAYWALL, committer);
            }
        }

        assert( (ISUNDEF(f->h) && f->targetuser.size() && (f->targetuser.size() == 11 || f->targetuser.find("@")!=string::npos) ) // <- uploading to inbox
                || (!ISUNDEF(f->h) && (nodebyhandle(f->h) || d == GET) )); // target handle for the upload should be known at this time (except for inbox uploads)
    }

    return true;
}

// remove file from transfer subsystem
void MegaClient::stopxfer(File* f, DBTableTransactionCommitter* committer)
{
    if (f->transfer)
    {
        LOG_debug << "Stopping transfer: " << f->name;

        Transfer *transfer = f->transfer;
        transfer->removeTransferFile(API_EINCOMPLETE, f, committer);

        // last file for this transfer removed? shut down transfer.
        if (!transfer->files.size())
        {
            looprequested = true;
            transfer->finished = true;
            transfer->state = TRANSFERSTATE_CANCELLED;
            app->transfer_removed(transfer);
            delete transfer;
        }
        else
        {
            if (transfer->type == PUT && !transfer->localfilename.empty())
            {
                LOG_debug << "Updating transfer path";
                transfer->files.front()->prepare();
            }
        }
    }
}

// pause/unpause transfers
void MegaClient::pausexfers(direction_t d, bool pause, bool hard, DBTableTransactionCommitter& committer)
{
    xferpaused[d] = pause;

    if (!pause || hard)
    {
        WAIT_CLASS::bumpds();

        for (transferslot_list::iterator it = tslots.begin(); it != tslots.end(); )
        {
            if ((*it)->transfer->type == d)
            {
                if (pause)
                {
                    if (hard)
                    {
                        (*it++)->disconnect();
                    }
                }
                else
                {
                    (*it)->lastdata = Waiter::ds;
                    (*it++)->doio(this, committer);
                }
            }
            else
            {
                it++;
            }
        }
    }
}

void MegaClient::setmaxconnections(direction_t d, int num)
{
    if (num > 0)
    {
         if ((unsigned int) num > MegaClient::MAX_NUM_CONNECTIONS)
        {
            num = MegaClient::MAX_NUM_CONNECTIONS;
        }

        if (connections[d] != num)
        {
            connections[d] = (unsigned char)num;
            for (transferslot_list::iterator it = tslots.begin(); it != tslots.end(); )
            {
                TransferSlot *slot = *it++;
                if (slot->transfer->type == d)
                {
                    slot->transfer->state = TRANSFERSTATE_QUEUED;
                    if (slot->transfer->client->ststatus != STORAGE_RED || slot->transfer->type == GET)
                    {
                        slot->transfer->bt.arm();
                    }
                    delete slot;
                }
            }
        }
    }
}

Node* MegaClient::nodebyfingerprint(FileFingerprint* fingerprint)
{
    return mFingerprints.nodebyfingerprint(fingerprint);
}

#ifdef ENABLE_SYNC
Node* MegaClient::nodebyfingerprint(LocalNode* localNode)
{
    std::unique_ptr<const node_vector>
      remoteNodes(mFingerprints.nodesbyfingerprint(localNode));

    if (remoteNodes->empty())
        return nullptr;

    std::string localName = localNode->localname.toName(*fsaccess);
    
    // Only compare metamac if the node doesn't already exist.
    node_vector::const_iterator remoteNode =
      std::find_if(remoteNodes->begin(),
                   remoteNodes->end(),
                   [&](const Node *remoteNode) -> bool
                   {
                       return localName == remoteNode->displayname();
                   });

    if (remoteNode != remoteNodes->end())
        return *remoteNode;

    remoteNode = remoteNodes->begin();

    // Compare the local file's metamac against a random candidate.
    // 
    // If we're unable to generate the metamac, fail in such a way that
    // guarantees safe behavior.
    // 
    // That is, treat both nodes as distinct until we're absolutely certain
    // they are identical.
    auto ifAccess = fsaccess->newfileaccess();

    auto localPath = localNode->getLocalPath(true);

    if (!ifAccess->fopen(localPath, true, false))
        return nullptr;

    std::string remoteKey = (*remoteNode)->nodekey();
    const char *iva = &remoteKey[SymmCipher::KEYLENGTH];

    SymmCipher cipher;
    cipher.setkey((byte*)&remoteKey[0], (*remoteNode)->type);

    int64_t remoteIv = MemAccess::get<int64_t>(iva);
    int64_t remoteMac = MemAccess::get<int64_t>(iva + sizeof(int64_t));

    auto result = generateMetaMac(cipher, *ifAccess, remoteIv);
    if (!result.first || result.second != remoteMac)
        return nullptr;

    return *remoteNode;
}
#endif /* ENABLE_SYNC */

node_vector *MegaClient::nodesbyfingerprint(FileFingerprint* fingerprint)
{
    return mFingerprints.nodesbyfingerprint(fingerprint);
}

static bool nodes_ctime_less(const Node* a, const Node* b)
{
    // heaps return the largest element
    return a->ctime < b->ctime;
}

static bool nodes_ctime_greater(const Node* a, const Node* b)
{
    return a->ctime > b->ctime;
}

node_vector MegaClient::getRecentNodes(unsigned maxcount, m_time_t since, bool includerubbishbin)
{
    // 1. Get nodes added/modified not older than `since`
    node_vector v;
    v.reserve(nodes.size());
    for (node_map::iterator i = nodes.begin(); i != nodes.end(); ++i)
    {
        if (i->second->type == FILENODE && i->second->ctime >= since &&  // recent files only 
            (!i->second->parent || i->second->parent->type != FILENODE)) // excluding versions
        {
            v.push_back(i->second);
        }
    }

    // heaps use a 'less' function, and pop_heap returns the largest item stored.
    std::make_heap(v.begin(), v.end(), nodes_ctime_less);

    // 2. Order them chronologically and restrict them to a maximum of `maxcount`
    node_vector v2;
    unsigned maxItems = std::min(maxcount, unsigned(v.size()));
    v2.reserve(maxItems);
    while (v2.size() < maxItems && !v.empty())
    {
        std::pop_heap(v.begin(), v.end(), nodes_ctime_less);
        Node* n = v.back();
        v.pop_back();
        if (includerubbishbin || n->firstancestor()->type != RUBBISHNODE)
        {
            v2.push_back(n);
        }
    }
    return v2;
}


namespace action_bucket_compare
{
    // these lists of file extensions (and the logic to use them) all come from the webclient - if updating here, please make sure the webclient is updated too, preferably webclient first.
    const static string webclient_is_image_def = ".jpg.jpeg.gif.bmp.png.";
    const static string webclient_is_image_raw = ".3fr.arw.cr2.crw.ciff.cs1.dcr.dng.erf.iiq.k25.kdc.mef.mos.mrw.nef.nrw.orf.pef.raf.raw.rw2.rwl.sr2.srf.srw.x3f.";
    const static string webclient_is_image_thumb = "psd.svg.tif.tiff.webp";  // leaving out .pdf
    const static string webclient_mime_photo_extensions = ".3ds.bmp.btif.cgm.cmx.djv.djvu.dwg.dxf.fbs.fh.fh4.fh5.fh7.fhc.fpx.fst.g3.gif.heic.heif.ico.ief.jpe.jpeg.jpg.ktx.mdi.mmr.npx.pbm.pct.pcx.pgm.pic.png.pnm.ppm.psd.ras.rgb.rlc.sgi.sid.svg.svgz.tga.tif.tiff.uvg.uvi.uvvg.uvvi.wbmp.wdp.webp.xbm.xif.xpm.xwd.";
    const static string webclient_mime_video_extensions = ".3g2.3gp.asf.asx.avi.dvb.f4v.fli.flv.fvt.h261.h263.h264.jpgm.jpgv.jpm.m1v.m2v.m4u.m4v.mj2.mjp2.mk3d.mks.mkv.mng.mov.movie.mp4.mp4v.mpe.mpeg.mpg.mpg4.mxu.ogv.pyv.qt.smv.uvh.uvm.uvp.uvs.uvu.uvv.uvvh.uvvm.uvvp.uvvs.uvvu.uvvv.viv.vob.webm.wm.wmv.wmx.wvx.";

    bool nodeIsVideo(const Node* n, char ext[12], const MegaClient& mc)
    {
        if (n->hasfileattribute(fa_media) && n->nodekey().size() == FILENODEKEYLENGTH)
        {
#ifdef USE_MEDIAINFO
            if (mc.mediaFileInfo.mediaCodecsReceived)
            {
                MediaProperties mp = MediaProperties::decodeMediaPropertiesAttributes(n->fileattrstring, (uint32_t*)(n->nodekey().data() + FILENODEKEYLENGTH / 2));
                unsigned videocodec = mp.videocodecid;
                if (!videocodec && mp.shortformat)
                {
                    auto& v = mc.mediaFileInfo.mediaCodecs.shortformats;
                    if (mp.shortformat < v.size())
                    {
                        videocodec = v[mp.shortformat].videocodecid;
                    }
                }
                // approximation: the webclient has a lot of logic to determine if a particular codec is playable in that browser.  We'll just base our decision on the presence of a video codec.
                if (!videocodec)
                {
                    return false; // otherwise double-check by extension
                }
            }
#endif  
        }
        return action_bucket_compare::webclient_mime_video_extensions.find(ext) != string::npos;
    }

    bool nodeIsPhoto(const Node* n, char ext[12])
    {
        // evaluate according to the webclient rules, so that we get exactly the same bucketing.
        return action_bucket_compare::webclient_is_image_def.find(ext) != string::npos ||
            action_bucket_compare::webclient_is_image_raw.find(ext) != string::npos ||
            (action_bucket_compare::webclient_mime_photo_extensions.find(ext) != string::npos && n->hasfileattribute(GfxProc::PREVIEW));
    }

    static bool compare(const Node* a, const Node* b, MegaClient* mc)
    {
        if (a->owner != b->owner) return a->owner > b->owner;
        if (a->parent != b->parent) return a->parent > b->parent;

        // added/updated - distinguish by versioning
        if (a->children.size() != b->children.size()) return a->children.size() > b->children.size();

        // media/nonmedia
        bool a_media = mc->nodeIsMedia(a, nullptr, nullptr);
        bool b_media = mc->nodeIsMedia(b, nullptr, nullptr);
        if (a_media != b_media) return a_media && !b_media;

        return false;
    }

    static bool comparetime(const recentaction& a, const recentaction& b)
    {
        return a.time > b.time;
    }

    bool getExtensionDotted(const Node* n, char ext[12], const MegaClient& mc)
    {
        auto localname = LocalPath::fromPath(n->displayname(), *mc.fsaccess);
        if (mc.fsaccess->getextension(localname, ext, 8))  // plenty of buffer space left to append a '.'
        {
            strcat(ext, ".");
            return true;
        }
        return false;
    }

}   // end namespace action_bucket_compare


bool MegaClient::nodeIsMedia(const Node* n, bool* isphoto, bool* isvideo) const
{
    char ext[12];
    if (n->type == FILENODE && action_bucket_compare::getExtensionDotted(n, ext, *this))
    {
        bool a = action_bucket_compare::nodeIsPhoto(n, ext);
        if (isphoto)
        {
            *isphoto = a;
        }
        if (a && !isvideo)
        {
            return true;
        }
        bool b = action_bucket_compare::nodeIsVideo(n, ext, *this);
        if (isvideo)
        {
            *isvideo = b;
        }
        return a || b;
    }
    return false;
}

recentactions_vector MegaClient::getRecentActions(unsigned maxcount, m_time_t since)
{
    recentactions_vector rav;
    node_vector v = getRecentNodes(maxcount, since, false);

    for (node_vector::iterator i = v.begin(); i != v.end(); )
    {
        // find the oldest node, maximum 6h
        node_vector::iterator bucketend = i + 1;
        while (bucketend != v.end() && (*bucketend)->ctime > (*i)->ctime - 6 * 3600)
        {
            ++bucketend;
        }

        // sort the defined bucket by owner, parent folder, added/updated and ismedia
        std::sort(i, bucketend, [this](const Node* n1, const Node* n2) { return action_bucket_compare::compare(n1, n2, this); });

        // split the 6h-bucket in different buckets according to their content
        for (node_vector::iterator j = i; j != bucketend; ++j)
        {
            if (i == j || action_bucket_compare::compare(*i, *j, this))
            {
                // add a new bucket
                recentaction ra;
                ra.time = (*j)->ctime;
                ra.user = (*j)->owner;
                ra.parent = (*j)->parent ? (*j)->parent->nodehandle : UNDEF;
                ra.updated = !(*j)->children.empty();   // children of files represent previous versions
                ra.media = nodeIsMedia(*j, nullptr, nullptr);
                rav.push_back(ra);
            }
            // add the node to the bucket
            rav.back().nodes.push_back(*j);
            i = j;
        }
        i = bucketend;
    }
    // sort nodes inside each bucket
    for (recentactions_vector::iterator i = rav.begin(); i != rav.end(); ++i)
    {
        // for the bucket vector, most recent (larger ctime) first
        std::sort(i->nodes.begin(), i->nodes.end(), nodes_ctime_greater);
        i->time = i->nodes.front()->ctime;
    }
    // sort buckets in the vector
    std::sort(rav.begin(), rav.end(), action_bucket_compare::comparetime);
    return rav;
}


void MegaClient::nodesbyoriginalfingerprint(const char* originalfingerprint, Node* parent, node_vector *nv)
{
    if (parent)
    {
        for (node_list::iterator i = parent->children.begin(); i != parent->children.end(); ++i)
        {
            if ((*i)->type == FILENODE)
            {
                attr_map::const_iterator a = (*i)->attrs.map.find(MAKENAMEID2('c', '0'));
                if (a != (*i)->attrs.map.end() && !a->second.compare(originalfingerprint))
                {
                    nv->push_back(*i);
                }
            }
            else
            {
                nodesbyoriginalfingerprint(originalfingerprint, *i, nv);
            }
        }
    }
    else
    {
        for (node_map::const_iterator i = nodes.begin(); i != nodes.end(); ++i)
        {
            if (i->second->type == FILENODE)
            {
                attr_map::const_iterator a = i->second->attrs.map.find(MAKENAMEID2('c', '0'));
                if (a != i->second->attrs.map.end() && !a->second.compare(originalfingerprint))
                {
                    nv->push_back(i->second);
                }
            }
        }
    }
}

// a chunk transfer request failed: record failed protocol & host
void MegaClient::setchunkfailed(string* url)
{
    if (!chunkfailed && url->size() > 19)
    {
        LOG_debug << "Adding badhost report for URL " << *url;
        chunkfailed = true;
        httpio->success = false;

        // record protocol and hostname
        if (badhosts.size())
        {
            badhosts.append(",");
        }

        const char* ptr = url->c_str()+4;

        if (*ptr == 's')
        {
            badhosts.append("S");
            ptr++;
        }
        
        badhosts.append(ptr+6,7);
        btbadhost.reset();
    }
}

bool MegaClient::toggledebug()
{
     SimpleLogger::setLogLevel((SimpleLogger::logCurrentLevel >= logDebug) ? logWarning : logDebug);
     return debugstate();
}

bool MegaClient::debugstate()
{
    return SimpleLogger::logCurrentLevel >= logDebug;
}

void MegaClient::reportevent(const char* event, const char* details)
{
    LOG_err << "SERVER REPORT: " << event << " DETAILS: " << details;
    reqs.add(new CommandReportEvent(this, event, details));
}

void MegaClient::reportevent(const char* event, const char* details, int tag)
{
    int creqtag = reqtag;
    reqtag = tag;
    reportevent(event, details);
    reqtag = creqtag;
}

bool MegaClient::setmaxdownloadspeed(m_off_t bpslimit)
{
    return httpio->setmaxdownloadspeed(bpslimit >= 0 ? bpslimit : 0);
}

bool MegaClient::setmaxuploadspeed(m_off_t bpslimit)
{
    return httpio->setmaxuploadspeed(bpslimit >= 0 ? bpslimit : 0);
}

m_off_t MegaClient::getmaxdownloadspeed()
{
    return httpio->getmaxdownloadspeed();
}

m_off_t MegaClient::getmaxuploadspeed()
{
    return httpio->getmaxuploadspeed();
}

handle MegaClient::getovhandle(Node *parent, string *name)
{
    handle ovhandle = UNDEF;
    if (parent && name)
    {
        Node *ovn = childnodebyname(parent, name->c_str(), true);
        if (ovn)
        {
            ovhandle = ovn->nodehandle;
        }
    }
    return ovhandle;
}

void MegaClient::userfeedbackstore(const char *message)
{
    string type = "feedback.";
    type.append(&(appkey[4]));
    type.append(".");

    string base64userAgent;
    base64userAgent.resize(useragent.size() * 4 / 3 + 4);
    Base64::btoa((byte *)useragent.data(), int(useragent.size()), (char *)base64userAgent.data());
    type.append(base64userAgent);

    reqs.add(new CommandUserFeedbackStore(this, type.c_str(), message, NULL));
}

void MegaClient::sendevent(int event, const char *desc)
{
    LOG_warn << clientname << "Event " << event << ": " << desc;
    reqs.add(new CommandSendEvent(this, event, desc));
}

void MegaClient::sendevent(int event, const char *message, int tag)
{
    int creqtag = reqtag;
    reqtag = tag;
    sendevent(event, message);
    reqtag = creqtag;
}

void MegaClient::supportticket(const char *message, int type)
{
    reqs.add(new CommandSupportTicket(this, message, type));
}

void MegaClient::cleanrubbishbin()
{
    reqs.add(new CommandCleanRubbishBin(this));
}

#ifdef ENABLE_CHAT
void MegaClient::createChat(bool group, bool publicchat, const userpriv_vector *userpriv, const string_map *userkeymap, const char *title)
{
    reqs.add(new CommandChatCreate(this, group, publicchat, userpriv, userkeymap, title));
}

void MegaClient::inviteToChat(handle chatid, handle uh, int priv, const char *unifiedkey, const char *title)
{
    reqs.add(new CommandChatInvite(this, chatid, uh, (privilege_t) priv, unifiedkey, title));
}

void MegaClient::removeFromChat(handle chatid, handle uh)
{
    reqs.add(new CommandChatRemove(this, chatid, uh));
}

void MegaClient::getUrlChat(handle chatid)
{
    reqs.add(new CommandChatURL(this, chatid));
}

userpriv_vector *MegaClient::readuserpriv(JSON *j)
{
    userpriv_vector *userpriv = NULL;

    if (j->enterarray())
    {
        while(j->enterobject())
        {
            handle uh = UNDEF;
            privilege_t priv = PRIV_UNKNOWN;

            bool readingUsers = true;
            while(readingUsers)
            {
                switch (j->getnameid())
                {
                    case 'u':
                        uh = j->gethandle(MegaClient::USERHANDLE);
                        break;

                    case 'p':
                        priv = (privilege_t) j->getint();
                        break;

                    case EOO:
                        if(uh == UNDEF || priv == PRIV_UNKNOWN)
                        {
                            delete userpriv;
                            return NULL;
                        }

                        if (!userpriv)
                        {
                            userpriv = new userpriv_vector;
                        }

                        userpriv->push_back(userpriv_pair(uh, priv));
                        readingUsers = false;
                        break;

                    default:
                        if (!j->storeobject())
                        {
                            delete userpriv;
                            return NULL;
                        }
                        break;
                    }
            }
            j->leaveobject();
        }
        j->leavearray();
    }

    return userpriv;
}

void MegaClient::grantAccessInChat(handle chatid, handle h, const char *uid)
{
    reqs.add(new CommandChatGrantAccess(this, chatid, h, uid));
}

void MegaClient::removeAccessInChat(handle chatid, handle h, const char *uid)
{
    reqs.add(new CommandChatRemoveAccess(this, chatid, h, uid));
}

void MegaClient::updateChatPermissions(handle chatid, handle uh, int priv)
{
    reqs.add(new CommandChatUpdatePermissions(this, chatid, uh, (privilege_t) priv));
}

void MegaClient::truncateChat(handle chatid, handle messageid)
{
    reqs.add(new CommandChatTruncate(this, chatid, messageid));
}

void MegaClient::setChatTitle(handle chatid, const char *title)
{
    reqs.add(new CommandChatSetTitle(this, chatid, title));
}

void MegaClient::getChatPresenceUrl()
{
    reqs.add(new CommandChatPresenceURL(this));
}

void MegaClient::registerPushNotification(int deviceType, const char *token)
{
    reqs.add(new CommandRegisterPushNotification(this, deviceType, token));
}

void MegaClient::archiveChat(handle chatid, bool archived)
{
    reqs.add(new CommandArchiveChat(this, chatid, archived));
}

void MegaClient::richlinkrequest(const char *url)
{
    reqs.add(new CommandRichLink(this, url));
}

void MegaClient::chatlink(handle chatid, bool del, bool createifmissing)
{
    reqs.add(new CommandChatLink(this, chatid, del, createifmissing));
}

void MegaClient::chatlinkurl(handle publichandle)
{
    reqs.add(new CommandChatLinkURL(this, publichandle));
}

void MegaClient::chatlinkclose(handle chatid, const char *title)
{
    reqs.add(new CommandChatLinkClose(this, chatid, title));
}

void MegaClient::chatlinkjoin(handle publichandle, const char *unifiedkey)
{
    reqs.add(new CommandChatLinkJoin(this, publichandle, unifiedkey));
}

void MegaClient::setchatretentiontime(handle chatid, int period)
{
    reqs.add(new CommandSetChatRetentionTime(this, chatid, period));
}
#endif

void MegaClient::getaccountachievements(AchievementsDetails *details)
{
    reqs.add(new CommandGetMegaAchievements(this, details));
}

void MegaClient::getmegaachievements(AchievementsDetails *details)
{
    reqs.add(new CommandGetMegaAchievements(this, details, false));
}

void MegaClient::getwelcomepdf()
{
    reqs.add(new CommandGetWelcomePDF(this));
}

#ifdef MEGA_MEASURE_CODE
std::string MegaClient::PerformanceStats::report(bool reset, HttpIO* httpio, Waiter* waiter, const RequestDispatcher& reqs)
{
    std::ostringstream s;
    s << prepareWait.report(reset) << "\n"
        << doWait.report(reset) << "\n"
        << checkEvents.report(reset) << "\n"
        << execFunction.report(reset) << "\n"
        << transferslotDoio.report(reset) << "\n"
        << execdirectreads.report(reset) << "\n"
        << transferComplete.report(reset) << "\n"
        << dispatchTransfers.report(reset) << "\n"
        << applyKeys.report(reset) << "\n"
        << scProcessingTime.report(reset) << "\n"
        << csResponseProcessingTime.report(reset) << "\n"
        << " cs Request waiting time: " << csRequestWaitTime.report(reset) << "\n"
        << " cs requests sent/received: " << reqs.csRequestsSent << "/" << reqs.csRequestsCompleted << " batches: " << reqs.csBatchesSent << "/" << reqs.csBatchesReceived << "\n"
        << " transfers active time: " << transfersActiveTime.report(reset) << "\n"
        << " transfer starts/finishes: " << transferStarts << " " << transferFinishes << "\n"
        << " transfer temperror/fails: " << transferTempErrors << " " << transferFails << "\n"
        << " nowait reason: immedate: " << prepwaitImmediate << " zero: " << prepwaitZero << " httpio: " << prepwaitHttpio << " fsaccess: " << prepwaitFsaccess << " nonzero waits: " << nonzeroWait << "\n";
#ifdef USE_CURL
    if (auto curlhttpio = dynamic_cast<CurlHttpIO*>(httpio))
    {
        s << curlhttpio->countCurlHttpIOAddevents.report(reset) << "\n"
            << curlhttpio->countAddAresEventsCode.report(reset) << "\n"
            << curlhttpio->countAddCurlEventsCode.report(reset) << "\n"
            << curlhttpio->countProcessAresEventsCode.report(reset) << "\n"
            << curlhttpio->countProcessCurlEventsCode.report(reset) << "\n";
    }
#endif
#ifdef WIN32
    s << " waiter nonzero timeout: " << static_cast<WinWaiter*>(waiter)->performanceStats.waitTimedoutNonzero 
      << " zero timeout: " << static_cast<WinWaiter*>(waiter)->performanceStats.waitTimedoutZero
      << " io trigger: " << static_cast<WinWaiter*>(waiter)->performanceStats.waitIOCompleted 
      << " event trigger: "  << static_cast<WinWaiter*>(waiter)->performanceStats.waitSignalled << "\n";
#endif
    if (reset)
    {
        transferStarts = transferFinishes = transferTempErrors = transferFails = 0;
        prepwaitImmediate = prepwaitZero = prepwaitHttpio = prepwaitFsaccess = nonzeroWait = 0;
    }
    return s.str();
}
#endif

FetchNodesStats::FetchNodesStats()
{
    init();
}

void FetchNodesStats::init()
{
    mode = MODE_NONE;
    type = TYPE_NONE;
    cache = API_NONE;
    nodesCached = 0;
    nodesCurrent = 0;
    actionPackets = 0;

    eAgainCount = 0;
    e500Count = 0;
    eOthersCount = 0;

    startTime = Waiter::ds;
    timeToFirstByte = NEVER;
    timeToLastByte = NEVER;
    timeToCached = NEVER;
    timeToResult = NEVER;
    timeToSyncsResumed = NEVER;
    timeToCurrent = NEVER;
    timeToTransfersResumed = NEVER;
}

void FetchNodesStats::toJsonArray(string *json)
{
    if (!json)
    {
        return;
    }

    ostringstream oss;
    oss << "[" << mode << "," << type << ","
        << nodesCached << "," << nodesCurrent << "," << actionPackets << ","
        << eAgainCount << "," << e500Count << "," << eOthersCount << ","
        << timeToFirstByte << "," << timeToLastByte << ","
        << timeToCached << "," << timeToResult << ","
        << timeToSyncsResumed << "," << timeToCurrent << ","
        << timeToTransfersResumed << "," << cache << "]";
    json->append(oss.str());
}

} // namespace<|MERGE_RESOLUTION|>--- conflicted
+++ resolved
@@ -7015,12 +7015,8 @@
             Node* n = nodenotify[i];
             if (n->attrstring)
             {
-<<<<<<< HEAD
-//TODO: put this back to error
-=======
                 // make this just a warning to avoid auto test failure
                 // this can happen if another client adds a folder in our share and the key for us is not available yet
->>>>>>> 48830283
                 LOG_warn << "NO_KEY node: " << n->type << " " << n->size << " " << n->nodehandle << " " << n->nodekeyUnchecked().size();
 #ifdef ENABLE_SYNC
                 if (n->localnode)
