--- conflicted
+++ resolved
@@ -2899,13 +2899,8 @@
     }
     else
     {
-<<<<<<< HEAD
-        sctable->abort();
-        sctable->truncate();
+        sctable->remove();
         cachednodes->clear();
-=======
-        sctable->remove();
->>>>>>> b0c2704a
 
         LOG_err << "Cache update DB write error - disabling caching";
 
@@ -7928,9 +7923,6 @@
                     // local version is newer
                     nchildren.erase(rit);
                 }
-<<<<<<< HEAD
-                else if (*ll == *(FileFingerprint*)rit->second.get())
-=======
                 else if (ll->mtime == rit->second->mtime
                          && (ll->size > rit->second->size
                              || (ll->size == rit->second->size && memcmp(ll->crc, rit->second->crc, sizeof ll->crc) > 0)))
@@ -7949,8 +7941,7 @@
 
                     nchildren.erase(rit);
                 }
-                else if (*ll == *(FileFingerprint*)rit->second)
->>>>>>> b0c2704a
+                else if (*ll == *(FileFingerprint*)rit->second.get())
                 {
                     // both files are identical
                     nchildren.erase(rit);
@@ -8952,14 +8943,10 @@
                     n->syncdeleted = SYNCDEL_INFLIGHT;
                     int creqtag = reqtag;
                     reqtag = n->tag;
-<<<<<<< HEAD
-                    LOG_debug << "Moving to Syncdebris: " << n->displayname() << " in " << tn->displayname();
+
+                    LOG_debug << "Moving to Syncdebris: " << n->displayname() << " in " << tn->displayname() << " Nhandle: " << LOG_NODEHANDLE(n->nodehandle);
                     rename(n, tn, target, n->parenthandle);
-                    // I assume that parenthandle is properly set to its value or UNDEF
-=======
-                    LOG_debug << "Moving to Syncdebris: " << n->displayname() << " in " << tn->displayname() << " Nhandle: " << LOG_NODEHANDLE(n->nodehandle);
-                    rename(n, tn, target, n->parent ? n->parent->nodehandle : UNDEF);
->>>>>>> b0c2704a
+
                     reqtag = creqtag;
                     it++;
                 }
