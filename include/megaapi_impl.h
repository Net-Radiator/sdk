/**
 * @file megaapi_impl.h
 * @brief Private header file of the intermediate layer for the MEGA C++ SDK.
 *
 * (c) 2013-2014 by Mega Limited, Auckland, New Zealand
 *
 * This file is part of the MEGA SDK - Client Access Engine.
 *
 * Applications using the MEGA API must present a valid application key
 * and comply with the the rules set forth in the Terms of Service.
 *
 * The MEGA SDK is distributed in the hope that it will be useful,
 * but WITHOUT ANY WARRANTY; without even the implied warranty of
 * MERCHANTABILITY or FITNESS FOR A PARTICULAR PURPOSE.
 *
 * @copyright Simplified (2-clause) BSD License.
 *
 * You should have received a copy of the license along with this
 * program.
 */

#ifndef MEGAAPI_IMPL_H
#define MEGAAPI_IMPL_H

#include "mega.h"
#include "mega/gfx/external.h"
#include "megaapi.h"

#define CRON_USE_LOCAL_TIME 1
#include "mega/mega_ccronexpr.h"

#ifdef USE_PCRE
#include <pcre.h>
#endif

#ifdef HAVE_LIBUV
#include "uv.h"
#include "mega/mega_http_parser.h"
#include "mega/mega_evt_tls.h"

#endif

#ifndef _WIN32
#include <curl/curl.h>
#include <fcntl.h>
#endif

////////////////////////////// SETTINGS //////////////////////////////
////////// Support for threads and mutexes
//Choose one of these options.
//Otherwise, C++11 threads and mutexes will be used
//#define USE_PTHREAD
//#define USE_QT

////////// Support for thumbnails and previews.
//If you selected QT for threads and mutexes, it will be also used for thumbnails and previews
//You can create a subclass of MegaGfxProcessor and pass it to the constructor of MegaApi
//#define USE_FREEIMAGE

//Define WINDOWS_PHONE if you want to build the MEGA SDK for Windows Phone
//#define WINDOWS_PHONE
/////////////////////////// END OF SETTINGS ///////////////////////////

namespace mega
{

#ifdef USE_QT
class MegaThread : public QtThread {};
class MegaMutex : public QtMutex
{
public:
    MegaMutex() : QtMutex() { }
    MegaMutex(bool recursive) : QtMutex(recursive) { }
};
class MegaSemaphore : public QtSemaphore {};
#elif USE_PTHREAD
class MegaThread : public PosixThread {};
class MegaMutex : public PosixMutex
{
public:
    MegaMutex() : PosixMutex() { }
    MegaMutex(bool recursive) : PosixMutex(recursive) { }
};
class MegaSemaphore : public PosixSemaphore {};
#elif defined(_WIN32) && !defined(USE_CPPTHREAD) && !defined(WINDOWS_PHONE)
class MegaThread : public Win32Thread {};
class MegaMutex : public Win32Mutex
{
public:
    MegaMutex() : Win32Mutex() { }
    MegaMutex(bool recursive) : Win32Mutex(recursive) { }
};
class MegaSemaphore : public Win32Semaphore {};
#else
class MegaThread : public CppThread {};
class MegaMutex : public CppMutex
{
public:
    MegaMutex() : CppMutex() { }
    MegaMutex(bool recursive) : CppMutex(recursive) { }
};
class MegaSemaphore : public CppSemaphore {};
#endif

#ifdef USE_QT
class MegaGfxProc : public GfxProcQT {};
#elif USE_FREEIMAGE
class MegaGfxProc : public GfxProcFreeImage {};
#elif TARGET_OS_IPHONE
class MegaGfxProc : public GfxProcCG {};
#else
class MegaGfxProc : public GfxProcExternal {};
#endif

#ifdef WIN32
    #ifndef WINDOWS_PHONE
    #ifdef USE_CURL
    class MegaHttpIO : public CurlHttpIO {};
    #else
    class MegaHttpIO : public WinHttpIO {};
    #endif
    #else
    class MegaHttpIO : public CurlHttpIO {};
    #endif
	class MegaFileSystemAccess : public WinFileSystemAccess {};
	class MegaWaiter : public WinWaiter {};
#else
    #ifdef __APPLE__
    typedef CurlHttpIO MegaHttpIO;
    typedef PosixFileSystemAccess MegaFileSystemAccess;
    typedef PosixWaiter MegaWaiter;
    #else
    class MegaHttpIO : public CurlHttpIO {};
    class MegaFileSystemAccess : public PosixFileSystemAccess {};
    class MegaWaiter : public PosixWaiter {};
    #endif
#endif

#ifdef HAVE_LIBUV
class MegaTCPServer;
class MegaHTTPServer;
class MegaFTPServer;
#endif

class MegaDbAccess : public SqliteDbAccess
{
	public:
		MegaDbAccess(string *basePath = NULL) : SqliteDbAccess(basePath){}
};

class ExternalLogger : public Logger
{
public:
    ExternalLogger();
    ~ExternalLogger();
    void addMegaLogger(MegaLogger* logger);
    void removeMegaLogger(MegaLogger *logger);
    void setLogLevel(int logLevel);
    void setLogToConsole(bool enable);
    void postLog(int logLevel, const char *message, const char *filename, int line);
    virtual void log(const char *time, int loglevel, const char *source, const char *message);

private:
    MegaMutex mutex;
    set <MegaLogger *> megaLoggers;
    bool logToConsole;
};

class MegaTransferPrivate;
class MegaTreeProcCopy : public MegaTreeProcessor
{
public:
    NewNode* nn;
    unsigned nc;

    MegaTreeProcCopy(MegaClient *client);
    virtual bool processMegaNode(MegaNode* node);
    void allocnodes(void);

protected:
    MegaClient *client;
};


class MegaSizeProcessor : public MegaTreeProcessor
{
    protected:
        long long totalBytes;

    public:
        MegaSizeProcessor();
        virtual bool processMegaNode(MegaNode* node);
        long long getTotalBytes();
};

class MegaFolderUploadController : public MegaRequestListener, public MegaTransferListener
{
public:
    MegaFolderUploadController(MegaApiImpl *megaApi, MegaTransferPrivate *transfer);
    void start();

protected:
    void onFolderAvailable(MegaHandle handle);
    void checkCompletion();

    std::list<std::string> pendingFolders;
    MegaApiImpl *megaApi;
    MegaClient *client;
    MegaTransferPrivate *transfer;
    MegaTransferListener *listener;
    int recursive;
    int tag;
    int pendingTransfers;

public:
    virtual void onRequestFinish(MegaApi* api, MegaRequest *request, MegaError *e);
    virtual void onTransferStart(MegaApi *api, MegaTransfer *transfer);
    virtual void onTransferUpdate(MegaApi *api, MegaTransfer *transfer);
    virtual void onTransferFinish(MegaApi* api, MegaTransfer *transfer, MegaError *e);
};


class MegaBackupController : public MegaBackup, public MegaRequestListener, public MegaTransferListener
{
public:
    MegaBackupController(MegaApiImpl *megaApi, int tag, int folderTransferTag, handle parenthandle, const char *filename, bool attendPastBackups, const char *speriod, int64_t period=-1, int maxBackups = 10);
    MegaBackupController(MegaBackupController *backup);
    ~MegaBackupController();

    void update();
    void start(bool skip = false);
    void removeexceeding(bool currentoneOK);
    void abortCurrent();

    // MegaBackup interface
    MegaBackup *copy();
    const char *getLocalFolder() const;
    MegaHandle getMegaHandle() const;
    int getTag() const;
    int64_t getPeriod() const;
    const char *getPeriodString() const;
    int getMaxBackups() const;
    int getState() const;
    long long getNextStartTime(long long oldStartTimeAbsolute = -1) const;
    bool getAttendPastBackups() const;
    MegaTransferList *getFailedTransfers();


    // MegaBackup setters
    void setLocalFolder(const std::string &value);
    void setMegaHandle(const MegaHandle &value);
    void setTag(int value);
    void setPeriod(const int64_t &value);
    void setPeriodstring(const std::string &value);
    void setMaxBackups(int value);
    void setState(int value);
    void setAttendPastBackups(bool value);

    //getters&setters
    int64_t getStartTime() const;
    void setStartTime(const int64_t &value);
    std::string getBackupName() const;
    void setBackupName(const std::string &value);
    int64_t getOffsetds() const;
    void setOffsetds(const int64_t &value);
    int64_t getLastbackuptime() const;
    void setLastbackuptime(const int64_t &value);
    int getFolderTransferTag() const;
    void setFolderTransferTag(int value);

    //convenience methods
    bool isBackup(std::string localname, std::string backupname) const;
    int64_t getTimeOfBackup(std::string localname) const;

protected:

    // common variables
    MegaApiImpl *megaApi;
    MegaClient *client;
    MegaBackupListener *backupListener;

    int state;
    int tag;
    int64_t lastwakeuptime;
    int64_t lastbackuptime; //ds absolute
    int pendingremovals;
    int folderTransferTag; //reused between backup instances
    std::string basepath;
    std::string backupName;
    handle parenthandle;
    int maxBackups;
    int64_t period;
    std::string periodstring;
    cron_expr ccronexpr;
    bool valid;
    int64_t offsetds; //times offset with epoch time?
    int64_t startTime; // when shall the next backup begin
    bool attendPastBackups;

    // backup instance related
    handle currentHandle;
    std::string currentName;
    std::list<std::string> pendingFolders;
    std::vector<MegaTransfer *> failedTransfers;
    int recursive;
    int pendingTransfers;
    int pendingTags;
    // backup instance stats
    int64_t currentBKStartTime;
    int64_t updateTime;
    long long transferredBytes;
    long long totalBytes;
    long long speed;
    long long meanSpeed;
    long long numberFiles; //number of files successfully uploaded
    long long totalFiles;
    long long numberFolders;


    // internal methods
    void onFolderAvailable(MegaHandle handle);
    bool checkCompletion();
    bool isBusy() const;
    int64_t getLastBackupTime();
    long long getNextStartTimeDs(long long oldStartTimeds = -1) const;

    std::string epochdsToString(int64_t rawtimeds) const;
    int64_t stringTimeTods(string stime) const;

    void clearCurrentBackupData();

public:
    virtual void onRequestFinish(MegaApi* api, MegaRequest *request, MegaError *e);
    virtual void onTransferStart(MegaApi *api, MegaTransfer *transfer);
    virtual void onTransferUpdate(MegaApi *api, MegaTransfer *transfer);
    virtual void onTransferTemporaryError(MegaApi *, MegaTransfer *t, MegaError* e);
    virtual void onTransferFinish(MegaApi* api, MegaTransfer *transfer, MegaError *e);

    long long getNumberFolders() const;
    void setNumberFolders(long long value);
    long long getNumberFiles() const;
    void setNumberFiles(long long value);
    long long getMeanSpeed() const;
    void setMeanSpeed(long long value);
    long long getSpeed() const;
    void setSpeed(long long value);
    long long getTotalBytes() const;
    void setTotalBytes(long long value);
    long long getTransferredBytes() const;
    void setTransferredBytes(long long value);
    int64_t getUpdateTime() const;
    void setUpdateTime(const int64_t &value);
    int64_t getCurrentBKStartTime() const;
    void setCurrentBKStartTime(const int64_t &value);
    long long getTotalFiles() const;
    void setTotalFiles(long long value);
    MegaBackupListener *getBackupListener() const;
    void setBackupListener(MegaBackupListener *value);
    cron_expr getCcronexpr() const;
    void setCcronexpr(const cron_expr &value);
    bool isValid() const;
    void setValid(bool value);
};

class MegaFolderDownloadController : public MegaTransferListener
{
public:
    MegaFolderDownloadController(MegaApiImpl *megaApi, MegaTransferPrivate *transfer);
    void start(MegaNode *node);

protected:
    void downloadFolderNode(MegaNode *node, string *path);
    void checkCompletion();

    MegaApiImpl *megaApi;
    MegaClient *client;
    MegaTransferPrivate *transfer;
    MegaTransferListener *listener;
    int recursive;
    int tag;
    int pendingTransfers;
    error e;

public:
    virtual void onTransferStart(MegaApi *, MegaTransfer *t);
    virtual void onTransferUpdate(MegaApi *, MegaTransfer *t);
    virtual void onTransferFinish(MegaApi*, MegaTransfer *t, MegaError *e);
};

class MegaNodePrivate : public MegaNode, public Cachable
{
    public:
        MegaNodePrivate(const char *name, int type, int64_t size, int64_t ctime, int64_t mtime,
                        MegaHandle nodeMegaHandle, std::string *nodekey, std::string *attrstring, std::string *fileattrstring,
<<<<<<< HEAD
                        const char *fingerprint, const char *originalFingerprint, MegaHandle parentHandle = INVALID_HANDLE,
=======
                        const char *fingerprint, MegaHandle owner, MegaHandle parentHandle = INVALID_HANDLE,
>>>>>>> 22c9ee03
                        const char *privateauth = NULL, const char *publicauth = NULL, bool isPublic = true,
                        bool isForeign = false, const char *chatauth = NULL);

        MegaNodePrivate(MegaNode *node);
        virtual ~MegaNodePrivate();
        virtual int getType();
        virtual const char* getName();
        virtual const char* getFingerprint();
        virtual const char* getOriginalFingerprint();
        virtual bool hasCustomAttrs();
        MegaStringList *getCustomAttrNames();
        virtual const char *getCustomAttr(const char* attrName);
        virtual int getDuration();
        virtual int getWidth();
        virtual int getHeight();
        virtual int getShortformat();
        virtual int getVideocodecid();
        virtual double getLatitude();
        virtual double getLongitude();
        virtual char *getBase64Handle();
        virtual int64_t getSize();
        virtual int64_t getCreationTime();
        virtual int64_t getModificationTime();
        virtual MegaHandle getHandle();
        virtual MegaHandle getRestoreHandle();
        virtual MegaHandle getParentHandle();
        virtual std::string* getNodeKey();
        virtual char *getBase64Key();
        virtual std::string* getAttrString();
        virtual char* getFileAttrString();
        virtual int getTag();
        virtual int64_t getExpirationTime();
        virtual MegaHandle getPublicHandle();
        virtual MegaNode* getPublicNode();
        virtual char *getPublicLink(bool includeKey = true);
        virtual bool isFile();
        virtual bool isFolder();
        virtual bool isRemoved();
        virtual bool hasChanged(int changeType);
        virtual int getChanges();
        virtual bool hasThumbnail();
        virtual bool hasPreview();
        virtual bool isPublic();
        virtual bool isExported();
        virtual bool isExpired();
        virtual bool isTakenDown();
        virtual bool isForeign();
        virtual std::string* getPrivateAuth();
        virtual MegaNodeList *getChildren();
        virtual void setPrivateAuth(const char *privateAuth);
        void setPublicAuth(const char *publicAuth);
        void setChatAuth(const char *chatAuth);
        void setForeign(bool foreign);
        void setChildren(MegaNodeList *children);
        void setName(const char *newName);
        virtual std::string* getPublicAuth();
        virtual const char *getChatAuth();
        virtual bool isShared();
        virtual bool isOutShare();
        virtual bool isInShare();
        std::string* getSharekey();
        virtual MegaHandle getOwner() const;

#ifdef ENABLE_SYNC
        virtual bool isSyncDeleted();
        virtual std::string getLocalPath();
#endif

        static MegaNode *fromNode(Node *node);
        virtual MegaNode *copy();

        virtual char *serialize();
        virtual bool serialize(string*);
        static MegaNodePrivate* unserialize(string*);

    protected:
        MegaNodePrivate(Node *node);
        int type;
        const char *name;
        const char *fingerprint;
        const char *originalfingerprint;
        attr_map *customAttrs;
        int64_t size;
        int64_t ctime;
        int64_t mtime;
        MegaHandle nodehandle;
        MegaHandle parenthandle;
        MegaHandle restorehandle;
        std::string nodekey;
        std::string attrstring;
        std::string fileattrstring;
        std::string privateAuth;
        std::string publicAuth;
        const char *chatAuth;
        int tag;
        int changed;
        struct {
            bool thumbnailAvailable : 1;
            bool previewAvailable : 1;
            bool isPublicNode : 1;
            bool outShares : 1;
            bool inShare : 1;
            bool foreign : 1;
        };
        PublicLink *plink;
        std::string *sharekey;   // for plinks of folders
        int duration;
        int width;
        int height;
        int shortformat;
        int videocodecid;
        double latitude;
        double longitude;
        MegaNodeList *children;
        MegaHandle owner;

#ifdef ENABLE_SYNC
        bool syncdeleted;
        std::string localPath;
#endif
};


class MegaUserPrivate : public MegaUser
{
	public:
		MegaUserPrivate(User *user);
		MegaUserPrivate(MegaUser *user);
		static MegaUser *fromUser(User *user);
		virtual MegaUser *copy();

		~MegaUserPrivate();
		virtual const char* getEmail();
        virtual MegaHandle getHandle();
        virtual int getVisibility();
        virtual int64_t getTimestamp();
        virtual bool hasChanged(int changeType);
        virtual int getChanges();
        virtual int isOwnChange();

	protected:
		const char *email;
        MegaHandle handle;
        int visibility;
        int64_t ctime;
        int changed;
        int tag;
};

class MegaUserAlertPrivate : public MegaUserAlert
{
public:
    MegaUserAlertPrivate(UserAlert::Base* user, MegaClient* mc);
    //MegaUserAlertPrivate(const MegaUserAlertPrivate&); // default copy works for this type
    virtual MegaUserAlert* copy() const;

    virtual unsigned getId() const;
    virtual bool getSeen() const;
    virtual bool getRelevant() const;
    virtual int getType() const;
    virtual const char *getTypeString() const;
    virtual MegaHandle getUserHandle() const;
    virtual MegaHandle getNodeHandle() const;
    virtual const char* getEmail() const;
    virtual const char* getPath() const;
    virtual const char* getName() const;
    virtual const char* getHeading() const;
    virtual const char* getTitle() const;
    virtual int64_t getNumber(unsigned index) const;
    virtual int64_t getTimestamp(unsigned index) const;
    virtual const char* getString(unsigned index) const;
    virtual bool isOwnChange() const;

protected:
    unsigned id;
    bool seen;
    bool relevant;
    int type;
    int tag;
    string heading;
    string title;
    handle userHandle;
    string email;
    handle nodeHandle;
    string nodePath;
    string nodeName;
    vector<int64_t> numbers;
    vector<int64_t> timestamps;
    vector<string> extraStrings;
};

class MegaHandleListPrivate : public MegaHandleList
{
public:
    MegaHandleListPrivate();
    MegaHandleListPrivate(const MegaHandleListPrivate *hList);
    virtual ~MegaHandleListPrivate();

    virtual MegaHandleList *copy() const;
    virtual MegaHandle get(unsigned int i) const;
    virtual unsigned int size() const;
    virtual void addMegaHandle(MegaHandle megaHandle);

private:
    std::vector<MegaHandle> mList;
};

class MegaSharePrivate : public MegaShare
{
	public:
        static MegaShare *fromShare(MegaHandle nodeMegaHandle, Share *share, bool pending = false);
		virtual MegaShare *copy();
		virtual ~MegaSharePrivate();
		virtual const char *getUser();
		virtual MegaHandle getNodeHandle();
		virtual int getAccess();
		virtual int64_t getTimestamp();
        virtual bool isPending();

	protected:
        MegaSharePrivate(MegaHandle nodehandle, Share *share, bool pending = false);
		MegaSharePrivate(MegaShare *share);

		MegaHandle nodehandle;
		const char *user;
		int access;
		int64_t ts;
        bool pending;
};

class MegaTransferPrivate : public MegaTransfer, public Cachable
{
	public:
		MegaTransferPrivate(int type, MegaTransferListener *listener = NULL);
        MegaTransferPrivate(const MegaTransferPrivate *transfer);
        virtual ~MegaTransferPrivate();
        
        virtual MegaTransfer *copy();
	    Transfer *getTransfer() const;
        void setTransfer(Transfer *transfer); 
        void setStartTime(int64_t startTime);
		void setTransferredBytes(long long transferredBytes);
		void setTotalBytes(long long totalBytes);
		void setPath(const char* path);
		void setParentPath(const char* path);
        void setNodeHandle(MegaHandle nodeHandle);
        void setParentHandle(MegaHandle parentHandle);
		void setNumConnections(int connections);
		void setStartPos(long long startPos);
		void setEndPos(long long endPos);
		void setNumRetry(int retry);
		void setMaxRetries(int retry);
        void setTime(int64_t time);
		void setFileName(const char* fileName);
		void setSlot(int id);
		void setTag(int tag);
		void setSpeed(long long speed);
        void setMeanSpeed(long long meanSpeed);
		void setDeltaSize(long long deltaSize);
        void setUpdateTime(int64_t updateTime);
        void setPublicNode(MegaNode *publicNode, bool copyChildren = false);
        void setSyncTransfer(bool syncTransfer);
        void setSourceFileTemporary(bool temporary);
        void setStartFirst(bool startFirst);
        void setBackupTransfer(bool backupTransfer);
        void setStreamingTransfer(bool streamingTransfer);
        void setLastBytes(char *lastBytes);
        void setLastError(MegaError e);
        void setFolderTransferTag(int tag);
        void setNotificationNumber(long long notificationNumber);
        void setListener(MegaTransferListener *listener);

		virtual int getType() const;
		virtual const char * getTransferString() const;
		virtual const char* toString() const;
		virtual const char* __str__() const;
		virtual const char* __toString() const;
        virtual int64_t getStartTime() const;
		virtual long long getTransferredBytes() const;
		virtual long long getTotalBytes() const;
		virtual const char* getPath() const;
		virtual const char* getParentPath() const;
        virtual MegaHandle getNodeHandle() const;
        virtual MegaHandle getParentHandle() const;
		virtual long long getStartPos() const;
		virtual long long getEndPos() const;
		virtual const char* getFileName() const;
		virtual MegaTransferListener* getListener() const;
		virtual int getNumRetry() const;
		virtual int getMaxRetries() const;
        virtual int64_t getTime() const;
		virtual int getTag() const;
		virtual long long getSpeed() const;
        virtual long long getMeanSpeed() const;
		virtual long long getDeltaSize() const;
        virtual int64_t getUpdateTime() const;
        virtual MegaNode *getPublicNode() const;
        virtual MegaNode *getPublicMegaNode() const;
        virtual bool isSyncTransfer() const;
        virtual bool isStreamingTransfer() const;
        virtual bool isFinished() const;
        virtual bool isSourceFileTemporary() const;
        virtual bool shouldStartFirst() const;
        virtual bool isBackupTransfer() const;
        virtual char *getLastBytes() const;
        virtual MegaError getLastError() const;
        virtual bool isFolderTransfer() const;
        virtual int getFolderTransferTag() const;
        virtual void setAppData(const char *data);
        virtual const char* getAppData() const;
        virtual void setState(int state);
        virtual int getState() const;
        virtual void setPriority(unsigned long long p);
        virtual unsigned long long getPriority() const;
        virtual long long getNotificationNumber() const;

        virtual bool serialize(string*);
        static MegaTransferPrivate* unserialize(string*);

    protected:
        int type;
        int tag;
        int state;
        uint64_t priority;

        struct
        {
            bool syncTransfer : 1;
            bool streamingTransfer : 1;
            bool temporarySourceFile : 1;
            bool startFirst : 1;
            bool backupTransfer : 1;
        };

        int64_t startTime;
        int64_t updateTime;
        int64_t time;
        long long transferredBytes;
        long long totalBytes;
        long long speed;
        long long meanSpeed;
        long long deltaSize;
        long long notificationNumber;
        MegaHandle nodeHandle;
        MegaHandle parentHandle;
        const char* path;
        const char* parentPath;
        const char* fileName;
        char *lastBytes;
        MegaNode *publicNode;
        long long startPos;
        long long endPos;
        int retry;
        int maxRetries;

        MegaTransferListener *listener;
        Transfer *transfer;
        MegaError lastError;
        int folderTransferTag;
        const char* appData;
};

class MegaTransferDataPrivate : public MegaTransferData
{
public:
    MegaTransferDataPrivate(TransferList *transferList, long long notificationNumber);
    MegaTransferDataPrivate(const MegaTransferDataPrivate *transferData);

    virtual ~MegaTransferDataPrivate();
    virtual MegaTransferData *copy() const;
    virtual int getNumDownloads() const;
    virtual int getNumUploads() const;
    virtual int getDownloadTag(int i) const;
    virtual int getUploadTag(int i) const;
    virtual unsigned long long getDownloadPriority(int i) const;
    virtual unsigned long long getUploadPriority(int i) const;
    virtual long long getNotificationNumber() const;

protected:
    int numDownloads;
    int numUploads;
    long long notificationNumber;
    vector<int> downloadTags;
    vector<int> uploadTags;
    vector<uint64_t> downloadPriorities;
    vector<uint64_t> uploadPriorities;
};

class MegaFolderInfoPrivate : public MegaFolderInfo
{
public:
    MegaFolderInfoPrivate(int numFiles, int numFolders, int numVersions, long long currentSize, long long versionsSize);
    MegaFolderInfoPrivate(const MegaFolderInfoPrivate *folderData);

    virtual ~MegaFolderInfoPrivate();

    virtual MegaFolderInfo *copy() const;

    virtual int getNumVersions() const;
    virtual int getNumFiles() const;
    virtual int getNumFolders() const;
    virtual long long getCurrentSize() const;
    virtual long long getVersionsSize() const;

protected:
    int numFiles;
    int numFolders;
    int numVersions;
    long long currentSize;
    long long versionsSize;
};

class MegaTimeZoneDetailsPrivate : public MegaTimeZoneDetails
{
public:
    MegaTimeZoneDetailsPrivate(vector<string>* timeZones, vector<int> *timeZoneOffsets, int defaultTimeZone);
    MegaTimeZoneDetailsPrivate(const MegaTimeZoneDetailsPrivate *timeZoneDetails);

    virtual ~MegaTimeZoneDetailsPrivate();
    virtual MegaTimeZoneDetails *copy() const;

    virtual int getNumTimeZones() const;
    virtual const char *getTimeZone(int index) const;
    virtual int getTimeOffset(int index) const;
    virtual int getDefault() const;

protected:
    int defaultTimeZone;
    vector<string> timeZones;
    vector<int> timeZoneOffsets;
};


class MegaContactRequestPrivate : public MegaContactRequest
{
public:
    MegaContactRequestPrivate(PendingContactRequest *request);
    MegaContactRequestPrivate(const MegaContactRequest *request);
    virtual ~MegaContactRequestPrivate();

    static MegaContactRequest *fromContactRequest(PendingContactRequest *request);
    virtual MegaContactRequest *copy() const;

    virtual MegaHandle getHandle() const;
    virtual char* getSourceEmail() const;
    virtual char* getSourceMessage() const;
    virtual char* getTargetEmail() const;
    virtual int64_t getCreationTime() const;
    virtual int64_t getModificationTime() const;
    virtual int getStatus() const;
    virtual bool isOutgoing() const;
    virtual bool isAutoAccepted() const;

protected:
    MegaHandle handle;
    char* sourceEmail;
    char* sourceMessage;
    char* targetEmail;
    int64_t creationTime;
    int64_t modificationTime;
    int status;
    bool outgoing;
    bool autoaccepted;
};

#ifdef ENABLE_SYNC

class MegaSyncEventPrivate: public MegaSyncEvent
{
public:
    MegaSyncEventPrivate(int type);
    virtual ~MegaSyncEventPrivate();

    virtual MegaSyncEvent *copy();

    virtual int getType() const;
    virtual const char *getPath() const;
    virtual MegaHandle getNodeHandle() const;
    virtual const char *getNewPath() const;
    virtual const char* getPrevName() const;
    virtual MegaHandle getPrevParent() const;

    void setPath(const char* path);
    void setNodeHandle(MegaHandle nodeHandle);
    void setNewPath(const char* newPath);
    void setPrevName(const char* prevName);
    void setPrevParent(MegaHandle prevParent);

protected:
    int type;
    const char* path;
    const char* newPath;
    const char* prevName;
    MegaHandle nodeHandle;
    MegaHandle prevParent;
};

class MegaRegExpPrivate
{
public:
    MegaRegExpPrivate();
    ~MegaRegExpPrivate();

    MegaRegExpPrivate *copy();

    bool addRegExp(const char *regExp);
    int getNumRegExp();
    const char *getRegExp(int index);
    bool match(const char *s);
    const char *getFullPattern();

private:
    enum{
        REGEXP_NO_ERROR = 0,
        REGEXP_COMPILATION_ERROR,
        REGEXP_OPTIMIZATION_ERROR,
        REGEXP_EMPTY
    };
    int compile();
    bool updatePattern();
    bool checkRegExp(const char *regExp);
    bool isPatternUpdated();

private:
    std::vector<std::string> regExps;
    std::string pattern;
    bool patternUpdated;

#ifdef USE_PCRE
    int options;
    pcre* reCompiled;
    pcre_extra* reOptimization;
#endif
};

class MegaSyncPrivate : public MegaSync
{  
public:
    MegaSyncPrivate(const char *path, handle nodehandle, int tag);
    MegaSyncPrivate(MegaSyncPrivate *sync);

    virtual ~MegaSyncPrivate();

    virtual MegaSync *copy();

    virtual MegaHandle getMegaHandle() const;
    void setMegaHandle(MegaHandle handle);
    virtual const char* getLocalFolder() const;
    void setLocalFolder(const char*path);
    virtual long long getLocalFingerprint() const;
    void setLocalFingerprint(long long fingerprint);
    virtual int getTag() const;
    void setTag(int tag);
    void setListener(MegaSyncListener *listener);
    MegaSyncListener *getListener();
    virtual int getState() const;
    void setState(int state);
    virtual MegaRegExp* getRegExp() const;
    void setRegExp(MegaRegExp *regExp);

protected:
    MegaHandle megaHandle;
    char *localFolder;
    MegaRegExp *regExp;
    int tag;
    long long fingerprint;
    MegaSyncListener *listener;
    int state; 
};

#endif


class MegaPricingPrivate;
class MegaRequestPrivate : public MegaRequest
{
	public:
        MegaRequestPrivate(int type, MegaRequestListener *listener = NULL);
        MegaRequestPrivate(MegaRequestPrivate *request);

        virtual ~MegaRequestPrivate();
        MegaRequest *copy();
        void setNodeHandle(MegaHandle nodeHandle);
        void setLink(const char* link);
        void setParentHandle(MegaHandle parentHandle);
        void setSessionKey(const char* sessionKey);
        void setName(const char* name);
        void setEmail(const char* email);
        void setPassword(const char* email);
        void setNewPassword(const char* email);
        void setPrivateKey(const char* privateKey);
        void setAccess(int access);
        void setNumRetry(int ds);
        void setNextRetryDelay(int delay);
        void setPublicNode(MegaNode* publicNode, bool copyChildren = false);
        void setNumDetails(int numDetails);
        void setFile(const char* file);
        void setParamType(int type);
        void setText(const char* text);
        void setNumber(long long number);
        void setFlag(bool flag);
        void setTransferTag(int transfer);
        void setListener(MegaRequestListener *listener);
        void setTotalBytes(long long totalBytes);
        void setTransferredBytes(long long transferredBytes);
        void setTag(int tag);
        void addProduct(handle product, int proLevel, unsigned int gbStorage, unsigned int gbTransfer,
                        int months, int amount, const char *currency, const char *description, const char *iosid, const char *androidid);
        void setProxy(Proxy *proxy);
        Proxy *getProxy();
        void setTimeZoneDetails(MegaTimeZoneDetails *timeZoneDetails);

        virtual int getType() const;
        virtual const char *getRequestString() const;
        virtual const char* toString() const;
        virtual const char* __str__() const;
        virtual const char* __toString() const;
        virtual MegaHandle getNodeHandle() const;
        virtual const char* getLink() const;
        virtual MegaHandle getParentHandle() const;
        virtual const char* getSessionKey() const;
        virtual const char* getName() const;
        virtual const char* getEmail() const;
        virtual const char* getPassword() const;
        virtual const char* getNewPassword() const;
        virtual const char* getPrivateKey() const;
        virtual int getAccess() const;
        virtual const char* getFile() const;
        virtual int getNumRetry() const;
        virtual MegaNode *getPublicNode() const;
        virtual MegaNode *getPublicMegaNode() const;
        virtual int getParamType() const;
        virtual const char *getText() const;
        virtual long long getNumber() const;
        virtual bool getFlag() const;
        virtual long long getTransferredBytes() const;
        virtual long long getTotalBytes() const;
        virtual MegaRequestListener *getListener() const;
        virtual MegaAccountDetails *getMegaAccountDetails() const;
        virtual int getTransferTag() const;
        virtual int getNumDetails() const;
        virtual int getTag() const;
        virtual MegaPricing *getPricing() const;
        AccountDetails * getAccountDetails() const;
        virtual MegaAchievementsDetails *getMegaAchievementsDetails() const;
        AchievementsDetails *getAchievementsDetails() const;
        MegaTimeZoneDetails *getMegaTimeZoneDetails () const;

#ifdef ENABLE_CHAT
        virtual MegaTextChatPeerList *getMegaTextChatPeerList() const;
        void setMegaTextChatPeerList(MegaTextChatPeerList *chatPeers);
        virtual MegaTextChatList *getMegaTextChatList() const;
        void setMegaTextChatList(MegaTextChatList *chatList);
#endif
        virtual MegaStringMap *getMegaStringMap() const;
        void setMegaStringMap(const MegaStringMap *);
        virtual MegaFolderInfo *getMegaFolderInfo() const;
        void setMegaFolderInfo(const MegaFolderInfo *);
        virtual MegaBackgroundMediaUpload *getMegaBackgroundMediaUploadPtr() const;
        void setMegaBackgroundMediaUploadPtr(MegaBackgroundMediaUpload *);  // non-owned pointer

#ifdef ENABLE_SYNC
        void setSyncListener(MegaSyncListener *syncListener);
        MegaSyncListener *getSyncListener() const;
        void setRegExp(MegaRegExp *regExp);
        virtual MegaRegExp *getRegExp() const;
#endif

        MegaBackupListener *getBackupListener() const;
        void setBackupListener(MegaBackupListener *value);

protected:
        AccountDetails *accountDetails;
        MegaPricingPrivate *megaPricing;
        AchievementsDetails *achievementsDetails;
        MegaTimeZoneDetails *timeZoneDetails;
        int type;
        MegaHandle nodeHandle;
        const char* link;
        const char* name;
        MegaHandle parentHandle;
        const char* sessionKey;
        const char* email;
        const char* password;
        const char* newPassword;
        const char* privateKey;
        const char* text;
        long long number;
        int access;
        const char* file;
        int attrType;
        bool flag;
        long long totalBytes;
        long long transferredBytes;
        MegaRequestListener *listener;
#ifdef ENABLE_SYNC
        MegaSyncListener *syncListener;
        MegaRegExp *regExp;
#endif
        MegaBackupListener *backupListener;

        int transfer;
        int numDetails;
        MegaNode* publicNode;
        int numRetry;
        int tag;
        Proxy *proxy;

#ifdef ENABLE_CHAT
        MegaTextChatPeerList *chatPeerList;
        MegaTextChatList *chatList;
#endif
        MegaStringMap *stringMap;
        MegaFolderInfo *folderInfo;
        MegaBackgroundMediaUpload* backgroundMediaUpload;  // non-owned pointer
};

class MegaEventPrivate : public MegaEvent
{
public:
    MegaEventPrivate(int type);
    MegaEventPrivate(MegaEventPrivate *event);
    virtual ~MegaEventPrivate();
    MegaEvent *copy();

    virtual int getType() const;
    virtual const char *getText() const;
    virtual const int getNumber() const;

    void setText(const char* text);
    void setNumber(int number);

protected:
    int type;
    const char* text;
    int number;
};

class MegaAccountBalancePrivate : public MegaAccountBalance
{
public:
    static MegaAccountBalance *fromAccountBalance(const AccountBalance *balance);
    virtual ~MegaAccountBalancePrivate() ;
    virtual MegaAccountBalance* copy();

    virtual double getAmount() const;
    virtual char* getCurrency() const;

protected:
    MegaAccountBalancePrivate(const AccountBalance *balance);
    AccountBalance balance;
};

class MegaAccountSessionPrivate : public MegaAccountSession
{
public:
    static MegaAccountSession *fromAccountSession(const AccountSession *session);
    virtual ~MegaAccountSessionPrivate() ;
    virtual MegaAccountSession* copy();

    virtual int64_t getCreationTimestamp() const;
    virtual int64_t getMostRecentUsage() const;
    virtual char *getUserAgent() const;
    virtual char *getIP() const;
    virtual char *getCountry() const;
    virtual bool isCurrent() const;
    virtual bool isAlive() const;
    virtual MegaHandle getHandle() const;

private:
    MegaAccountSessionPrivate(const AccountSession *session);
    AccountSession session;
};

class MegaAccountPurchasePrivate : public MegaAccountPurchase
{
public:   
    static MegaAccountPurchase *fromAccountPurchase(const AccountPurchase *purchase);
    virtual ~MegaAccountPurchasePrivate() ;
    virtual MegaAccountPurchase* copy();

    virtual int64_t getTimestamp() const;
    virtual char *getHandle() const;
    virtual char *getCurrency() const;
    virtual double getAmount() const;
    virtual int getMethod() const;

private:
    MegaAccountPurchasePrivate(const AccountPurchase *purchase);
    AccountPurchase purchase;
};

class MegaAccountTransactionPrivate : public MegaAccountTransaction
{
public:
    static MegaAccountTransaction *fromAccountTransaction(const AccountTransaction *transaction);
    virtual ~MegaAccountTransactionPrivate() ;
    virtual MegaAccountTransaction* copy();

    virtual int64_t getTimestamp() const;
    virtual char *getHandle() const;
    virtual char *getCurrency() const;
    virtual double getAmount() const;

private:
    MegaAccountTransactionPrivate(const AccountTransaction *transaction);
    AccountTransaction transaction;
};

class MegaAccountDetailsPrivate : public MegaAccountDetails
{
    public:
        static MegaAccountDetails *fromAccountDetails(AccountDetails *details);
        virtual ~MegaAccountDetailsPrivate();

        virtual int getProLevel();
        virtual int64_t getProExpiration();
        virtual int getSubscriptionStatus();
        virtual int64_t getSubscriptionRenewTime();
        virtual char* getSubscriptionMethod();
        virtual char* getSubscriptionCycle();

        virtual long long getStorageMax();
        virtual long long getStorageUsed();
        virtual long long getVersionStorageUsed();
        virtual long long getTransferMax();
        virtual long long getTransferOwnUsed();

        virtual int getNumUsageItems();
        virtual long long getStorageUsed(MegaHandle handle);
        virtual long long getNumFiles(MegaHandle handle);
        virtual long long getNumFolders(MegaHandle handle);
        virtual long long getVersionStorageUsed(MegaHandle handle);
        virtual long long getNumVersionFiles(MegaHandle handle);

        virtual MegaAccountDetails* copy();

        virtual int getNumBalances() const;
        virtual MegaAccountBalance* getBalance(int i) const;

        virtual int getNumSessions() const;
        virtual MegaAccountSession* getSession(int i) const;

        virtual int getNumPurchases() const;
        virtual MegaAccountPurchase* getPurchase(int i) const;

        virtual int getNumTransactions() const;
        virtual MegaAccountTransaction* getTransaction(int i) const;

        virtual int getTemporalBandwidthInterval();
        virtual long long getTemporalBandwidth();
        virtual bool isTemporalBandwidthValid();

    private:
        MegaAccountDetailsPrivate(AccountDetails *details);
        AccountDetails details;
};

class MegaPricingPrivate : public MegaPricing
{
public:
    virtual ~MegaPricingPrivate();
    virtual int getNumProducts();
    virtual MegaHandle getHandle(int productIndex);
    virtual int getProLevel(int productIndex);
    virtual unsigned int getGBStorage(int productIndex);
    virtual unsigned int getGBTransfer(int productIndex);
    virtual int getMonths(int productIndex);
    virtual int getAmount(int productIndex);
    virtual const char* getCurrency(int productIndex);
    virtual const char* getDescription(int productIndex);
    virtual const char* getIosID(int productIndex);
    virtual const char* getAndroidID(int productIndex);
    virtual MegaPricing *copy();

    void addProduct(handle product, int proLevel, unsigned int gbStorage, unsigned int gbTransfer,
                    int months, int amount, const char *currency, const char *description, const char *iosid, const char *androidid);
private:
    vector<handle> handles;
    vector<int> proLevel;
    vector<unsigned int> gbStorage;
    vector<unsigned int> gbTransfer;
    vector<int> months;
    vector<int> amount;
    vector<const char *> currency;
    vector<const char *> description;
    vector<const char *> iosId;
    vector<const char *> androidId;
};

class MegaAchievementsDetailsPrivate : public MegaAchievementsDetails
{
public:
    static MegaAchievementsDetails *fromAchievementsDetails(AchievementsDetails *details);
    virtual ~MegaAchievementsDetailsPrivate();

    virtual MegaAchievementsDetails* copy();

    virtual long long getBaseStorage();
    virtual long long getClassStorage(int class_id);
    virtual long long getClassTransfer(int class_id);
    virtual int getClassExpire(int class_id);
    virtual unsigned int getAwardsCount();
    virtual int getAwardClass(unsigned int index);
    virtual int getAwardId(unsigned int index);
    virtual int64_t getAwardTimestamp(unsigned int index);
    virtual int64_t getAwardExpirationTs(unsigned int index);
    virtual MegaStringList* getAwardEmails(unsigned int index);
    virtual int getRewardsCount();
    virtual int getRewardAwardId(unsigned int index);
    virtual long long getRewardStorage(unsigned int index);
    virtual long long getRewardTransfer(unsigned int index);
    virtual long long getRewardStorageByAwardId(int award_id);
    virtual long long getRewardTransferByAwardId(int award_id);
    virtual int getRewardExpire(unsigned int index);

    virtual long long currentStorage();
    virtual long long currentTransfer();
    virtual long long currentStorageReferrals();
    virtual long long currentTransferReferrals();

private:
    MegaAchievementsDetailsPrivate(AchievementsDetails *details);
    AchievementsDetails details;
};

#ifdef ENABLE_CHAT
class MegaTextChatPeerListPrivate : public MegaTextChatPeerList
{
public:
    MegaTextChatPeerListPrivate();
    MegaTextChatPeerListPrivate(userpriv_vector *);

    virtual ~MegaTextChatPeerListPrivate();
    virtual MegaTextChatPeerList *copy() const;
    virtual void addPeer(MegaHandle h, int priv);
    virtual MegaHandle getPeerHandle(int i) const;
    virtual int getPeerPrivilege(int i) const;
    virtual int size() const;

    // returns the list of user-privilege (this object keeps the ownership)
    const userpriv_vector * getList() const;

    void setPeerPrivilege(handle uh, privilege_t priv);

private:
    userpriv_vector list;
};

class MegaTextChatPrivate : public MegaTextChat
{
public:
    MegaTextChatPrivate(const MegaTextChat *);
    MegaTextChatPrivate(const TextChat *);

    virtual ~MegaTextChatPrivate();
    virtual MegaTextChat *copy() const;

    virtual MegaHandle getHandle() const;
    virtual int getOwnPrivilege() const;
    virtual int getShard() const;
    virtual const MegaTextChatPeerList *getPeerList() const;
    virtual void setPeerList(const MegaTextChatPeerList *peers);
    virtual bool isGroup() const;
    virtual MegaHandle getOriginatingUser() const;
    virtual const char *getTitle() const;
    virtual const char *getUnifiedKey() const;
    virtual int64_t getCreationTime() const;
    virtual bool isArchived() const;
    virtual bool isPublicChat() const;

    virtual bool hasChanged(int changeType) const;
    virtual int getChanges() const;
    virtual int isOwnChange() const;

private:
    handle id;
    int priv;
    string url;
    int shard;
    MegaTextChatPeerList *peers;
    bool group;
    handle ou;
    string title;
    string unifiedKey;
    int changed;
    int tag;
    bool archived;
    bool publicchat;
    int64_t ts;
};

class MegaTextChatListPrivate : public MegaTextChatList
{
public:
    MegaTextChatListPrivate();
    MegaTextChatListPrivate(textchat_map *list);

    virtual ~MegaTextChatListPrivate();
    virtual MegaTextChatList *copy() const;
    virtual const MegaTextChat *get(unsigned int i) const;
    virtual int size() const;

    void addChat(MegaTextChatPrivate*);

private:
    MegaTextChatListPrivate(const MegaTextChatListPrivate*);
    vector<MegaTextChat*> list;
};

#endif

class MegaStringMapPrivate : public MegaStringMap
{
public:
    MegaStringMapPrivate();
    MegaStringMapPrivate(const string_map *map, bool toBase64 = false);
    virtual ~MegaStringMapPrivate();
    virtual MegaStringMap *copy() const;
    virtual const char *get(const char* key) const;
    virtual MegaStringList *getKeys() const;
    virtual void set(const char *key, const char *value);
    virtual int size() const;
    const string_map *getMap() const;

protected:
    MegaStringMapPrivate(const MegaStringMapPrivate *megaStringMap);
    string_map strMap;
};


class MegaStringListPrivate : public MegaStringList
{
public:
    MegaStringListPrivate();
    MegaStringListPrivate(char **newlist, int size);
    virtual ~MegaStringListPrivate();
    virtual MegaStringList *copy();
    virtual const char* get(int i);
    virtual int size();


protected:
    MegaStringListPrivate(MegaStringListPrivate *stringList);
    const char** list;
    int s;
};

class MegaNodeListPrivate : public MegaNodeList
{
	public:
        MegaNodeListPrivate();
        MegaNodeListPrivate(Node** newlist, int size);
        MegaNodeListPrivate(MegaNodeListPrivate *nodeList, bool copyChildren = false);
        virtual ~MegaNodeListPrivate();
		virtual MegaNodeList *copy();
		virtual MegaNode* get(int i);
		virtual int size();

        virtual void addNode(MegaNode* node);
	
	protected:
		MegaNode** list;
		int s;
};

class MegaChildrenListsPrivate : public MegaChildrenLists
{
    public:
        MegaChildrenListsPrivate();
        MegaChildrenListsPrivate(MegaChildrenLists*);
        MegaChildrenListsPrivate(MegaNodeListPrivate *folderList, MegaNodeListPrivate *fileList);
        virtual ~MegaChildrenListsPrivate();
        virtual MegaChildrenLists *copy();
        virtual MegaNodeList* getFolderList();
        virtual MegaNodeList* getFileList();

    protected:
        MegaNodeList *folders;
        MegaNodeList *files;
};

class MegaUserListPrivate : public MegaUserList
{
	public:
        MegaUserListPrivate();
        MegaUserListPrivate(User** newlist, int size);
        virtual ~MegaUserListPrivate();
		virtual MegaUserList *copy();
		virtual MegaUser* get(int i);
		virtual int size();
	
	protected:
        MegaUserListPrivate(MegaUserListPrivate *userList);
		MegaUser** list;
		int s;
};

class MegaShareListPrivate : public MegaShareList
{
	public:
        MegaShareListPrivate();
        MegaShareListPrivate(Share** newlist, MegaHandle *MegaHandlelist, int size, bool pending = false);
        virtual ~MegaShareListPrivate();
		virtual MegaShare* get(int i);
		virtual int size();
		
	protected:
		MegaShare** list;
		int s;
};

class MegaTransferListPrivate : public MegaTransferList
{
	public:
        MegaTransferListPrivate();
        MegaTransferListPrivate(MegaTransfer** newlist, int size);
        virtual ~MegaTransferListPrivate();
		virtual MegaTransfer* get(int i);
		virtual int size();
	
	protected:
		MegaTransfer** list;
		int s;
};

class MegaContactRequestListPrivate : public MegaContactRequestList
{
    public:
        MegaContactRequestListPrivate();
        MegaContactRequestListPrivate(PendingContactRequest ** newlist, int size);
        virtual ~MegaContactRequestListPrivate();
        virtual MegaContactRequestList *copy();
        virtual MegaContactRequest* get(int i);
        virtual int size();

    protected:
        MegaContactRequestListPrivate(MegaContactRequestListPrivate *requestList);
        MegaContactRequest** list;
        int s;
};

class MegaUserAlertListPrivate : public MegaUserAlertList
{
public:
    MegaUserAlertListPrivate();
    MegaUserAlertListPrivate(UserAlert::Base** newlist, int size, MegaClient* mc);
    MegaUserAlertListPrivate(const MegaUserAlertListPrivate &userList);
    virtual ~MegaUserAlertListPrivate();
    virtual MegaUserAlertList *copy() const;
    virtual MegaUserAlert* get(int i) const;
    virtual int size() const;

protected:
    MegaUserAlertListPrivate(MegaUserAlertListPrivate *userList);
    MegaUserAlert** list;
    int s;
};

class MegaBackgroundMediaUploadPrivate : public MegaBackgroundMediaUpload
{
public:
    MegaBackgroundMediaUploadPrivate(MegaApiImpl* api);
    MegaBackgroundMediaUploadPrivate(const string& serialised, MegaApiImpl* api);
    ~MegaBackgroundMediaUploadPrivate();

    void analyseMediaInfo(const char* inputFilepath);
    bool encryptFile(const char* inputFilepath, int64_t startPos, unsigned int* length, const char *outputFilepath, std::string* urlSuffix, bool adjustsizeonly);

    void getUploadURL(std::string* mediaUrl);

    std::string serialize();

    MegaApiImpl* api;
    string url;
    chunkmac_map chunkmacs;
    byte filekey[FILENODEKEYLENGTH];
    MediaProperties mediaproperties;
};


struct MegaFile : public File
{
    MegaFile();

    void setTransfer(MegaTransferPrivate *transfer);
    MegaTransferPrivate *getTransfer();
    virtual bool serialize(string*);

    static MegaFile* unserialize(string*);

protected:
    MegaTransferPrivate *megaTransfer;
};

struct MegaFileGet : public MegaFile
{
    void prepare();
    void updatelocalname();
    void progress();
    void completed(Transfer*, LocalNode*);
    void terminated();
	MegaFileGet(MegaClient *client, Node* n, string dstPath);
    MegaFileGet(MegaClient *client, MegaNode* n, string dstPath);
    ~MegaFileGet() {}

    virtual bool serialize(string*);
    static MegaFileGet* unserialize(string*);

private:
    MegaFileGet() {}
};

struct MegaFilePut : public MegaFile
{
    void completed(Transfer* t, LocalNode*);
    void terminated();
    MegaFilePut(MegaClient *client, string* clocalname, string *filename, handle ch, const char* ctargetuser, int64_t mtime = -1, bool isSourceTemporary = false);
    ~MegaFilePut() {}

    virtual bool serialize(string*);
    static MegaFilePut* unserialize(string*);

protected:
    int64_t customMtime;

private:
    MegaFilePut() {}
};

class TreeProcessor
{
    public:
        virtual bool processNode(Node* node);
        virtual ~TreeProcessor();
};

class SearchTreeProcessor : public TreeProcessor
{
    public:
        SearchTreeProcessor(const char *search);
        virtual bool processNode(Node* node);
        virtual ~SearchTreeProcessor() {}
        vector<Node *> &getResults();

    protected:
        const char *search;
        vector<Node *> results;
};

class OutShareProcessor : public TreeProcessor
{
    public:
        OutShareProcessor();
        virtual bool processNode(Node* node);
        virtual ~OutShareProcessor() {}
        vector<Share *> &getShares();
        vector<handle> &getHandles();

    protected:
        vector<Share *> shares;
        vector<handle> handles;
};

class PendingOutShareProcessor : public TreeProcessor
{
    public:
        PendingOutShareProcessor();
        virtual bool processNode(Node* node);
        virtual ~PendingOutShareProcessor() {}
        vector<Share *> &getShares();
        vector<handle> &getHandles();

    protected:
        vector<Share *> shares;
        vector<handle> handles;
};

class PublicLinkProcessor : public TreeProcessor
{
    public:
        PublicLinkProcessor();
        virtual bool processNode(Node* node);
        virtual ~PublicLinkProcessor();
        vector<Node *> &getNodes();

    protected:
        vector<Node *> nodes;
};

class SizeProcessor : public TreeProcessor
{
    protected:
        long long totalBytes;

    public:
        SizeProcessor();
        virtual bool processNode(Node* node);
        long long getTotalBytes();
};

class TreeProcFolderInfo : public TreeProc
{
    public:
        TreeProcFolderInfo();
        virtual void proc(MegaClient*, Node*);
        virtual ~TreeProcFolderInfo() {}
        MegaFolderInfo *getResult();

    protected:
        int numFiles;
        int numFolders;
        int numVersions;
        long long currentSize;
        long long versionsSize;
};

//Thread safe request queue
class RequestQueue
{
    protected:
        std::deque<MegaRequestPrivate *> requests;
        MegaMutex mutex;

    public:
        RequestQueue();
        void push(MegaRequestPrivate *request);
        void push_front(MegaRequestPrivate *request);
        MegaRequestPrivate * pop();
        void removeListener(MegaRequestListener *listener);
#ifdef ENABLE_SYNC
        void removeListener(MegaSyncListener *listener);
#endif
        void removeListener(MegaBackupListener *listener);
};


//Thread safe transfer queue
class TransferQueue
{
    protected:
        std::deque<MegaTransferPrivate *> transfers;
        MegaMutex mutex;

    public:
        TransferQueue();
        void push(MegaTransferPrivate *transfer);
        void push_front(MegaTransferPrivate *transfer);
        MegaTransferPrivate * pop();
        void removeListener(MegaTransferListener *listener);
};

class MegaApiImpl : public MegaApp
{
    public:
        MegaApiImpl(MegaApi *api, const char *appKey, MegaGfxProcessor* processor, const char *basePath = NULL, const char *userAgent = NULL);
        MegaApiImpl(MegaApi *api, const char *appKey, const char *basePath = NULL, const char *userAgent = NULL);
        MegaApiImpl(MegaApi *api, const char *appKey, const char *basePath, const char *userAgent, int fseventsfd);
        virtual ~MegaApiImpl();

        //Multiple listener management.
        void addListener(MegaListener* listener);
        void addRequestListener(MegaRequestListener* listener);
        void addTransferListener(MegaTransferListener* listener);
        void addBackupListener(MegaBackupListener* listener);
        void addGlobalListener(MegaGlobalListener* listener);
#ifdef ENABLE_SYNC
        void addSyncListener(MegaSyncListener *listener);
        void removeSyncListener(MegaSyncListener *listener);
#endif
        void removeListener(MegaListener* listener);
        void removeRequestListener(MegaRequestListener* listener);
        void removeTransferListener(MegaTransferListener* listener);
        void removeBackupListener(MegaBackupListener* listener);
        void removeGlobalListener(MegaGlobalListener* listener);

        MegaRequest *getCurrentRequest();
        MegaTransfer *getCurrentTransfer();
        MegaError *getCurrentError();
        MegaNodeList *getCurrentNodes();
        MegaUserList *getCurrentUsers();

        //Utils
        long long getSDKtime();
        char *getStringHash(const char* base64pwkey, const char* inBuf);
        void getSessionTransferURL(const char *path, MegaRequestListener *listener);
        static MegaHandle base32ToHandle(const char* base32Handle);
        static handle base64ToHandle(const char* base64Handle);
        static handle base64ToUserHandle(const char* base64Handle);
        static char *handleToBase64(MegaHandle handle);
        static char *userHandleToBase64(MegaHandle handle);
        static const char* ebcEncryptKey(const char* encryptionKey, const char* plainKey);
        void retryPendingConnections(bool disconnect = false, bool includexfers = false, MegaRequestListener* listener = NULL);
        void setDnsServers(const char *dnsServers, MegaRequestListener* listener = NULL);
        static void addEntropy(char* data, unsigned int size);
        static string userAttributeToString(int);
        static string userAttributeToLongName(int);
        static int userAttributeFromString(const char *name);
        static char userAttributeToScope(int);
        static void setStatsID(const char *id);

        bool serverSideRubbishBinAutopurgeEnabled();
        bool appleVoipPushEnabled();

        bool multiFactorAuthAvailable();
        void multiFactorAuthCheck(const char *email, MegaRequestListener *listener = NULL);
        void multiFactorAuthGetCode(MegaRequestListener *listener = NULL);
        void multiFactorAuthEnable(const char *pin, MegaRequestListener *listener = NULL);
        void multiFactorAuthDisable(const char *pin, MegaRequestListener *listener = NULL);
        void multiFactorAuthLogin(const char* email, const char* password, const char* pin, MegaRequestListener *listener = NULL);
        void multiFactorAuthChangePassword(const char *oldPassword, const char *newPassword, const char* pin, MegaRequestListener *listener = NULL);
        void multiFactorAuthChangeEmail(const char *email, const char* pin, MegaRequestListener *listener = NULL);
        void multiFactorAuthCancelAccount(const char* pin, MegaRequestListener *listener = NULL);

        void fetchTimeZone(MegaRequestListener *listener = NULL);

        //API requests
        void login(const char* email, const char* password, MegaRequestListener *listener = NULL);
        char *dumpSession();
        char *getSequenceNumber();
        char *dumpXMPPSession();
        char *getAccountAuth();
        void setAccountAuth(const char* auth);

        void fastLogin(const char* email, const char *stringHash, const char *base64pwkey, MegaRequestListener *listener = NULL);
        void fastLogin(const char* session, MegaRequestListener *listener = NULL);
        void killSession(MegaHandle sessionHandle, MegaRequestListener *listener = NULL);
        void getUserData(MegaRequestListener *listener = NULL);
        void getUserData(MegaUser *user, MegaRequestListener *listener = NULL);
        void getUserData(const char *user, MegaRequestListener *listener = NULL);
        void getAccountDetails(bool storage, bool transfer, bool pro, bool sessions, bool purchases, bool transactions, MegaRequestListener *listener = NULL);
        void queryTransferQuota(long long size, MegaRequestListener *listener = NULL);
        void createAccount(const char* email, const char* password, const char* name, MegaRequestListener *listener = NULL);
        void createAccount(const char* email, const char* password, const char* firstname, const char* lastname, MegaRequestListener *listener = NULL);
        void resumeCreateAccount(const char* sid, MegaRequestListener *listener = NULL);
        void sendSignupLink(const char* email, const char *name, const char *password, MegaRequestListener *listener = NULL);
        void fastSendSignupLink(const char *email, const char *base64pwkey, const char *name, MegaRequestListener *listener = NULL);
        void querySignupLink(const char* link, MegaRequestListener *listener = NULL);
        void confirmAccount(const char* link, const char *password, MegaRequestListener *listener = NULL);
        void fastConfirmAccount(const char* link, const char *base64pwkey, MegaRequestListener *listener = NULL);
        void resetPassword(const char *email, bool hasMasterKey, MegaRequestListener *listener = NULL);
        void queryRecoveryLink(const char *link, MegaRequestListener *listener = NULL);
        void confirmResetPasswordLink(const char *link, const char *newPwd, const char *masterKey = NULL, MegaRequestListener *listener = NULL);
        void cancelAccount(MegaRequestListener *listener = NULL);
        void confirmCancelAccount(const char *link, const char *pwd, MegaRequestListener *listener = NULL);
        void changeEmail(const char *email, MegaRequestListener *listener = NULL);
        void confirmChangeEmail(const char *link, const char *pwd, MegaRequestListener *listener = NULL);
        void setProxySettings(MegaProxy *proxySettings);
        MegaProxy *getAutoProxySettings();
        int isLoggedIn();
        void whyAmIBlocked(bool logout, MegaRequestListener *listener = NULL);
        char* getMyEmail();
        char* getMyUserHandle();
        MegaHandle getMyUserHandleBinary();
        MegaUser *getMyUser();
        char* getMyXMPPJid();
        bool isAchievementsEnabled();
        bool checkPassword(const char *password);
#ifdef ENABLE_CHAT
        char* getMyFingerprint();
#endif
        static void setLogLevel(int logLevel);
        static void addLoggerClass(MegaLogger *megaLogger);
        static void removeLoggerClass(MegaLogger *megaLogger);
        static void setLogToConsole(bool enable);
        static void log(int logLevel, const char* message, const char *filename = NULL, int line = -1);

        void setLoggingName(const char* loggingName);

        void createFolder(const char* name, MegaNode *parent, MegaRequestListener *listener = NULL);
        bool createLocalFolder(const char *path);
        void moveNode(MegaNode* node, MegaNode* newParent, MegaRequestListener *listener = NULL);
        void copyNode(MegaNode* node, MegaNode *newParent, MegaRequestListener *listener = NULL);
        void copyNode(MegaNode* node, MegaNode *newParent, const char* newName, MegaRequestListener *listener = NULL);
        void renameNode(MegaNode* node, const char* newName, MegaRequestListener *listener = NULL);
        void remove(MegaNode* node, bool keepversions = false, MegaRequestListener *listener = NULL);
        void removeVersions(MegaRequestListener *listener = NULL);
        void restoreVersion(MegaNode *version, MegaRequestListener *listener = NULL);
        void cleanRubbishBin(MegaRequestListener *listener = NULL);
        void sendFileToUser(MegaNode *node, MegaUser *user, MegaRequestListener *listener = NULL);
        void sendFileToUser(MegaNode *node, const char* email, MegaRequestListener *listener = NULL);
        void share(MegaNode *node, MegaUser* user, int level, MegaRequestListener *listener = NULL);
        void share(MegaNode* node, const char* email, int level, MegaRequestListener *listener = NULL);
        void loginToFolder(const char* megaFolderLink, MegaRequestListener *listener = NULL);
        void importFileLink(const char* megaFileLink, MegaNode* parent, MegaRequestListener *listener = NULL);
        void decryptPasswordProtectedLink(const char* link, const char* password, MegaRequestListener *listener = NULL);
        void encryptLinkWithPassword(const char* link, const char* password, MegaRequestListener *listener = NULL);
        void getPublicNode(const char* megaFileLink, MegaRequestListener *listener = NULL);
        void getThumbnail(MegaNode* node, const char *dstFilePath, MegaRequestListener *listener = NULL);
		void cancelGetThumbnail(MegaNode* node, MegaRequestListener *listener = NULL);
        void setThumbnail(MegaNode* node, const char *srcFilePath, MegaRequestListener *listener = NULL);
        void getPreview(MegaNode* node, const char *dstFilePath, MegaRequestListener *listener = NULL);
		void cancelGetPreview(MegaNode* node, MegaRequestListener *listener = NULL);
        void setPreview(MegaNode* node, const char *srcFilePath, MegaRequestListener *listener = NULL);
        void getUserAvatar(MegaUser* user, const char *dstFilePath, MegaRequestListener *listener = NULL);
        void setAvatar(const char *dstFilePath, MegaRequestListener *listener = NULL);
        void getUserAvatar(const char *email_or_handle, const char *dstFilePath, MegaRequestListener *listener = NULL);
        static char* getUserAvatarColor(MegaUser *user);
        static char *getUserAvatarColor(const char *userhandle);
        void getUserAttribute(MegaUser* user, int type, MegaRequestListener *listener = NULL);
        void getUserAttribute(const char* email_or_handle, int type, MegaRequestListener *listener = NULL);
        void getChatUserAttribute(const char* email_or_handle, int type, const char* ph, MegaRequestListener *listener = NULL);
        void getUserAttr(const char* email_or_handle, int type, const char *dstFilePath, int number = 0, MegaRequestListener *listener = NULL);
        void getChatUserAttr(const char* email_or_handle, int type, const char *dstFilePath, const char *ph = NULL, int number = 0, MegaRequestListener *listener = NULL);
        void setUserAttribute(int type, const char* value, MegaRequestListener *listener = NULL);
        void setUserAttribute(int type, const MegaStringMap* value, MegaRequestListener *listener = NULL);
        void getRubbishBinAutopurgePeriod(MegaRequestListener *listener = NULL);
        void setRubbishBinAutopurgePeriod(int days, MegaRequestListener *listener = NULL);
        void getUserEmail(MegaHandle handle, MegaRequestListener *listener = NULL);
        void setCustomNodeAttribute(MegaNode *node, const char *attrName, const char *value, MegaRequestListener *listener = NULL);
        void setNodeDuration(MegaNode *node, int secs, MegaRequestListener *listener = NULL);
        void setNodeCoordinates(MegaNode *node, bool unshareable, double latitude, double longitude, MegaRequestListener *listener = NULL);
        void exportNode(MegaNode *node, int64_t expireTime, MegaRequestListener *listener = NULL);
        void disableExport(MegaNode *node, MegaRequestListener *listener = NULL);
        void fetchNodes(MegaRequestListener *listener = NULL);
        void getPricing(MegaRequestListener *listener = NULL);
        void getPaymentId(handle productHandle, handle lastPublicHandle, MegaRequestListener *listener = NULL);
        void upgradeAccount(MegaHandle productHandle, int paymentMethod, MegaRequestListener *listener = NULL);
        void submitPurchaseReceipt(int gateway, const char* receipt, MegaHandle lastPublicHandle, MegaRequestListener *listener = NULL);
        void creditCardStore(const char* address1, const char* address2, const char* city,
                             const char* province, const char* country, const char *postalcode,
                             const char* firstname, const char* lastname, const char* creditcard,
                             const char* expire_month, const char* expire_year, const char* cv2,
                             MegaRequestListener *listener = NULL);

        void creditCardQuerySubscriptions(MegaRequestListener *listener = NULL);
        void creditCardCancelSubscriptions(const char* reason, MegaRequestListener *listener = NULL);
        void getPaymentMethods(MegaRequestListener *listener = NULL);

        char *exportMasterKey();
        void updatePwdReminderData(bool lastSuccess, bool lastSkipped, bool mkExported, bool dontShowAgain, bool lastLogin, MegaRequestListener *listener = NULL);

        void changePassword(const char *oldPassword, const char *newPassword, MegaRequestListener *listener = NULL);
        void inviteContact(const char* email, const char* message, int action, MegaHandle contactLink, MegaRequestListener* listener = NULL);
        void replyContactRequest(MegaContactRequest *request, int action, MegaRequestListener* listener = NULL);
        void respondContactRequest();

        void removeContact(MegaUser *user, MegaRequestListener* listener=NULL);
        void logout(MegaRequestListener *listener = NULL);
        void localLogout(MegaRequestListener *listener = NULL);
        void invalidateCache();
        int getPasswordStrength(const char *password);
        void submitFeedback(int rating, const char *comment, MegaRequestListener *listener = NULL);
        void reportEvent(const char *details = NULL, MegaRequestListener *listener = NULL);
        void sendEvent(int eventType, const char* message, MegaRequestListener *listener = NULL);

        void useHttpsOnly(bool httpsOnly, MegaRequestListener *listener = NULL);
        bool usingHttpsOnly();

        //Backups
        MegaStringList *getBackupFolders(int backuptag);
        void setBackup(const char* localPath, MegaNode *parent, bool attendPastBackups, int64_t period, string periodstring, int numBackups, MegaRequestListener *listener=NULL);
        void removeBackup(int tag, MegaRequestListener *listener=NULL);
        void abortCurrentBackup(int tag, MegaRequestListener *listener=NULL);

        //Timer
        void startTimer( int64_t period, MegaRequestListener *listener=NULL);

        //Transfers
        void startUpload(const char* localPath, MegaNode *parent, MegaTransferListener *listener=NULL);
        void startUpload(const char* localPath, MegaNode *parent, int64_t mtime, MegaTransferListener *listener=NULL);
        void startUpload(const char* localPath, MegaNode* parent, const char* fileName, MegaTransferListener *listener = NULL);
        void startUpload(bool startFirst, const char* localPath, MegaNode* parent, const char* fileName, int64_t mtime, int folderTransferTag, bool isBackup, const char *appData, bool isSourceFileTemporary, MegaTransferListener *listener);
        void startDownload(MegaNode* node, const char* localPath, MegaTransferListener *listener = NULL);
        void startDownload(bool startFirst, MegaNode *node, const char* target, int folderTransferTag, const char *appData, MegaTransferListener *listener);
        void startStreaming(MegaNode* node, m_off_t startPos, m_off_t size, MegaTransferListener *listener);
        void retryTransfer(MegaTransfer *transfer, MegaTransferListener *listener = NULL);
        void cancelTransfer(MegaTransfer *transfer, MegaRequestListener *listener=NULL);
        void cancelTransferByTag(int transferTag, MegaRequestListener *listener = NULL);
        void cancelTransfers(int direction, MegaRequestListener *listener=NULL);
        void pauseTransfers(bool pause, int direction, MegaRequestListener* listener=NULL);
        void pauseTransfer(int transferTag, bool pause, MegaRequestListener* listener = NULL);
        void moveTransferUp(int transferTag, MegaRequestListener *listener = NULL);
        void moveTransferDown(int transferTag, MegaRequestListener *listener = NULL);
        void moveTransferToFirst(int transferTag, MegaRequestListener *listener = NULL);
        void moveTransferToLast(int transferTag, MegaRequestListener *listener = NULL);
        void moveTransferBefore(int transferTag, int prevTransferTag, MegaRequestListener *listener = NULL);
        void enableTransferResumption(const char* loggedOutId);
        void disableTransferResumption(const char* loggedOutId);
        bool areTransfersPaused(int direction);
        void setUploadLimit(int bpslimit);
        void setMaxConnections(int direction, int connections, MegaRequestListener* listener = NULL);
        void setDownloadMethod(int method);
        void setUploadMethod(int method);
        bool setMaxDownloadSpeed(m_off_t bpslimit);
        bool setMaxUploadSpeed(m_off_t bpslimit);
        int getMaxDownloadSpeed();
        int getMaxUploadSpeed();
        int getCurrentDownloadSpeed();
        int getCurrentUploadSpeed();
        int getCurrentSpeed(int type);
        int getDownloadMethod();
        int getUploadMethod();
        MegaTransferData *getTransferData(MegaTransferListener *listener = NULL);
        MegaTransfer *getFirstTransfer(int type);
        void notifyTransfer(int transferTag, MegaTransferListener *listener = NULL);
        MegaTransferList *getTransfers();
        MegaTransferList *getStreamingTransfers();
        MegaTransfer* getTransferByTag(int transferTag);
        MegaTransferList *getTransfers(int type);
        MegaTransferList *getChildTransfers(int transferTag);
        MegaTransferList *getTansfersByFolderTag(int folderTransferTag);


#ifdef ENABLE_SYNC
        //Sync
        int syncPathState(string *path);
        MegaNode *getSyncedNode(string *path);
        void syncFolder(const char *localFolder, MegaNode *megaFolder, MegaRegExp *regExp = NULL, MegaRequestListener* listener = NULL);
        void resumeSync(const char *localFolder, long long localfp, MegaNode *megaFolder, MegaRegExp *regExp = NULL, MegaRequestListener *listener = NULL);
        void removeSync(handle nodehandle, MegaRequestListener *listener=NULL);
        void disableSync(handle nodehandle, MegaRequestListener *listener=NULL);
        int getNumActiveSyncs();
        void stopSyncs(MegaRequestListener *listener=NULL);
        bool isSynced(MegaNode *n);
        void setExcludedNames(vector<string> *excludedNames);
        void setExcludedPaths(vector<string> *excludedPaths);
        void setExclusionLowerSizeLimit(long long limit);
        void setExclusionUpperSizeLimit(long long limit);
        bool moveToLocalDebris(const char *path);
        string getLocalPath(MegaNode *node);
        long long getNumLocalNodes();
        bool isSyncable(const char *path, long long size);
        bool isInsideSync(MegaNode *node);
        bool is_syncable(Sync*, const char*, string*);
        bool is_syncable(long long size);
        int isNodeSyncable(MegaNode *megaNode);
        bool isIndexing();
        MegaSync *getSyncByTag(int tag);
        MegaSync *getSyncByNode(MegaNode *node);
        MegaSync *getSyncByPath(const char * localPath);
        char *getBlockedPath();
        void setExcludedRegularExpressions(MegaSync *sync, MegaRegExp *regExp);
#endif

        MegaBackup *getBackupByTag(int tag);
        MegaBackup *getBackupByNode(MegaNode *node);
        MegaBackup *getBackupByPath(const char * localPath);

        void update();
        int isWaiting();
        int areServersBusy();

        //Statistics
        int getNumPendingUploads();
        int getNumPendingDownloads();
        int getTotalUploads();
        int getTotalDownloads();
        void resetTotalDownloads();
        void resetTotalUploads();
        void updateStats();
        long long getNumNodes();
        long long getTotalDownloadedBytes();
        long long getTotalUploadedBytes();
        long long getTotalDownloadBytes();
        long long getTotalUploadBytes();

        //Filesystem
		int getNumChildren(MegaNode* parent);
		int getNumChildFiles(MegaNode* parent);
		int getNumChildFolders(MegaNode* parent);
        MegaNodeList* getChildren(MegaNode *parent, int order=1);
        MegaNodeList* getVersions(MegaNode *node);
        int getNumVersions(MegaNode *node);
        bool hasVersions(MegaNode *node);
        void getFolderInfo(MegaNode *node, MegaRequestListener *listener);
        MegaChildrenLists* getFileFolderChildren(MegaNode *parent, int order=1);
        bool hasChildren(MegaNode *parent);
        int getIndex(MegaNode* node, int order=1);
        MegaNode *getChildNode(MegaNode *parent, const char* name);
        MegaNode *getParentNode(MegaNode *node);
        char *getNodePath(MegaNode *node);
        MegaNode *getNodeByPath(const char *path, MegaNode *n = NULL);
        MegaNode *getNodeByHandle(handle handler);
        MegaContactRequest *getContactRequestByHandle(MegaHandle handle);
        MegaUserList* getContacts();
        MegaUser* getContact(const char* uid);
        MegaUserAlertList* getUserAlerts();
        int getNumUnreadUserAlerts();
        MegaNodeList *getInShares(MegaUser* user);
        MegaNodeList *getInShares();
        MegaShareList *getInSharesList();
        MegaUser *getUserFromInShare(MegaNode *node);
        bool isPendingShare(MegaNode *node);
        MegaShareList *getOutShares();
        MegaShareList *getOutShares(MegaNode *node);
        MegaShareList *getPendingOutShares();
        MegaShareList *getPendingOutShares(MegaNode *megaNode);
        MegaNodeList *getPublicLinks();
        MegaContactRequestList *getIncomingContactRequests();
        MegaContactRequestList *getOutgoingContactRequests();

        int getAccess(MegaNode* node);
        long long getSize(MegaNode *node);
        static void removeRecursively(const char *path);

        //Fingerprint
        char *getFingerprint(const char *filePath);
        char *getFingerprint(MegaNode *node);
        char *getFingerprint(MegaInputStream *inputStream, int64_t mtime);
        MegaNode *getNodeByFingerprint(const char* fingerprint);
        MegaNodeList *getNodesByFingerprint(const char* fingerprint);
        MegaNodeList *getNodesByOriginalFingerprint(const char* originalfingerprint, MegaNode* parent);
        MegaNode *getExportableNodeByFingerprint(const char *fingerprint, const char *name = NULL);
        MegaNode *getNodeByFingerprint(const char *fingerprint, MegaNode* parent);
        bool hasFingerprint(const char* fingerprint);

        //CRC
        char *getCRC(const char *filePath);
        char *getCRCFromFingerprint(const char *fingerprint);
        char *getCRC(MegaNode *node);
        MegaNode* getNodeByCRC(const char *crc, MegaNode* parent);

        //Permissions
        MegaError checkAccess(MegaNode* node, int level);
        MegaError checkMove(MegaNode* node, MegaNode* target);

        bool isFilesystemAvailable();
        MegaNode *getRootNode();
        MegaNode* getInboxNode();
        MegaNode *getRubbishNode();
        MegaNode *getRootNode(MegaNode *node);
        bool isInRootnode(MegaNode *node, int index);

        void setDefaultFilePermissions(int permissions);
        int getDefaultFilePermissions();
        void setDefaultFolderPermissions(int permissions);
        int getDefaultFolderPermissions();

        long long getBandwidthOverquotaDelay();

        MegaNodeList* search(MegaNode* node, const char* searchString, bool recursive = 1, int order = MegaApi::ORDER_NONE);
        bool processMegaTree(MegaNode* node, MegaTreeProcessor* processor, bool recursive = 1);
        MegaNodeList* search(const char* searchString, int order = MegaApi::ORDER_NONE);

        MegaNode *createForeignFileNode(MegaHandle handle, const char *key, const char *name, m_off_t size, m_off_t mtime,
                                       MegaHandle parentHandle, const char *privateauth, const char *publicauth);
        MegaNode *createForeignFolderNode(MegaHandle handle, const char *name, MegaHandle parentHandle,
                                         const char *privateauth, const char *publicauth);

        MegaNode *authorizeNode(MegaNode *node);
        void authorizeMegaNodePrivate(MegaNodePrivate *node);
        MegaNode *authorizeChatNode(MegaNode *node, const char *cauth);

        const char *getVersion();
        char *getOperatingSystemVersion();
        void getLastAvailableVersion(const char *appKey, MegaRequestListener *listener = NULL);
        void getLocalSSLCertificate(MegaRequestListener *listener = NULL);
        void queryDNS(const char *hostname, MegaRequestListener *listener = NULL);
        void queryGeLB(const char *service, int timeoutds, int maxretries, MegaRequestListener *listener = NULL);
        void downloadFile(const char *url, const char *dstpath, MegaRequestListener *listener = NULL);
        const char *getUserAgent();
        const char *getBasePath();

        void contactLinkCreate(bool renew = false, MegaRequestListener *listener = NULL);
        void contactLinkQuery(MegaHandle handle, MegaRequestListener *listener = NULL);
        void contactLinkDelete(MegaHandle handle, MegaRequestListener *listener = NULL);

        void keepMeAlive(int type, bool enable, MegaRequestListener *listener = NULL);
        void acknowledgeUserAlerts(MegaRequestListener *listener = NULL);

        void getPSA(MegaRequestListener *listener = NULL);
        void setPSA(int id, MegaRequestListener *listener = NULL);

        void disableGfxFeatures(bool disable);
        bool areGfxFeaturesDisabled();

        void changeApiUrl(const char *apiURL, bool disablepkp = false);

        bool setLanguage(const char* languageCode);
        void setLanguagePreference(const char* languageCode, MegaRequestListener *listener = NULL);
        void getLanguagePreference(MegaRequestListener *listener = NULL);
        bool getLanguageCode(const char* languageCode, std::string* code);

        void setFileVersionsOption(bool disable, MegaRequestListener *listener = NULL);
        void getFileVersionsOption(MegaRequestListener *listener = NULL);

        void setContactLinksOption(bool disable, MegaRequestListener *listener = NULL);
        void getContactLinksOption(MegaRequestListener *listener = NULL);

        void retrySSLerrors(bool enable);
        void setPublicKeyPinning(bool enable);
        void pauseActionPackets();
        void resumeActionPackets();

        static bool nodeComparatorDefaultASC  (Node *i, Node *j);
        static bool nodeComparatorDefaultDESC (Node *i, Node *j);
        static bool nodeComparatorSizeASC  (Node *i, Node *j);
        static bool nodeComparatorSizeDESC (Node *i, Node *j);
        static bool nodeComparatorCreationASC  (Node *i, Node *j);
        static bool nodeComparatorCreationDESC  (Node *i, Node *j);
        static bool nodeComparatorModificationASC  (Node *i, Node *j);
        static bool nodeComparatorModificationDESC  (Node *i, Node *j);
        static bool nodeComparatorAlphabeticalASC  (Node *i, Node *j);
        static bool nodeComparatorAlphabeticalDESC  (Node *i, Node *j);
        static bool userComparatorDefaultASC (User *i, User *j);

        char* escapeFsIncompatible(const char *filename);
        char* unescapeFsIncompatible(const char* name);

        bool createThumbnail(const char* imagePath, const char *dstPath);
        bool createPreview(const char* imagePath, const char *dstPath);
        bool createAvatar(const char* imagePath, const char *dstPath);

        MegaBackgroundMediaUpload* backgroundMediaUploadNew();
        MegaBackgroundMediaUpload* backgroundMediaUploadResume(const std::string* serialised);
        void backgroundMediaUploadRequestUploadURL(int64_t fullFileSize, MegaBackgroundMediaUpload* state, MegaRequestListener *listener);
        bool backgroundMediaUploadComplete(MegaBackgroundMediaUpload* state, const char* utf8Name, MegaNode *parent, const char* fingerprint, const char* fingerprintoriginal,
            std::string* binaryUploadToken, MegaRequestListener *listener);

        bool ensureMediaInfo();
        void setOriginalFingerprint(MegaNode* node, const char* originalFingerprint, MegaRequestListener *listener);

        bool isOnline();

#ifdef HAVE_LIBUV
        // start/stop
        bool httpServerStart(bool localOnly = true, int port = 4443, bool useTLS = false, const char *certificatepath = NULL, const char *keypath = NULL);
        void httpServerStop();
        int httpServerIsRunning();

        // management
        char *httpServerGetLocalLink(MegaNode *node);
        char *httpServerGetLocalWebDavLink(MegaNode *node);
        MegaStringList *httpServerGetWebDavLinks();
        MegaNodeList *httpServerGetWebDavAllowedNodes();
        void httpServerRemoveWebDavAllowedNode(MegaHandle handle);
        void httpServerRemoveWebDavAllowedNodes();
        void httpServerSetMaxBufferSize(int bufferSize);
        int httpServerGetMaxBufferSize();
        void httpServerSetMaxOutputSize(int outputSize);
        int httpServerGetMaxOutputSize();

        // permissions
        void httpServerEnableFileServer(bool enable);
        bool httpServerIsFileServerEnabled();
        void httpServerEnableFolderServer(bool enable);
        bool httpServerIsFolderServerEnabled();
        bool httpServerIsOfflineAttributeEnabled();
        void httpServerSetRestrictedMode(int mode);
        int httpServerGetRestrictedMode();
        bool httpServerIsLocalOnly();
        void httpServerEnableOfflineAttribute(bool enable);
        void httpServerEnableSubtitlesSupport(bool enable);
        bool httpServerIsSubtitlesSupportEnabled();

        void httpServerAddListener(MegaTransferListener *listener);
        void httpServerRemoveListener(MegaTransferListener *listener);

        void fireOnStreamingStart(MegaTransferPrivate *transfer);
        void fireOnStreamingTemporaryError(MegaTransferPrivate *transfer, MegaError e);
        void fireOnStreamingFinish(MegaTransferPrivate *transfer, MegaError e);

        //FTP
        bool ftpServerStart(bool localOnly = true, int port = 4990, int dataportBegin = 1500, int dataPortEnd = 1600, bool useTLS = false, const char *certificatepath = NULL, const char *keypath = NULL);
        void ftpServerStop();
        int ftpServerIsRunning();

        // management
        char *ftpServerGetLocalLink(MegaNode *node);
        MegaStringList *ftpServerGetLinks();
        MegaNodeList *ftpServerGetAllowedNodes();
        void ftpServerRemoveAllowedNode(MegaHandle handle);
        void ftpServerRemoveAllowedNodes();
        void ftpServerSetMaxBufferSize(int bufferSize);
        int ftpServerGetMaxBufferSize();
        void ftpServerSetMaxOutputSize(int outputSize);
        int ftpServerGetMaxOutputSize();

        // permissions
        void ftpServerSetRestrictedMode(int mode);
        int ftpServerGetRestrictedMode();
        bool ftpServerIsLocalOnly();

        void ftpServerAddListener(MegaTransferListener *listener);
        void ftpServerRemoveListener(MegaTransferListener *listener);

        void fireOnFtpStreamingStart(MegaTransferPrivate *transfer);
        void fireOnFtpStreamingTemporaryError(MegaTransferPrivate *transfer, MegaError e);
        void fireOnFtpStreamingFinish(MegaTransferPrivate *transfer, MegaError e);

#endif

#ifdef ENABLE_CHAT
        void createChat(bool group, bool publicchat, MegaTextChatPeerList *peers, const MegaStringMap *userKeyMap = NULL, const char *title = NULL, MegaRequestListener *listener = NULL);
        void inviteToChat(MegaHandle chatid, MegaHandle uh, int privilege, bool openMode, const char *unifiedKey = NULL, const char *title = NULL, MegaRequestListener *listener = NULL);
        void removeFromChat(MegaHandle chatid, MegaHandle uh = INVALID_HANDLE, MegaRequestListener *listener = NULL);
        void getUrlChat(MegaHandle chatid, MegaRequestListener *listener = NULL);
        void grantAccessInChat(MegaHandle chatid, MegaNode *n, MegaHandle uh,  MegaRequestListener *listener = NULL);
        void removeAccessInChat(MegaHandle chatid, MegaNode *n, MegaHandle uh,  MegaRequestListener *listener = NULL);
        void updateChatPermissions(MegaHandle chatid, MegaHandle uh, int privilege, MegaRequestListener *listener = NULL);
        void truncateChat(MegaHandle chatid, MegaHandle messageid, MegaRequestListener *listener = NULL);
        void setChatTitle(MegaHandle chatid, const char *title, MegaRequestListener *listener = NULL);
        void setChatUnifiedKey(MegaHandle chatid, const char *unifiedKey, MegaRequestListener *listener = NULL);
        void getChatPresenceURL(MegaRequestListener *listener = NULL);
        void registerPushNotification(int deviceType, const char *token, MegaRequestListener *listener = NULL);
        void sendChatStats(const char *data, int port, MegaRequestListener *listener = NULL);
        void sendChatLogs(const char *data, const char *aid, MegaRequestListener *listener = NULL);
        MegaTextChatList *getChatList();
        MegaHandleList *getAttachmentAccess(MegaHandle chatid, MegaHandle h);
        bool hasAccessToAttachment(MegaHandle chatid, MegaHandle h, MegaHandle uh);
        const char* getFileAttribute(MegaHandle h);
        void archiveChat(MegaHandle chatid, int archive, MegaRequestListener *listener = NULL);
        void requestRichPreview(const char *url, MegaRequestListener *listener = NULL);
        void chatLinkHandle(MegaHandle chatid, bool del, bool createifmissing, MegaRequestListener *listener = NULL);
        void getChatLinkURL(MegaHandle publichandle, MegaRequestListener *listener = NULL);
        void chatLinkClose(MegaHandle chatid, const char *title, MegaRequestListener *listener = NULL);
        void chatLinkJoin(MegaHandle publichandle, const char *unifiedkey, MegaRequestListener *listener = NULL);
        void enableRichPreviews(bool enable, MegaRequestListener *listener = NULL);
        void isRichPreviewsEnabled(MegaRequestListener *listener = NULL);
        void shouldShowRichLinkWarning(MegaRequestListener *listener = NULL);
        void setRichLinkWarningCounterValue(int value, MegaRequestListener *listener = NULL);
        void enableGeolocation(MegaRequestListener *listener = NULL);
        void isGeolocationEnabled(MegaRequestListener *listener = NULL);
#endif

        void getAccountAchievements(MegaRequestListener *listener = NULL);
        void getMegaAchievements(MegaRequestListener *listener = NULL);

        void fireOnTransferStart(MegaTransferPrivate *transfer);
        void fireOnTransferFinish(MegaTransferPrivate *transfer, MegaError e);
        void fireOnTransferUpdate(MegaTransferPrivate *transfer);
        void fireOnTransferTemporaryError(MegaTransferPrivate *transfer, MegaError e);
        map<int, MegaTransferPrivate *> transferMap;

        MegaClient *getMegaClient();
        static FileFingerprint *getFileFingerprintInternal(const char *fingerprint);

        // You take the ownership of the returned value of both functiions
        // It can be NULL if the input parameters are invalid
        static char* getMegaFingerprintFromSdkFingerprint(const char* sdkFingerprint);
        static char* getSdkFingerprintFromMegaFingerprint(const char *megaFingerprint, m_off_t size);

        error processAbortBackupRequest(MegaRequestPrivate *request, error e);
        void fireOnBackupStateChanged(MegaBackupController *backup);
        void fireOnBackupStart(MegaBackupController *backup);
        void fireOnBackupFinish(MegaBackupController *backup, MegaError e);
        void fireOnBackupUpdate(MegaBackupController *backup);
        void fireOnBackupTemporaryError(MegaBackupController *backup, MegaError e);

protected:
        static const unsigned int MAX_SESSION_LENGTH;

        void init(MegaApi *api, const char *appKey, MegaGfxProcessor* processor, const char *basePath = NULL, const char *userAgent = NULL, int fseventsfd = -1);

        static void *threadEntryPoint(void *param);
        static ExternalLogger externalLogger;

        MegaTransferPrivate* getMegaTransferPrivate(int tag);

        void fireOnRequestStart(MegaRequestPrivate *request);
        void fireOnRequestFinish(MegaRequestPrivate *request, MegaError e);
        void fireOnRequestUpdate(MegaRequestPrivate *request);
        void fireOnRequestTemporaryError(MegaRequestPrivate *request, MegaError e);
        bool fireOnTransferData(MegaTransferPrivate *transfer);
        void fireOnUsersUpdate(MegaUserList *users);
        void fireOnUserAlertsUpdate(MegaUserAlertList *alerts);
        void fireOnNodesUpdate(MegaNodeList *nodes);
        void fireOnAccountUpdate();
        void fireOnContactRequestsUpdate(MegaContactRequestList *requests);
        void fireOnReloadNeeded();
        void fireOnEvent(MegaEventPrivate *event);
        void fireOnMediaDetectionAvailable();

#ifdef ENABLE_SYNC
        void fireOnGlobalSyncStateChanged();
        void fireOnSyncStateChanged(MegaSyncPrivate *sync);
        void fireOnSyncEvent(MegaSyncPrivate *sync, MegaSyncEvent *event);
        void fireOnFileSyncStateChanged(MegaSyncPrivate *sync, string *localPath, int newState);
#endif

#ifdef ENABLE_CHAT
        void fireOnChatsUpdate(MegaTextChatList *chats);
#endif

        void processTransferPrepare(Transfer *t, MegaTransferPrivate *transfer);
        void processTransferUpdate(Transfer *tr, MegaTransferPrivate *transfer);
        void processTransferComplete(Transfer *tr, MegaTransferPrivate *transfer);
        void processTransferFailed(Transfer *tr, MegaTransferPrivate *transfer, error error, dstime timeleft);
        void processTransferRemoved(Transfer *tr, MegaTransferPrivate *transfer, error e);

        MegaApi *api;
        MegaThread thread;
        MegaClient *client;
        MegaHttpIO *httpio;
        MegaWaiter *waiter;
        MegaFileSystemAccess *fsAccess;
        MegaDbAccess *dbAccess;
        GfxProc *gfxAccess;
        string basePath;
        bool nocache;

#ifdef HAVE_LIBUV
        MegaHTTPServer *httpServer;
        int httpServerMaxBufferSize;
        int httpServerMaxOutputSize;
        bool httpServerEnableFiles;
        bool httpServerEnableFolders;
        bool httpServerOfflineAttributeEnabled;
        int httpServerRestrictedMode;
        bool httpServerSubtitlesSupportEnabled;
        set<MegaTransferListener *> httpServerListeners;

        MegaFTPServer *ftpServer;
        int ftpServerMaxBufferSize;
        int ftpServerMaxOutputSize;
        int ftpServerRestrictedMode;
        set<MegaTransferListener *> ftpServerListeners;

#endif
		
        map<int, MegaBackupController *> backupsMap;

        RequestQueue requestQueue;
        TransferQueue transferQueue;
        map<int, MegaRequestPrivate *> requestMap;

#ifdef ENABLE_SYNC
        map<int, MegaSyncPrivate *> syncMap;
#endif

        int pendingUploads;
        int pendingDownloads;
        int totalUploads;
        int totalDownloads;
        long long totalDownloadedBytes;
        long long totalUploadedBytes;
        long long totalDownloadBytes;
        long long totalUploadBytes;
        long long notificationNumber;
        set<MegaRequestListener *> requestListeners;
        set<MegaTransferListener *> transferListeners;
        set<MegaBackupListener *> backupListeners;

#ifdef ENABLE_SYNC
        set<MegaSyncListener *> syncListeners;
#endif

        set<MegaGlobalListener *> globalListeners;
        set<MegaListener *> listeners;
        retryreason_t waitingRequest;
        vector<string> excludedNames;
        vector<string> excludedPaths;
        long long syncLowerSizeLimit;
        long long syncUpperSizeLimit;
        MegaMutex sdkMutex;
        MegaTransferPrivate *currentTransfer;
        MegaRequestPrivate *activeRequest;
        MegaTransferPrivate *activeTransfer;
        MegaError *activeError;
        MegaNodeList *activeNodes;
        MegaUserList *activeUsers;
        MegaUserAlertList *activeUserAlerts;
        MegaContactRequestList *activeContactRequests;
        string appKey;

        int threadExit;
        void loop();

        int maxRetries;

        // a request-level error occurred
        virtual void request_error(error);
        virtual void request_response_progress(m_off_t, m_off_t);

        // login result
        virtual void prelogin_result(int, string*, string*, error);
        virtual void login_result(error);
        virtual void logout_result(error);
        virtual void userdata_result(string*, string*, string*, handle, error);
        virtual void pubkey_result(User *);

        // ephemeral session creation/resumption result
        virtual void ephemeral_result(error);
        virtual void ephemeral_result(handle, const byte*);

        // check the reason of being blocked
        virtual void whyamiblocked_result(int);

        // contact link management
        virtual void contactlinkcreate_result(error, handle);
        virtual void contactlinkquery_result(error, handle, string*, string*, string*, string*);
        virtual void contactlinkdelete_result(error);

        // multi-factor authentication
        virtual void multifactorauthsetup_result(string*, error);
        virtual void multifactorauthcheck_result(int);
        virtual void multifactorauthdisable_result(error);

        // fetch time zone
        virtual void fetchtimezone_result(error, vector<string>*, vector<int>*, int);

        // keep me alive feature
        virtual void keepmealive_result(error);
        virtual void acknowledgeuseralerts_result(error);

        // get the current PSA
        virtual void getpsa_result (error, int, string*, string*, string*, string*, string*);

        // account creation
        virtual void sendsignuplink_result(error);
        virtual void querysignuplink_result(error);
        virtual void querysignuplink_result(handle, const char*, const char*, const byte*, const byte*, const byte*, size_t);
        virtual void confirmsignuplink_result(error);
        virtual void confirmsignuplink2_result(handle, const char*, const char*, error);
        virtual void setkeypair_result(error);

        // account credentials, properties and history
        virtual void account_details(AccountDetails*,  bool, bool, bool, bool, bool, bool);
        virtual void account_details(AccountDetails*, error);
        virtual void querytransferquota_result(int);

        virtual void setattr_result(handle, error);
        virtual void rename_result(handle, error);
        virtual void unlink_result(handle, error);
        virtual void unlinkversions_result(error);
        virtual void nodes_updated(Node**, int);
        virtual void users_updated(User**, int);
        virtual void useralerts_updated(UserAlert::Base**, int);
        virtual void account_updated();
        virtual void pcrs_updated(PendingContactRequest**, int);

        // password change result
        virtual void changepw_result(error);

        // user attribute update notification
        virtual void userattr_update(User*, int, const char*);

        virtual void nodes_current();

        virtual void fetchnodes_result(error);
        virtual void putnodes_result(error, targettype_t, NewNode*);

        // share update result
        virtual void share_result(error);
        virtual void share_result(int, error);

        // contact request results
        void setpcr_result(handle, error, opcactions_t);
        void updatepcr_result(error, ipcactions_t);

        // file attribute fetch result
        virtual void fa_complete(handle, fatype, const char*, uint32_t);
        virtual int fa_failed(handle, fatype, int, error);

        // file attribute modification result
        virtual void putfa_result(handle, fatype, error);
        virtual void putfa_result(handle, fatype, const char*);

        // purchase transactions
        virtual void enumeratequotaitems_result(handle product, unsigned prolevel, unsigned gbstorage, unsigned gbtransfer,
                                                unsigned months, unsigned amount, const char* currency, const char* description, const char* iosid, const char* androidid);
        virtual void enumeratequotaitems_result(error e);
        virtual void additem_result(error);
        virtual void checkout_result(const char*, error);
        virtual void submitpurchasereceipt_result(error);
        virtual void creditcardstore_result(error);
        virtual void creditcardquerysubscriptions_result(int, error);
        virtual void creditcardcancelsubscriptions_result(error);
        virtual void getpaymentmethods_result(int, error);
        virtual void copysession_result(string*, error);

        virtual void userfeedbackstore_result(error);
        virtual void sendevent_result(error);

        virtual void checkfile_result(handle h, error e);
        virtual void checkfile_result(handle h, error e, byte* filekey, m_off_t size, m_time_t ts, m_time_t tm, string* filename, string* fingerprint, string* fileattrstring);

        // user invites/attributes
        virtual void removecontact_result(error);
        virtual void putua_result(error);
        virtual void getua_result(error);
        virtual void getua_result(byte*, unsigned);
        virtual void getua_result(TLVstore *);
#ifdef DEBUG
        virtual void delua_result(error);
#endif

        virtual void getuseremail_result(string *, error);

        // file node export result
        virtual void exportnode_result(error);
        virtual void exportnode_result(handle, handle);

        // exported link access result
        virtual void openfilelink_result(error);
        virtual void openfilelink_result(handle, const byte*, m_off_t, string*, string*, int);

        // global transfer queue updates (separate signaling towards the queued objects)
        virtual void file_added(File*);
        virtual void file_removed(File*, error e);
        virtual void file_complete(File*);
        virtual File* file_resume(string*, direction_t *type);

        virtual void transfer_prepare(Transfer*);
        virtual void transfer_failed(Transfer*, error error, dstime timeleft);
        virtual void transfer_update(Transfer*);

        virtual dstime pread_failure(error, int, void*, dstime);
        virtual bool pread_data(byte*, m_off_t, m_off_t, m_off_t, m_off_t, void*);

        virtual void reportevent_result(error);
        virtual void sessions_killed(handle sessionid, error e);

        virtual void cleanrubbishbin_result(error);

        virtual void getrecoverylink_result(error);
        virtual void queryrecoverylink_result(error);
        virtual void queryrecoverylink_result(int type, const char *email, const char *ip, time_t ts, handle uh, const vector<string> *emails);
        virtual void getprivatekey_result(error, const byte *privk = NULL, const size_t len_privk = 0);
        virtual void confirmrecoverylink_result(error);
        virtual void confirmcancellink_result(error);
        virtual void getemaillink_result(error);
        virtual void confirmemaillink_result(error);
        virtual void getversion_result(int, const char*, error);
        virtual void getlocalsslcertificate_result(m_time_t, string *certdata, error);
        virtual void getmegaachievements_result(AchievementsDetails*, error);
        virtual void getwelcomepdf_result(handle, string*, error);
        virtual void backgrounduploadurl_result(error, string*);
        virtual void mediadetection_ready();

#ifdef ENABLE_CHAT
        // chat-related commandsresult
        virtual void chatcreate_result(TextChat *, error);
        virtual void chatinvite_result(error);
        virtual void chatremove_result(error);
        virtual void chaturl_result(error);
        virtual void chaturl_result(string*, error);
        virtual void chatgrantaccess_result(error);
        virtual void chatremoveaccess_result(error);
        virtual void chatupdatepermissions_result(error);
        virtual void chattruncate_result(error);
        virtual void chatsettitle_result(error);
        virtual void chatpresenceurl_result(string*, error);
        virtual void registerpushnotification_result(error);
        virtual void archivechat_result(error);

        virtual void chats_updated(textchat_map *, int);
        virtual void richlinkrequest_result(string*, error);
        virtual void chatlink_result(handle, error);
        virtual void chatlinkurl_result(handle, int, string*, string*, int, m_time_t, error);
        virtual void chatlinkclose_result(error);
        virtual void chatlinkjoin_result(error);
#endif

#ifdef ENABLE_SYNC
        // sync status updates and events
        virtual void syncupdate_state(Sync*, syncstate_t);
        virtual void syncupdate_scanning(bool scanning);
        virtual void syncupdate_local_folder_addition(Sync* sync, LocalNode *localNode, const char *path);
        virtual void syncupdate_local_folder_deletion(Sync* sync, LocalNode *localNode);
        virtual void syncupdate_local_file_addition(Sync* sync, LocalNode* localNode, const char *path);
        virtual void syncupdate_local_file_deletion(Sync* sync, LocalNode* localNode);
        virtual void syncupdate_local_file_change(Sync* sync, LocalNode* localNode, const char *path);
        virtual void syncupdate_local_move(Sync* sync, LocalNode* localNode, const char* path);
        virtual void syncupdate_get(Sync* sync, Node *node, const char* path);
        virtual void syncupdate_put(Sync* sync, LocalNode *localNode, const char*);
        virtual void syncupdate_remote_file_addition(Sync *sync, Node* n);
        virtual void syncupdate_remote_file_deletion(Sync *sync, Node* n);
        virtual void syncupdate_remote_folder_addition(Sync *sync, Node* n);
        virtual void syncupdate_remote_folder_deletion(Sync* sync, Node* n);
        virtual void syncupdate_remote_copy(Sync*, const char*);
        virtual void syncupdate_remote_move(Sync *sync, Node *n, Node* prevparent);
        virtual void syncupdate_remote_rename(Sync*sync, Node* n, const char* prevname);
        virtual void syncupdate_treestate(LocalNode*);
        virtual bool sync_syncable(Sync *, const char*, string *, Node *);
        virtual bool sync_syncable(Sync *, const char*, string *);
        virtual void syncupdate_local_lockretry(bool);
#endif

protected:
        // suggest reload due to possible race condition with other clients
        virtual void reload(const char*);

        // wipe all users, nodes and shares
        virtual void clearing();

        // failed request retry notification
        virtual void notify_retry(dstime, retryreason_t);

        // notify about db commit
        virtual void notify_dbcommit();

        // notify about a storage event
        virtual void notify_storage(int);

        // notify about an automatic change to HTTPS
        virtual void notify_change_to_https();

        // notify about account confirmation
        virtual void notify_confirmation(const char*);

        // network layer disconnected
        virtual void notify_disconnect();

        // notify about a finished HTTP request
        virtual void http_result(error, int, byte *, int);

        // notify about a finished timer
        virtual void timer_result(error);

        void sendPendingRequests();
        void sendPendingTransfers();
        void updateBackups();
        char *stringToArray(string &buffer);

        //Internal
        Node* getNodeByFingerprintInternal(const char *fingerprint);
        Node *getNodeByFingerprintInternal(const char *fingerprint, Node *parent);

        bool processTree(Node* node, TreeProcessor* processor, bool recursive = 1);
        MegaNodeList* search(Node* node, const char* searchString, bool recursive = 1);
        void getNodeAttribute(MegaNode* node, int type, const char *dstFilePath, MegaRequestListener *listener = NULL);
		void cancelGetNodeAttribute(MegaNode *node, int type, MegaRequestListener *listener = NULL);
        void setNodeAttribute(MegaNode* node, int type, const char *srcFilePath, MegaRequestListener *listener = NULL);
        void setUserAttr(int type, const char *value, MegaRequestListener *listener = NULL);
        static char *getAvatarColor(handle userhandle);
        friend class MegaBackgroundMediaUploadPrivate;
};

class MegaHashSignatureImpl
{
	public:
		MegaHashSignatureImpl(const char *base64Key);
		~MegaHashSignatureImpl();
		void init();
		void add(const char *data, unsigned size);
        bool checkSignature(const char *base64Signature);

	protected:    
		HashSignature *hashSignature;
		AsymmCipher* asymmCypher;
};

class ExternalInputStream : public InputStreamAccess
{
    MegaInputStream *inputStream;

public:
    ExternalInputStream(MegaInputStream *inputStream);
    virtual m_off_t size();
    virtual bool read(byte *buffer, unsigned size);
};

class FileInputStream : public InputStreamAccess
{
    FileAccess *fileAccess;
    m_off_t offset;

public:
    FileInputStream(FileAccess *fileAccess);
    virtual m_off_t size();
    virtual bool read(byte *buffer, unsigned size);
    virtual ~FileInputStream();
};

#ifdef HAVE_LIBUV
class StreamingBuffer
{
public:
    StreamingBuffer();
    ~StreamingBuffer();
    void init(unsigned int capacity);
    unsigned int append(const char *buf, unsigned int len);
    unsigned int availableData();
    unsigned int availableSpace();
    unsigned int availableCapacity();
    uv_buf_t nextBuffer();
    void freeData(unsigned int len);
    void setMaxBufferSize(unsigned int bufferSize);
    void setMaxOutputSize(unsigned int outputSize);

    static const unsigned int MAX_BUFFER_SIZE = 2097152;
    static const unsigned int MAX_OUTPUT_SIZE = 16384;

protected:
    char *buffer;
    unsigned int capacity;
    unsigned int size;
    unsigned int free;
    unsigned int inpos;
    unsigned int outpos;
    unsigned int maxBufferSize;
    unsigned int maxOutputSize;
};

class MegaTCPServer;
class MegaTCPContext : public MegaTransferListener, public MegaRequestListener
{
public:
    MegaTCPContext();
    virtual ~MegaTCPContext();

    // Connection management
    MegaTCPServer *server;
    uv_tcp_t tcphandle;
    uv_async_t asynchandle;
    uv_mutex_t mutex;
    MegaApiImpl *megaApi;
    m_off_t bytesWritten;
    m_off_t size;
    char *lastBuffer;
    int lastBufferLen;
    bool nodereceived;
    bool finished;
    bool failed;
    bool pause;

#ifdef ENABLE_EVT_TLS
    //tls stuff:
    evt_tls_t *evt_tls;
    bool invalid;
#endif
    std::list<char*> writePointers;

    // Request information
    bool range;
    m_off_t rangeStart;
    m_off_t rangeEnd;
    m_off_t rangeWritten;
    MegaNode *node;
    std::string path;
    std::string nodehandle;
    std::string nodekey;
    std::string nodename;
    m_off_t nodesize;
    int resultCode;

};

class MegaTCPServer
{
protected:
    static void *threadEntryPoint(void *param);
    static http_parser_settings parsercfg;

    uv_loop_t uv_loop;

    set<handle> allowedHandles;
    handle lastHandle;
    list<MegaTCPContext*> connections;
    uv_async_t exit_handle;
    MegaApiImpl *megaApi;
    bool semaphoresdestroyed;
    uv_sem_t semaphoreStartup;
    uv_sem_t semaphoreEnd;
    MegaThread *thread;
    uv_tcp_t server;
    int maxBufferSize;
    int maxOutputSize;
    int restrictedMode;
    bool localOnly;
    bool started;
    int port;
    bool closing;
    int remainingcloseevents;

#ifdef ENABLE_EVT_TLS
    // TLS
    bool evtrequirescleaning;
    evt_ctx_t evtctx;
    std::string certificatepath;
    std::string keypath;
#endif

    // libuv callbacks
    static void onNewClient(uv_stream_t* server_handle, int status);
    static void onDataReceived(uv_stream_t* tcp, ssize_t nread, const uv_buf_t * buf);
    static void allocBuffer(uv_handle_t *handle, size_t suggested_size, uv_buf_t* buf);
    static void onClose(uv_handle_t* handle);

#ifdef ENABLE_EVT_TLS
    //libuv tls
    static void onNewClient_tls(uv_stream_t* server_handle, int status);
    static void onWriteFinished_tls_async(uv_write_t* req, int status);
    static void on_tcp_read(uv_stream_t *stream, ssize_t nrd, const uv_buf_t *data);
    static int uv_tls_writer(evt_tls_t *evt_tls, void *bfr, int sz);
    static void on_evt_tls_close(evt_tls_t *evt_tls, int status);
    static void on_hd_complete( evt_tls_t *evt_tls, int status);
    static void evt_on_rd(evt_tls_t *evt_tls, char *bfr, int sz);
#endif


    static void onAsyncEventClose(uv_handle_t* handle);
    static void onAsyncEvent(uv_async_t* handle);
    static void onExitHandleClose(uv_handle_t* handle);

    static void onCloseRequested(uv_async_t* handle);

    static void onWriteFinished(uv_write_t* req, int status); //This might need to go to HTTPServer
#ifdef ENABLE_EVT_TLS
    static void onWriteFinished_tls(evt_tls_t *evt_tls, int status);
#endif
    static void closeConnection(MegaTCPContext *tcpctx);
    static void closeTCPConnection(MegaTCPContext *tcpctx);

    void run();
    void initializeAndStartListening();

    void answer(MegaTCPContext* tcpctx, const char *rsp, int rlen);


    //virtual methods:
    virtual void processReceivedData(MegaTCPContext *tcpctx, ssize_t nread, const uv_buf_t * buf);
    virtual void processAsyncEvent(MegaTCPContext *tcpctx);
    virtual MegaTCPContext * initializeContext(uv_stream_t *server_handle) = 0;
    virtual void processWriteFinished(MegaTCPContext* tcpctx, int status) = 0;
    virtual void processOnAsyncEventClose(MegaTCPContext* tcpctx);
    virtual bool respondNewConnection(MegaTCPContext* tcpctx) = 0; //returns true if server needs to start by reading
    virtual void processOnExitHandleClose(MegaTCPServer* tcpServer);

public:
    bool useTLS;
    MegaFileSystemAccess *fsAccess;

    std::string basePath;

    MegaTCPServer(MegaApiImpl *megaApi, std::string basePath, bool useTLS = false, std::string certificatepath = std::string(), std::string keypath = std::string());
    virtual ~MegaTCPServer();
    bool start(int port, bool localOnly = true);
    void stop(bool doNotWait = false);
    int getPort();
    bool isLocalOnly();
    void setMaxBufferSize(int bufferSize);
    void setMaxOutputSize(int outputSize);
    int getMaxBufferSize();
    int getMaxOutputSize();
    void setRestrictedMode(int mode);
    int getRestrictedMode();
    bool isHandleAllowed(handle h);
    void clearAllowedHandles();
    char* getLink(MegaNode *node, std::string protocol = "http");

    set<handle> getAllowedHandles();
    void removeAllowedHandle(MegaHandle handle);

    void readData(MegaTCPContext* tcpctx);
};


class MegaTCServer;
class MegaHTTPServer;
class MegaHTTPContext : public MegaTCPContext
{

public:
    MegaHTTPContext();
    ~MegaHTTPContext();

    // Connection management
    StreamingBuffer streamingBuffer;
    MegaTransferPrivate *transfer;
    http_parser parser;
    char *lastBuffer;
    int lastBufferLen;
    bool nodereceived;
    bool failed;
    bool pause;

    // Request information
    bool range;
    m_off_t rangeStart;
    m_off_t rangeEnd;
    m_off_t rangeWritten;
    MegaNode *node;
    std::string path;
    std::string nodehandle;
    std::string nodekey;
    std::string nodename;
    m_off_t nodesize;
    std::string nodepubauth;
    std::string nodeprivauth;
    int resultCode;


    // WEBDAV related
    int depth;
    std::string lastheader;
    std::string subpathrelative;
    const char *messageBody;
    size_t messageBodySize;
    std::string host;
    std::string destination;
    bool overwrite;
    FileAccess *tmpFileAccess;
    std::string tmpFileName;
    std::string newname; //newname for moved node
    MegaHandle nodeToMove; //node to be moved after delete
    MegaHandle newParentNode; //parent node for moved after delete

    uv_mutex_t mutex_responses;
    std::list<std::string> responses;

    virtual void onTransferStart(MegaApi *, MegaTransfer *transfer);
    virtual bool onTransferData(MegaApi *, MegaTransfer *transfer, char *buffer, size_t size);
    virtual void onTransferFinish(MegaApi* api, MegaTransfer *transfer, MegaError *e);
    virtual void onRequestFinish(MegaApi* api, MegaRequest *request, MegaError *e);
};

class MegaHTTPServer: public MegaTCPServer
{
protected:
    set<handle> allowedWebDavHandles;

    bool fileServerEnabled;
    bool folderServerEnabled;
    bool offlineAttribute;
    bool subtitlesSupportEnabled;

    //virtual methods:
    virtual void processReceivedData(MegaTCPContext *ftpctx, ssize_t nread, const uv_buf_t * buf);
    virtual void processAsyncEvent(MegaTCPContext *ftpctx);
    virtual MegaTCPContext * initializeContext(uv_stream_t *server_handle);
    virtual void processWriteFinished(MegaTCPContext* tcpctx, int status);
    virtual void processOnAsyncEventClose(MegaTCPContext* tcpctx);
    virtual bool respondNewConnection(MegaTCPContext* tcpctx);
    virtual void processOnExitHandleClose(MegaTCPServer* tcpServer);


    // HTTP parser callback
    static int onMessageBegin(http_parser* parser);
    static int onHeadersComplete(http_parser* parser);
    static int onUrlReceived(http_parser* parser, const char* url, size_t length);
    static int onHeaderField(http_parser* parser, const char* at, size_t length);
    static int onHeaderValue(http_parser* parser, const char* at, size_t length);
    static int onBody(http_parser* parser, const char* at, size_t length);
    static int onMessageComplete(http_parser* parser);

    static void sendHeaders(MegaHTTPContext *httpctx, string *headers);
    static void sendNextBytes(MegaHTTPContext *httpctx);
    static int streamNode(MegaHTTPContext *httpctx);

    //Utility funcitons
    static std::string getHTTPMethodName(int httpmethod);
    static std::string getHTTPErrorString(int errorcode);
    static std::string getResponseForNode(MegaNode *node, MegaHTTPContext* httpctx);

    // WEBDAV related
    static std::string getWebDavPropFindResponseForNode(std::string baseURL, std::string subnodepath, MegaNode *node, MegaHTTPContext* httpctx);
    static std::string getWebDavProfFindNodeContents(MegaNode *node, std::string baseURL, bool offlineAttribute);

    static void returnHttpCodeBasedOnRequestError(MegaHTTPContext* httpctx, MegaError *e, bool synchronous = true);
    static void returnHttpCode(MegaHTTPContext* httpctx, int errorCode, std::string errorMessage = string(), bool synchronous = true);

public:

    static void returnHttpCodeAsyncBasedOnRequestError(MegaHTTPContext* httpctx, MegaError *e);
    static void returnHttpCodeAsync(MegaHTTPContext* httpctx, int errorCode, std::string errorMessage = string());

    MegaHTTPServer(MegaApiImpl *megaApi, string basePath, bool useTLS = false, std::string certificatepath = std::string(), std::string keypath = std::string());
    virtual ~MegaHTTPServer();
    char *getWebDavLink(MegaNode *node);

    void clearAllowedHandles();
    bool isHandleWebDavAllowed(handle h);
    set<handle> getAllowedWebDavHandles();
    void removeAllowedWebDavHandle(MegaHandle handle);
    void enableFileServer(bool enable);
    void enableFolderServer(bool enable);
    bool isFileServerEnabled();
    bool isFolderServerEnabled();
    void enableOfflineAttribute(bool enable);
    bool isOfflineAttributeEnabled();
    bool isSubtitlesSupportEnabled();
    void enableSubtitlesSupport(bool enable);

};

class MegaFTPServer;
class MegaFTPDataServer;
class MegaFTPContext : public MegaTCPContext
{
public:

    int command;
    std::string arg1;
    std::string arg2;
    int resultcode;
    int pasiveport;
    MegaFTPDataServer * ftpDataServer;

    std::string tmpFileName;

    MegaNode *nodeToDeleteAfterMove;

    uv_mutex_t mutex_responses;
    std::list<std::string> responses;

    uv_mutex_t mutex_nodeToDownload;

    //status
    MegaHandle cwd;
    bool atroot;
    bool athandle;
    MegaHandle parentcwd;

    std::string cwdpath;

    MegaFTPContext();
    ~MegaFTPContext();

    virtual void onTransferStart(MegaApi *, MegaTransfer *transfer);
    virtual bool onTransferData(MegaApi *, MegaTransfer *transfer, char *buffer, size_t size);
    virtual void onTransferFinish(MegaApi* api, MegaTransfer *transfer, MegaError *e);
    virtual void onRequestFinish(MegaApi* api, MegaRequest *request, MegaError *e);
};

class MegaFTPDataServer;
class MegaFTPServer: public MegaTCPServer
{
protected:
    enum{
        FTP_CMD_INVALID = -1,
        FTP_CMD_USER = 1,
        FTP_CMD_PASS,
        FTP_CMD_ACCT,
        FTP_CMD_CWD,
        FTP_CMD_CDUP,
        FTP_CMD_SMNT,
        FTP_CMD_QUIT,
        FTP_CMD_REIN,
        FTP_CMD_PORT,
        FTP_CMD_PASV,
        FTP_CMD_TYPE,
        FTP_CMD_STRU,
        FTP_CMD_MODE,
        FTP_CMD_RETR,
        FTP_CMD_STOR,
        FTP_CMD_STOU,
        FTP_CMD_APPE,
        FTP_CMD_ALLO,
        FTP_CMD_REST,
        FTP_CMD_RNFR,
        FTP_CMD_RNTO,
        FTP_CMD_ABOR,
        FTP_CMD_DELE,
        FTP_CMD_RMD,
        FTP_CMD_MKD,
        FTP_CMD_PWD,
        FTP_CMD_LIST,
        FTP_CMD_NLST,
        FTP_CMD_SITE,
        FTP_CMD_SYST,
        FTP_CMD_STAT,
        FTP_CMD_HELP,
        FTP_CMD_FEAT,  //rfc2389
        FTP_CMD_SIZE,
        FTP_CMD_PROT,
        FTP_CMD_EPSV, //rfc2428
        FTP_CMD_PBSZ, //rfc2228
        FTP_CMD_OPTS, //rfc2389
        FTP_CMD_NOOP
    };

    std::string crlfout;

    MegaHandle nodeHandleToRename;

    int pport;
    int dataportBegin;
    int dataPortEnd;

    std::string getListingLineFromNode(MegaNode *child, std::string nameToShow = string());

    MegaNode *getBaseFolderNode(std::string path);
    MegaNode *getNodeByFullFtpPath(std::string path);
    void getPermissionsString(int permissions, char *permsString);


    //virtual methods:
    virtual void processReceivedData(MegaTCPContext *tcpctx, ssize_t nread, const uv_buf_t * buf);
    virtual void processAsyncEvent(MegaTCPContext *tcpctx);
    virtual MegaTCPContext * initializeContext(uv_stream_t *server_handle);
    virtual void processWriteFinished(MegaTCPContext* tcpctx, int status);
    virtual void processOnAsyncEventClose(MegaTCPContext* tcpctx);
    virtual bool respondNewConnection(MegaTCPContext* tcpctx);
    virtual void processOnExitHandleClose(MegaTCPServer* tcpServer);

public:

    std::string newNameAfterMove;

    MegaFTPServer(MegaApiImpl *megaApi, string basePath, int dataportBegin, int dataPortEnd, bool useTLS = false, std::string certificatepath = std::string(), std::string keypath = std::string());
    virtual ~MegaFTPServer();

    static std::string getFTPErrorString(int errorcode, std::string argument = string());

    static void returnFtpCodeBasedOnRequestError(MegaFTPContext* ftpctx, MegaError *e);
    static void returnFtpCode(MegaFTPContext* ftpctx, int errorCode, std::string errorMessage = string());

    static void returnFtpCodeAsyncBasedOnRequestError(MegaFTPContext* ftpctx, MegaError *e);
    static void returnFtpCodeAsync(MegaFTPContext* ftpctx, int errorCode, std::string errorMessage = string());
    MegaNode * getNodeByFtpPath(MegaFTPContext* ftpctx, std::string path);
    std::string cdup(handle parentHandle, MegaFTPContext* ftpctx);
    std::string cd(string newpath, MegaFTPContext* ftpctx);
    std::string shortenpath(std::string path);
};

class MegaFTPDataContext;
class MegaFTPDataServer: public MegaTCPServer
{
protected:

    //virtual methods:
    virtual void processReceivedData(MegaTCPContext *tcpctx, ssize_t nread, const uv_buf_t * buf);
    virtual void processAsyncEvent(MegaTCPContext *tcpctx);
    virtual MegaTCPContext * initializeContext(uv_stream_t *server_handle);
    virtual void processWriteFinished(MegaTCPContext* tcpctx, int status);
    virtual void processOnAsyncEventClose(MegaTCPContext* tcpctx);
    virtual bool respondNewConnection(MegaTCPContext* tcpctx);
    virtual void processOnExitHandleClose(MegaTCPServer* tcpServer);

    void sendNextBytes(MegaFTPDataContext *ftpdatactx);


public:
    MegaFTPContext *controlftpctx;

    std::string resultmsj;
    MegaNode *nodeToDownload;
    std::string remotePathToUpload;
    std::string newNameToUpload;
    MegaHandle newParentNodeHandle;
    m_off_t rangeStartREST;
    void sendData();
    bool notifyNewConnectionRequired;

    MegaFTPDataServer(MegaApiImpl *megaApi, string basePath, MegaFTPContext * controlftpctx, bool useTLS = false, std::string certificatepath = std::string(), std::string keypath = std::string());
    virtual ~MegaFTPDataServer();
    string getListingLineFromNode(MegaNode *child);
};

class MegaFTPDataServer;
class MegaFTPDataContext : public MegaTCPContext
{
public:

    MegaFTPDataContext();
    ~MegaFTPDataContext();

    void setControlCodeUponDataClose(int code, std::string msg = string());

    // Connection management
    StreamingBuffer streamingBuffer;
    MegaTransferPrivate *transfer;
    char *lastBuffer;
    int lastBufferLen;
    bool failed;
    int ecode;
    bool pause;
    MegaNode *node;

    m_off_t rangeStart;
    m_off_t rangeWritten;

    std::string tmpFileName;
    FileAccess* tmpFileAccess;
    size_t tmpFileSize;

    bool controlRespondedElsewhere;
    string controlResponseMessage;
    int controlResponseCode;

    virtual void onTransferStart(MegaApi *, MegaTransfer *transfer);
    virtual bool onTransferData(MegaApi *, MegaTransfer *transfer, char *buffer, size_t size);
    virtual void onTransferFinish(MegaApi* api, MegaTransfer *transfer, MegaError *e);
    virtual void onRequestFinish(MegaApi* api, MegaRequest *request, MegaError *e);
};



#endif

}

#endif //MEGAAPI_IMPL_H<|MERGE_RESOLUTION|>--- conflicted
+++ resolved
@@ -392,11 +392,7 @@
     public:
         MegaNodePrivate(const char *name, int type, int64_t size, int64_t ctime, int64_t mtime,
                         MegaHandle nodeMegaHandle, std::string *nodekey, std::string *attrstring, std::string *fileattrstring,
-<<<<<<< HEAD
-                        const char *fingerprint, const char *originalFingerprint, MegaHandle parentHandle = INVALID_HANDLE,
-=======
-                        const char *fingerprint, MegaHandle owner, MegaHandle parentHandle = INVALID_HANDLE,
->>>>>>> 22c9ee03
+                        const char *fingerprint, const char *originalFingerprint, MegaHandle owner, MegaHandle parentHandle = INVALID_HANDLE,
                         const char *privateauth = NULL, const char *publicauth = NULL, bool isPublic = true,
                         bool isForeign = false, const char *chatauth = NULL);
 
