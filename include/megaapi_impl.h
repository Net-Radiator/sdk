--- conflicted
+++ resolved
@@ -1167,13 +1167,8 @@
         virtual void share_result(int, error);
 
         // file attribute fetch result
-<<<<<<< HEAD
-        virtual void fa_complete(Node*, fatype, const char*, uint32_t);
+        virtual void fa_complete(shared_ptr<Node>, fatype, const char*, uint32_t);
         virtual int fa_failed(handle, fatype, int, error);
-=======
-        virtual void fa_complete(shared_ptr<Node>, fatype, const char*, uint32_t);
-        virtual int fa_failed(handle, fatype, int);
->>>>>>> 85c38eb6
 
         // file attribute modification result
         virtual void putfa_result(handle, fatype, error);
@@ -1228,34 +1223,18 @@
         // sync status updates and events
         virtual void syncupdate_state(Sync*, syncstate_t);
         virtual void syncupdate_scanning(bool scanning);
-<<<<<<< HEAD
         virtual void syncupdate_local_folder_addition(Sync* sync, LocalNode *localNode, const char *path);
         virtual void syncupdate_local_folder_deletion(Sync* sync, LocalNode *localNode);
         virtual void syncupdate_local_file_addition(Sync* sync, LocalNode* localNode, const char *path);
         virtual void syncupdate_local_file_deletion(Sync* sync, LocalNode* localNode);
         virtual void syncupdate_local_file_change(Sync* sync, LocalNode* localNode, const char *path);
         virtual void syncupdate_local_move(Sync* sync, LocalNode* localNode, const char* path);
-        virtual void syncupdate_get(Sync* sync, Node *node, const char* path);
+        virtual void syncupdate_get(Sync* sync, shared_ptr<Node>, const char* path);
         virtual void syncupdate_put(Sync* sync, LocalNode *localNode, const char*);
-        virtual void syncupdate_remote_file_addition(Sync *sync, Node* n);
-        virtual void syncupdate_remote_file_deletion(Sync *sync, Node* n);
-        virtual void syncupdate_remote_folder_addition(Sync *sync, Node* n);
-        virtual void syncupdate_remote_folder_deletion(Sync* sync, Node* n);
-=======
-        virtual void syncupdate_stuck(string*);
-        virtual void syncupdate_local_folder_addition(Sync*, const char*);
-        virtual void syncupdate_local_folder_deletion(Sync*, const char*);
-        virtual void syncupdate_local_file_addition(Sync*, const char*);
-        virtual void syncupdate_local_file_deletion(Sync*, const char*);
-        virtual void syncupdate_local_file_change(Sync*, const char*);
-        virtual void syncupdate_local_move(Sync*, const char*, const char*);
-        virtual void syncupdate_get(Sync*, const char*);
-        virtual void syncupdate_put(Sync*, const char*);
-        virtual void syncupdate_remote_file_addition(shared_ptr<Node>);
-        virtual void syncupdate_remote_file_deletion(shared_ptr<Node>);
-        virtual void syncupdate_remote_folder_addition(shared_ptr<Node>);
-        virtual void syncupdate_remote_folder_deletion(shared_ptr<Node>);
->>>>>>> 85c38eb6
+        virtual void syncupdate_remote_file_addition(Sync *sync, shared_ptr<Node> n);
+        virtual void syncupdate_remote_file_deletion(Sync *sync, shared_ptr<Node> n);
+        virtual void syncupdate_remote_folder_addition(Sync *sync, shared_ptr<Node> n);
+        virtual void syncupdate_remote_folder_deletion(Sync* sync, shared_ptr<Node> n);
         virtual void syncupdate_remote_copy(Sync*, const char*);
         virtual void syncupdate_remote_move(Sync *sync, Node *n, Node* prevparent);
         virtual void syncupdate_remote_rename(Sync*sync, Node* n, const char* prevname);
@@ -1279,18 +1258,14 @@
         char *stringToArray(string &buffer);
 
         //Internal
-<<<<<<< HEAD
-        Node* getNodeByFingerprintInternal(const char *fingerprint);
-        Node *getNodeByFingerprintInternal(const char *fingerprint, Node *parent);
-
-        bool processTree(Node* node, TreeProcessor* processor, bool recursive = 1);
-        MegaNodeList* search(Node* node, const char* searchString, bool recursive = 1);
-=======
+        shared_ptr<Node> getNodeByFingerprintInternal(const char *fingerprint);
+        shared_ptr<Node> getNodeByFingerprintInternal(const char *fingerprint, shared_ptr<Node> parent);
+
+        bool processTree(shared_ptr<Node> node, TreeProcessor* processor, bool recursive = 1);
+        MegaNodeList* search(shared_ptr<Node> node, const char* searchString, bool recursive = 1);
         shared_ptr<Node> getNodeByFingerprintInternal(const char *fingerprint);
         bool processTree(shared_ptr<Node> node, TreeProcessor* processor, bool recursive = 1);
         MegaNodeList* search(shared_ptr<Node> node, const char* searchString, bool recursive = 1);
-        void getAccountDetails(bool storage, bool transfer, bool pro, bool transactions, bool purchases, bool sessions, MegaRequestListener *listener = NULL);
->>>>>>> 85c38eb6
         void getNodeAttribute(MegaNode* node, int type, const char *dstFilePath, MegaRequestListener *listener = NULL);
 		void cancelGetNodeAttribute(MegaNode *node, int type, MegaRequestListener *listener = NULL);
         void setNodeAttribute(MegaNode* node, int type, const char *srcFilePath, MegaRequestListener *listener = NULL);
