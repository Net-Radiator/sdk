/**
 * @file mega/node.h
 * @brief Classes for accessing local and remote nodes
 *
 * (c) 2013-2014 by Mega Limited, Auckland, New Zealand
 *
 * This file is part of the MEGA SDK - Client Access Engine.
 *
 * Applications using the MEGA API must present a valid application key
 * and comply with the the rules set forth in the Terms of Service.
 *
 * The MEGA SDK is distributed in the hope that it will be useful,
 * but WITHOUT ANY WARRANTY; without even the implied warranty of
 * MERCHANTABILITY or FITNESS FOR A PARTICULAR PURPOSE.
 *
 * @copyright Simplified (2-clause) BSD License.
 *
 * You should have received a copy of the license along with this
 * program.
 */

#ifndef MEGA_NODE_H
#define MEGA_NODE_H 1

#include "filefingerprint.h"
#include "file.h"
#include "attrmap.h"

namespace mega {
struct MEGA_API NodeCore
{
    NodeCore();
    virtual ~NodeCore();

    // node's own handle
    handle nodehandle;

    // parent node handle (in a Node context, temporary placeholder until parent is set)
    handle parenthandle;

    // node type
    nodetype_t type;

    // full folder/file key, symmetrically or asymmetrically encrypted
    // node crypto keys (raw or cooked -
    // cooked if size() == FOLDERNODEKEYLENGTH or FILEFOLDERNODEKEYLENGTH)
    string nodekey;

    // node attributes
    string *attrstring;
};

// new node for putnodes()
struct MEGA_API NewNode : public NodeCore
{
    static const int OLDUPLOADTOKENLEN = 27;
    static const int UPLOADTOKENLEN = 36;

    newnodesource_t source;

    handle ovhandle;
    handle uploadhandle;
    byte uploadtoken[UPLOADTOKENLEN];

    handle syncid;
    LocalNode* localnode;

    bool added;

    NewNode()
    {
        syncid = UNDEF;
        added = false;
        source = NEW_NODE;
        ovhandle = UNDEF;
        uploadhandle = UNDEF;
        localnode = NULL;
    }
};

struct MEGA_API PublicLink
{
    handle ph;
    m_time_t ets;
    bool takendown;

    PublicLink(handle ph, m_time_t ets, bool takendown)
    {
        this->ph = ph;
        this->ets = ets;
        this->takendown = takendown;
    }

    PublicLink(PublicLink *plink);
    bool isExpired();
};

// filesystem node
<<<<<<< HEAD
struct MEGA_API Node : public NodeCore, Cachable, FileFingerprint, std::enable_shared_from_this<Node>
=======
struct MEGA_API Node : public NodeCore, FileFingerprint
>>>>>>> 0ec5073f
{
    MegaClient* client;

    // change parent node association
    bool setparent(pnode_t);

    // copy JSON-delimited string
    static void copystring(string*, const char*);

    // try to resolve node key string
    bool applykey();

    // set up nodekey in a static SymmCipher
    SymmCipher* nodecipher();

    // decrypt attribute string and set fileattrs
    void setattr();

    // display name (UTF-8)
    const char* displayname() const;

    // node attributes
    AttrMap attrs;

    // owner
    handle owner;

    // actual time this node was created (cannot be set by user)
    m_time_t ctime;

    // file attributes
    string fileattrstring;

    // check presence of file attribute
    int hasfileattribute(fatype) const;
    static int hasfileattribute(const string *fileattrstring, fatype);

    // decrypt node attribute string
    static byte* decryptattr(SymmCipher*, const char*, int);

    // inbound share
    Share* inshare;

    // outbound shares by user
    share_map *outshares;

    // outbound pending shares
    share_map *pendingshares;

    // incoming/outgoing share key
    SymmCipher* sharekey;

    // app-private pointer
    void* appdata;

    bool foreignkey;

    struct
    {
        bool removed : 1;
        bool attrs : 1;
        bool owner : 1;
        bool ctime : 1;
        bool fileattrstring : 1;
        bool inshare : 1;
        bool outshares : 1;
        bool pendingshares : 1;
        bool parent : 1;
        bool publiclink : 1;
    } changed;
    
    void setkey(const byte* = NULL);

    void setfingerprint();

    void faspec(string*);

    // own position in fingerprint set (only valid for file nodes)
    fingerprint_set::iterator fingerprint_it;

#ifdef ENABLE_SYNC
    // related synced item or NULL
    LocalNode* localnode;

    // active sync get
    struct SyncFileGet* syncget;

    // state of removal to //bin / SyncDebris
    syncdel_t syncdeleted;

    // location in the todebris node_set
    node_set::iterator todebris_it;

    // location in the tounlink node_set
    // FIXME: merge todebris / tounlink
    node_set::iterator tounlink_it;
#endif

    // source tag
    int tag;

    // check if node is below this node
    bool isbelow(pnode_t) const;

    // handle of public link for the node
    PublicLink *plink;

    void setpubliclink(handle, m_time_t, bool);

    bool serialize(string*);
    static pnode_t unserialize(MegaClient*, string*, node_vector*);

    Node(MegaClient*, vector<pnode_t>*, handle, handle, nodetype_t, m_off_t, handle, const char*, m_time_t);
    virtual ~Node();
};

#ifdef ENABLE_SYNC
struct MEGA_API LocalNode : public File
{
    class Sync* sync;

    // parent linkage
    LocalNode* parent;

    // stored to rebuild tree after serialization => this must not be a pointer to parent->dbid
    int32_t parent_dbid;

    // children by name
    localnode_map children;

    // for botched filesystems with legacy secondary ("short") names
    string *slocalname;
    localnode_map schildren;

    // local filesystem node ID (inode...) for rename/move detection
    handle fsid;
    handlelocalnode_map::iterator fsid_it;

    // related cloud node, if any
    pnode_t node;

    // related pending node creation or NULL
    NewNode* newnode;

    // FILENODE or FOLDERNODE
    nodetype_t type;

    // detection of deleted filesystem records
    int scanseqno;

    // number of iterations since last seen
    int notseen;

    // global sync reference
    handle syncid;

    struct
    {
        // was actively deleted
        bool deleted : 1;

        // has been created remotely
        bool created : 1;

        // an issue has been reported
        bool reported : 1;

        // checked for missing attributes
        bool checked : 1;
    };

    // current subtree sync state: current and displayed
    treestate_t ts, dts;

    // update sync state all the way to the root node
    void treestate(treestate_t = TREESTATE_NONE);

    // check the current state (only useful for folders)
    treestate_t checkstate();

    // timer to delay upload start
    dstime nagleds;
    void bumpnagleds();

    // if delage > 0, own iterator inside MegaClient::localsyncnotseen
    localnode_set::iterator notseen_it;

    // build full local path to this node
    void getlocalpath(string*, bool sdisable = false) const;
    void getlocalsubpath(string*) const;

    // return child node by name
    LocalNode* childbyname(string*);

#ifdef USE_INOTIFY
    // node-specific DirNotify tag
    handle dirnotifytag;
#endif

    void prepare();
    void completed(Transfer*, LocalNode*);

    void setnode(pnode_t);

    void setnotseen(int);

    void setfsid(handle);

    void setnameparent(LocalNode*, string*);

    void init(Sync*, nodetype_t, LocalNode*, string*);

    virtual bool serialize(string*);
    static LocalNode* unserialize( Sync* sync, string* sData );

    ~LocalNode();
};
#endif

#define MAXCACHESIZE 2000       // maximum number of elements to keep in RAM
#define NOPURGEITERATIONS 100   // number of insertions in cache avoiding purge if cache is already full

struct MEGA_API NodesCache {

private:
    MegaClient *client;

    // maps handles to cache entries
    hnode_map hmap;

    // cache entries
    node_list nodes;

    // maximum number of entries to allocate
    unsigned int maxsize;

    // number of insertions to wait until next try to make free space
    unsigned int waitforinserts;

    // moves to the front of the list the element received by parameter
    void movetofront(node_list::iterator it);

    // adds the node to the front of the list
    void add(pnode_t n);

    // auxiliar variables
    hnode_map::iterator ith;
    node_list::iterator itn;

public:
    pnode_t get(handle h);
    pnode_t get(string *fingerprint);

    bool put(pnode_t n);

    bool remove(pnode_t n);
    void clear();

    void freespace();

    NodesCache(MegaClient *client);
    ~NodesCache();
};


} // namespace

#endif<|MERGE_RESOLUTION|>--- conflicted
+++ resolved
@@ -96,11 +96,7 @@
 };
 
 // filesystem node
-<<<<<<< HEAD
-struct MEGA_API Node : public NodeCore, Cachable, FileFingerprint, std::enable_shared_from_this<Node>
-=======
-struct MEGA_API Node : public NodeCore, FileFingerprint
->>>>>>> 0ec5073f
+struct MEGA_API Node : public NodeCore, FileFingerprint, std::enable_shared_from_this<Node>
 {
     MegaClient* client;
 
@@ -361,6 +357,9 @@
 
     void freespace();
 
+    // reset `changed` struct of nodes in cache
+    void resetchanges();
+
     NodesCache(MegaClient *client);
     ~NodesCache();
 };
