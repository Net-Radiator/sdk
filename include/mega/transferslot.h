--- conflicted
+++ resolved
@@ -109,9 +109,6 @@
     // helper for doio to delay connection creation until we know if it's raid or non-raid
     bool createconnectionsonce();
 
-    // helper for doio to delay connection creation until we know if it's raid or non-raid
-    bool createconnectionsonce();
-
     // disconnect and reconnect all open connections for this transfer
     void disconnect();
 
@@ -140,11 +137,7 @@
 private:
     void toggleport(HttpReqXfer* req);
     bool tryRaidRecoveryFromHttpGetError(unsigned i);
-<<<<<<< HEAD
-
-=======
     bool checkTransferFinished(DBTableTransactionCommitter& committer, MegaClient* client);
->>>>>>> 5325ae9f
 };
 } // namespace
 
