--- conflicted
+++ resolved
@@ -1557,11 +1557,7 @@
         CodeCounter::ScopeStats scProcessingTime = { "sc processing" };
         uint64_t transferStarts = 0, transferFinishes = 0;
         uint64_t transferTempErrors = 0, transferFails = 0;
-<<<<<<< HEAD
-        uint64_t prepwaitImmediate = 0, prepwaitZero = 0, prepwaitHttpio = 0, prepwaitFsaccess = 0;
-=======
         uint64_t prepwaitImmediate = 0, prepwaitZero = 0, prepwaitHttpio = 0, prepwaitFsaccess = 0, nonzeroWait = 0;
->>>>>>> 195e0906
         CodeCounter::DurationSum csRequestWaitTime;
         CodeCounter::DurationSum transfersActiveTime;
         std::string report(bool reset, HttpIO* httpio, Waiter* waiter);
