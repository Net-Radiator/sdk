/**
 * @file mega/megaclient.h
 * @brief Client access engine core logic
 *
 * (c) 2013-2014 by Mega Limited, Auckland, New Zealand
 *
 * This file is part of the MEGA SDK - Client Access Engine.
 *
 * Applications using the MEGA API must present a valid application key
 * and comply with the the rules set forth in the Terms of Service.
 *
 * The MEGA SDK is distributed in the hope that it will be useful,
 * but WITHOUT ANY WARRANTY; without even the implied warranty of
 * MERCHANTABILITY or FITNESS FOR A PARTICULAR PURPOSE.
 *
 * @copyright Simplified (2-clause) BSD License.
 *
 * You should have received a copy of the license along with this
 * program.
 */

#ifndef MEGACLIENT_H
#define MEGACLIENT_H 1

#include "json.h"
#include "db.h"
#include "gfx.h"
#include "filefingerprint.h"
#include "request.h"
#include "treeproc.h"
#include "sharenodekeys.h"
#include "account.h"
#include "backofftimer.h"
#include "http.h"
#include "pubkeyaction.h"
#include "pendingcontactrequest.h"

namespace mega {

class MEGA_API MegaClient
{
public:
    // own identity
    handle me;

    // root nodes (files, incoming, rubbish)
    handle rootnodes[3];
    node_map encryptednodes;

    multimap<string, int32_t> fingerprinttodbid;

    // all users
    user_map users;

    // process API requests and HTTP I/O
    void exec();

    // wait for I/O or other events
    int wait();

    // abort exponential backoff
    bool abortbackoff(bool = true);

    // ID tag of the next request
    int nextreqtag();

    // corresponding ID tag of the currently executing callback
    int restag;

    // ephemeral session support
    void createephemeral();
    void resumeephemeral(handle, const byte*, int = 0);

    // full account confirmation/creation support
    void sendsignuplink(const char*, const char*, const byte*);
    void querysignuplink(const byte*, unsigned);
    void confirmsignuplink(const byte*, unsigned, uint64_t);
    void setkeypair();

    /**
     * @brief Initialises the Ed25519 EdDSA key user properties.
     *
     * A key pair will be added, if not present, yet.
     *
     * @return Error code (default: 1 on success).
     */
    int inited25519();

    // user login: e-mail, pwkey
    void login(const char*, const byte*);

    // user login: e-mail, pwkey, emailhash
    void fastlogin(const char*, const byte*, uint64_t);

    // session login: binary session, bytecount
    void login(const byte*, int);

    // get user data
    void getuserdata();

    // get the public key of an user
    void getpubkey(const char* user);

    // check if logged in
    sessiontype_t loggedin();

    // dump current session
    int dumpsession(byte*, int);

    // create a copy of the current session
    void copysession();

    // get the data for a session transfer
    // the caller takes the ownership of the returned value
    // if the second parameter isn't NULL, it's used as session id instead of the current one
    string *sessiontransferdata(const char*, string* = NULL);

    // Kill session id
    void killsession(handle session);
    void killallsessions();

    // set folder link: node, key
    error folderaccess(const char*, const char*);

    // open exported file link
    error openfilelink(const char*, int);

    // change login password
    error changepw(const byte*, const byte*);

    // load all trees: nodes, shares, contacts
    void fetchnodes();

    // retrieve user details
    void getaccountdetails(AccountDetails*, bool, bool, bool, bool, bool, bool);

    // update node attributes
    error setattr(pnode_t, const char** = NULL, const char* prevattr = NULL);

    // prefix and encrypt attribute json
    void makeattr(SymmCipher*, string*, const char*, int = -1) const;

    // check node access level
    int checkaccess(pnode_t, accesslevel_t);

    // check if a move operation would succeed
    error checkmove(pnode_t, pnode_t);

    // delete node
    error unlink(pnode_t);

    // move node to new parent folder
    error rename(pnode_t, pnode_t, syncdel_t = SYNCDEL_NONE, handle = UNDEF);

    // start/stop/pause file transfer
    bool startxfer(direction_t, File*);
    void stopxfer(File* f);
    void pausexfers(direction_t, bool, bool = false);

    // enqueue/abort direct read
    void pread(pnode_t, m_off_t, m_off_t, void*);
    void pread(handle, SymmCipher* key, int64_t, m_off_t, m_off_t, void*);
    void preadabort(pnode_t, m_off_t = -1, m_off_t = -1);
    void preadabort(handle, m_off_t = -1, m_off_t = -1);

    // pause flags
    bool xferpaused[2];

#ifdef ENABLE_SYNC
    // active syncs
    sync_list syncs;
    bool syncadded;

    // indicates whether all startup syncs have been fully scanned
    bool syncsup;
#endif

    // if set, symlinks will be followed except in recursive deletions
    // (give the user ample warning about possible sync repercussions)
    bool followsymlinks;

    // number of parallel connections per transfer (PUT/GET)
    unsigned char connections[2];

    // generate & return next upload handle
    handle uploadhandle(int);

    // add nodes to specified parent node (complete upload, copy files, make
    // folders)
    void putnodes(handle, NewNode*, int);

    // send files/folders to user
    void putnodes(const char*, NewNode*, int);

    // attach file attribute to upload or node handle
    void putfa(handle, fatype, SymmCipher*, string*);

    // queue file attribute retrieval
    error getfa(pnode_t, fatype, int = 0);
    
    // notify delayed upload completion subsystem about new file attribute
    void checkfacompletion(handle, Transfer* = NULL);

    /**
     * @brief Attach/update/delete a user attribute.
     *
     * @param an Attribute name.
     * @param av Attribute value.
     * @param avl Attribute value length.
     * @param priv 1 for a private, 0 for a public attribute.
     * @return Void.
     */
    void putua(const char* an, const byte* av = NULL, unsigned avl = 0, int priv = 0);

    /**
     * @brief Queue a user attribute retrieval.
     *
     * @param u User.
     * @param an Attribute name.
     * @param p 1 for a private, 0 for a public attribute.
     * @return Void.
     */
    void getua(User* u, const char* an = NULL, int p = 0);

    // add new contact (by e-mail address)
    error invite(const char*, visibility_t = VISIBLE);

    // add/remove/update outgoing share
<<<<<<< HEAD
    void setshare(pnode_t, const char*, accesslevel_t);
=======
    void setshare(Node*, const char*, accesslevel_t, const char* = NULL);

    // Add/delete/remind outgoing pending contact request
    void setpcr(const char*, opcactions_t, const char* = NULL, const char* = NULL);
    void updatepcr(handle, ipcactions_t);
>>>>>>> 891150f2

    // export node link or remove existing exported link for this node
    error exportnode(pnode_t, int);

    // add/delete sync
    error addsync(string*, const char*, string*, pnode_t, fsfp_t = 0, int = 0);
    void delsync(Sync*, bool = true);

    // close all open HTTP connections
    void disconnect();

    // abort session and free all state information
    void logout();

    // free all state information
    void locallogout();

    // SDK version
    const char* version();

    // maximum outbound throughput (per target server)
    int putmbpscap;

    // User-Agent header for HTTP requests
    string useragent;

    // shopping basket
    handle_vector purchase_basket;

    // enumerate Pro account purchase options
    void purchase_enumeratequotaitems();

    // clear shopping basket
    void purchase_begin();

    // add item to basket
    void purchase_additem(int, handle, unsigned, const char *, unsigned, const char *, const char *);

    // submit purchased products for payment
    void purchase_checkout(int);

    // submit purchase receipt for verification
    void submitpurchasereceipt(int, const char*);

    // store credit card
    error creditcardstore(const char *);

    // get credit card subscriptions
    void creditcardquerysubscriptions();

    // cancel credit card subscriptions
    void creditcardcancelsubscriptions(const char *reason = NULL);

    // get payment methods
    void getpaymentmethods();

    // toggle global debug flag
    bool toggledebug();

    bool debugstate();

    // report an event to the API logger
    void reportevent(const char*, const char* = NULL);

    // use an alternative port for downloads (8080)
    bool usealtdownport;

    // use an alternative port for uploads (8080)
    bool usealtupport;

    // disable public key pinning (for testing purposes)
    static bool disablepkp;

    // root URL for API requests
    static string APIURL;

    // root URL for load balancing requests
    static const char* const BALANCERURL;

private:
    // API request queue double buffering:
    // reqs[r] is open for adding commands
    // reqs[r^1] is being processed on the API server
    HttpReq* pendingcs;
    BackoffTimer btcs;

    // server-client command trigger connection
    HttpReq* pendingsc;
    BackoffTimer btsc;

    // badhost report
    HttpReq* badhostcs;
    HttpReq* loadbalancingcs;

    // notify URL for new server-client commands
    string scnotifyurl;

    // unique request ID
    char reqid[10];

    // auth URI component for API requests
    string auth;

    // API response JSON object
    JSON response;

    // response record processing issue
    bool warned;

    // next local user record identifier to use
    int userid;

    // pending file attribute writes
    putfa_list newfa;

    // current attribute being sent
    putfa_list::iterator curfa;
    BackoffTimer btpfa;

    // next internal upload handle
    handle nextuh;

    // maximum number of concurrent transfers
    static const unsigned MAXTRANSFERS = 12;

    // determine if more transfers fit in the pipeline
    bool moretransfers(direction_t);

    // update time at which next deferred transfer retry kicks in
    void nexttransferretry(direction_t d, dstime*);

    // a TransferSlot chunk failed
    bool chunkfailed;

    // open/create state cache database table
    void opensctable();
    
    // fetch state serialize from local cache
    bool fetchsc(DbTable*);

    // server-client command processing
    void sc_updatenode();
    pnode_t sc_deltree();
    void sc_newnodes();
    void sc_contacts();
    void sc_keys();
    void sc_fileattr();
    void sc_userattr();
    bool sc_shares();
    bool sc_upgrade();
    void sc_opc();
    void sc_ipc();
    void sc_upc();

    void init();

    // add node to vector and return index
    unsigned addnode(node_vector*, pnode_t) const;

    // add child for consideration in syncup()/syncdown()
    void addchild(remotenode_map*, string*, pnode_t, list<string>*) const;

    // crypto request response
    void cr_response(node_vector*, node_vector*, JSON*);

    // read node tree from JSON object
    void readtree(JSON*);

    // used by wait() to handle event timing
    void checkevent(dstime, dstime*, dstime*);

    // converts UTF-8 to 32-bit word array
    static char* str_to_a32(const char*, int*);

    // last successful interaction with the Internet
    dstime noinetds;

    // was the app notified of a retrying CS request?
    bool csretrying;

    // encode/query handle type
    void encodehandletype(handle*, bool);
    bool isprivatehandle(handle*);
    
    // add direct read
    void queueread(handle, bool, SymmCipher*, int64_t, m_off_t, m_off_t, void*);
    
    // execute pending direct reads
    bool execdirectreads();

    // maximum number parallel connections for the direct read subsystem
    static const int MAXDRSLOTS = 16;

    // abort queued direct read(s)
    void abortreads(handle, bool, m_off_t, m_off_t);

    static const char PAYMENT_PUBKEY[];

public:
    // application callbacks
    struct MegaApp* app;

    // event waiter
    Waiter* waiter;

    // HTTP access
    HttpIO* httpio;

    // directory change notification
    struct FileSystemAccess* fsaccess;

    // bitmap graphics handling
    GfxProc* gfx;
    
    // DB access
    DbAccess* dbaccess;

    // state cache table for logged in user
    DbTable* sctable;

    // scsn as read from sctable
    handle cachedscsn;

    // have we just completed fetching new nodes?
    bool statecurrent;

    // record type indicator for sctable
    enum { CACHEDSCSN, CACHEDNODE, CACHEDUSER, CACHEDLOCALNODE, CACHEDPCR } sctablerectype;

    // initialize/update state cache referenced sctable
    void initsc();
    void updatesc();
    void finalizesc(bool);
    void addnodetosc(pnode_t);
    int nodescount;     // for counting the added/updated nodes at fetchnodes

    // MegaClient-Server response JSON
    JSON json;

    // Server-MegaClient request JSON and processing state flag ("processing a element")
    JSON jsonsc;
    bool insca;

    // no two interrelated client instances should ever have the same sessionid
    char sessionid[10];

    // application key
    char appkey[16];

    // incoming/outcoming shares to be attached to a corresponding node
    newshare_list newshares;

    // current request tag
    int reqtag;

    // user maps: by handle and by case-normalized e-mail address
    uh_map uhindex;
    um_map umindex;

    // mapping of pending contact handles to their structure
    handlepcr_map pcrindex;

    // pending file attributes
    fa_map pendingfa;

    // upload waiting for file attributes
    handletransfer_map faputcompletion;    

    // file attribute fetch channels
    fafc_map fafcs;

    // generate attribute string based on the pending attributes for this upload
    void pendingattrstring(handle, string*);

    // active/pending direct reads
    handledrn_map hdrns;
    dsdrn_map dsdrns;
    dr_list drq;
    drs_list drss;

    // merge newly received share into nodes
    void mergenewshares(bool);

    // transfer queues (PUT/GET)
    transfer_map transfers[2];

    // transfer tslots
    transferslot_list tslots;

    // next TransferSlot to doio() on
    transferslot_list::iterator slotit;

    // asymmetric to symmetric key rewriting
    handle_vector nodekeyrewrite;
    handle_vector sharekeyrewrite;

    static const char* const EXPORTEDLINK;

    // minimum number of bytes in transit for upload/download pipelining
    static const int MINPIPELINE = 65536;

    // initial state load in progress?
    bool fetchingnodes;

    // server-client request sequence number
    char scsn[12];

    bool setscsn(JSON*);

    void purgenodes(node_vector* = NULL);
    void purgeusers(user_vector* = NULL);
    bool readusers(JSON*);

    user_vector usernotify;
    void notifyuser(User*);

    pcr_vector pcrnotify;
    void notifypcr(PendingContactRequest*);

    node_vector nodenotify;
    void notifynode(pnode_t);

    // write changed/added/deleted users to the DB cache and notify the
    // application
    void notifypurge();

    // remove node subtree
    void deltree(handle);

    pnode_t nodebyhandle(handle);
    pnode_t nodebyfingerprint(string *);
    shared_ptr<vector<pnode_t>> getchildren(pnode_t node);

    // generate & return upload handle
    handle getuploadhandle();

#ifdef ENABLE_SYNC    
    // sync debris folder name in //bin
    static const char* const SYNCDEBRISFOLDERNAME;

    // we are adding the //bin/SyncDebris/yyyy-mm-dd subfolder(s)
    bool syncdebrisadding;

    // activity flag
    bool syncactivity;

    // app scanstate flag
    bool syncscanstate;

    // scan required flag
    bool syncdownrequired;

    // block local fs updates processing while locked ops are in progress
    bool syncfsopsfailed;

    // retry accessing temporarily locked filesystem items
    bool syncfslockretry;
    BackoffTimer syncfslockretrybt;

    // retry of transiently failed local filesystem ops
    bool syncdownretry;
    BackoffTimer syncdownbt;

    // sync PUT Nagle timer
    bool syncnagleretry;
    BackoffTimer syncnaglebt;

    // rescan timer if fs notification unavailable or broken
    bool syncscanfailed;
    BackoffTimer syncscanbt;

    // vanished from a local synced folder
    localnode_set localsyncnotseen;

    // maps local fsid to corresponding LocalNode*
    handlelocalnode_map fsidnode;

    // local nodes that need to be added remotely
    localnode_vector synccreate;

    // number of sync-initiated putnodes() in progress
    int syncadding;

    // sync id dispatch
    handle nextsyncid();
    handle currsyncid;

    // SyncDebris folder addition result
    void putnodes_syncdebris_result(error, NewNode*);

    // if no sync putnodes operation is in progress, apply the updates stored
    // in syncadded/syncdeleted/syncoverwritten to the remote tree
    void syncupdate();

    // create missing folders, copy/start uploading missing files
    void syncup(LocalNode*, dstime*);

    // sync putnodes() completion
    void putnodes_sync_result(error, NewNode*, int);

    // start downloading/copy missing files, create missing directories
    bool syncdown(LocalNode*, string*, bool);

    // move nodes to //bin/SyncDebris/yyyy-mm-dd/ or unlink directly
    void movetosyncdebris(pnode_t, bool);

    // move queued nodes to SyncDebris (for syncing into the user's own cloud drive)
    void execmovetosyncdebris();
    node_set todebris;

    // unlink queued nodes directly (for inbound share syncing)
    void execsyncunlink();
    node_set tounlink;
    
    // commit all queueud deletions
    void execsyncdeletions();

    // process localnode subtree
    void proclocaltree(LocalNode*, LocalTreeProc*);
#endif

    // recursively cancel transfers in a subtree
    void stopxfers(LocalNode*);

    // update paths of all PUT transfers
    void updateputs();

    // determine if all transfer slots are full
    bool slotavail() const;

    // dispatch as many queued transfers as possible
    void dispatchmore(direction_t);

    // transfer queue dispatch/retry handling
    bool dispatch(direction_t);

    void defer(direction_t, int td, int = 0);
    void freeq(direction_t);

    dstime transferretrydelay();

    // active request buffer
    int r;

    // client-server request double-buffering
    Request reqs[2];

    // upload handle -> node handle map (filled by upload completion)
    handlepair_set uhnh;

    // transfer chunk failed
    void setchunkfailed(string*);
    string badhosts;
    
    // queue for load balancing requests
    std::queue<CommandLoadBalancing*> loadbalancingreqs;

    // process object arrays by the API server
    int readnodes(JSON*, int, putsource_t = PUTNODES_APP, NewNode* = NULL, int = 0, int = 0);

    void readok(JSON*);
    void readokelement(JSON*);
    void readoutshares(JSON*);
    void readoutshareelement(JSON*);

    void readipc(JSON*);
    void readopc(JSON*);

    void readcr();
    void readsr();

    void procsnk(JSON*);
    void procsuk(JSON*);

    void setkey(SymmCipher*, const char*);
    bool decryptkey(const char*, byte*, int, SymmCipher*, int, handle);

    void handleauth(handle, byte*);

    bool procsc();

    // API warnings
    void warn(const char*);
    bool warnlevel();

    pnode_t childnodebyname(pnode_t, const char*);

    // purge account state and abort server-client connection
    void purgenodesusersabortsc();

    static const int USERHANDLE = 8;
    static const int PCRHANDLE = 8;
    static const int NODEHANDLE = 6;

    // session ID length (binary)
    static const unsigned SIDLEN = 2 * SymmCipher::KEYLENGTH + USERHANDLE * 4 / 3 + 1;

    void proccr(JSON*);
    void procsr(JSON*);

    // account access: master key
    // folder link access: folder key
    SymmCipher key;

    // account access (full account): RSA key
    AsymmCipher asymkey;

#ifdef USE_SODIUM
    /// EdDSA signing key (Ed25519 privte key seed).
    EdDSA signkey;
#endif

    // binary session ID
    string sid;

    // apply keys
    int applykeys();

    // symmetric password challenge
    int checktsid(byte* sidbuf, unsigned len);

    // locate user by e-mail address or by handle
    User* finduser(const char*, int = 0);
    User* finduser(handle, int = 0);
    void mapuser(handle, const char*);
    void mappcr(handle, PendingContactRequest*);

    PendingContactRequest* findpcr(handle);

    // queue public key request for user
    void queuepubkeyreq(User*, PubKeyAction*);

    // rewrite foreign keys of the node (tree)
    void rewriteforeignkeys(pnode_t n);

    // simple string hash
    static void stringhash(const char*, byte*, SymmCipher*);
    static uint64_t stringhash64(string*, SymmCipher*);

    // set authentication context, either a session ID or a exported folder node handle
    void setsid(const byte*, unsigned);
    void setrootnode(handle);

    // process node subtree
    void proctree(pnode_t, TreeProc*, bool skipinshares = false);

    // hash password
    error pw_key(const char*, byte*) const;

    // load balancing request
    void loadbalancing(const char *);

    // convert hex digit to number
    static int hexval(char);

    SymmCipher tmpcipher;

    MegaClient(MegaApp*, Waiter*, HttpIO*, FileSystemAccess*, DbAccess*, GfxProc*, const char*, const char*);
    ~MegaClient();
};
} // namespace

#endif<|MERGE_RESOLUTION|>--- conflicted
+++ resolved
@@ -226,15 +226,11 @@
     error invite(const char*, visibility_t = VISIBLE);
 
     // add/remove/update outgoing share
-<<<<<<< HEAD
-    void setshare(pnode_t, const char*, accesslevel_t);
-=======
-    void setshare(Node*, const char*, accesslevel_t, const char* = NULL);
+    void setshare(pnode_t, const char*, accesslevel_t, const char* = NULL);
 
     // Add/delete/remind outgoing pending contact request
     void setpcr(const char*, opcactions_t, const char* = NULL, const char* = NULL);
     void updatepcr(handle, ipcactions_t);
->>>>>>> 891150f2
 
     // export node link or remove existing exported link for this node
     error exportnode(pnode_t, int);
