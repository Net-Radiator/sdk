/**
 * @file mega/megaclient.h
 * @brief Client access engine core logic
 *
 * (c) 2013-2014 by Mega Limited, Auckland, New Zealand
 *
 * This file is part of the MEGA SDK - Client Access Engine.
 *
 * Applications using the MEGA API must present a valid application key
 * and comply with the the rules set forth in the Terms of Service.
 *
 * The MEGA SDK is distributed in the hope that it will be useful,
 * but WITHOUT ANY WARRANTY; without even the implied warranty of
 * MERCHANTABILITY or FITNESS FOR A PARTICULAR PURPOSE.
 *
 * @copyright Simplified (2-clause) BSD License.
 *
 * You should have received a copy of the license along with this
 * program.
 */

#ifndef MEGACLIENT_H
#define MEGACLIENT_H 1

#include "json.h"
#include "db.h"
#include "gfx.h"
#include "filefingerprint.h"
#include "request.h"
#include "transfer.h"
#include "treeproc.h"
#include "sharenodekeys.h"
#include "account.h"
#include "backofftimer.h"
#include "http.h"
#include "pubkeyaction.h"
#include "pendingcontactrequest.h"
#include "mediafileattribute.h"
#include "useralerts.h"
#include "user.h"

namespace mega {

class MEGA_API FetchNodesStats
{
public:
    enum {
        MODE_DB = 0,
        MODE_API = 1,
        MODE_NONE = 2
    };

    enum {
        TYPE_ACCOUNT = 0,
        TYPE_FOLDER = 1,
        TYPE_NONE = 2
    };

    enum {
        API_CACHE = 0,
        API_NO_CACHE = 1,    // use this for DB mode
        API_NONE = 2
    };

    FetchNodesStats();
    void init();
    void toJsonArray(string *json);

    //////////////////
    // General info //
    //////////////////
    int mode; // DB = 0, API = 1
    int cache; // no-cache = 0, no-cache = 1
    int type; // Account = 0, Folder = 1
    dstime startTime; // startup time (ds)

    /**
     * \brief Number of nodes in the cached filesystem
     *
     * From DB: number on nodes in the local database
     * From API: number of nodes in the response to the fetchnodes command
     */
    long long nodesCached;

    /**
     * @brief Number of nodes in the current filesystem, after the reception of action packets
     */
    long long nodesCurrent;

    /**
     * @brief Number of action packets to complete the cached filesystem
     *
     * From DB: Number of action packets to complete the local cache
     * From API: Number of action packets to complete the server-side cache
     */
    int actionPackets;

    ////////////
    // Errors //
    ////////////

    /**
     * @brief Number of error -3 or -4 received during the process (including cs and sc requests)
     */
    int eAgainCount;

    /**
     * @brief Number of HTTP 500 errors received during the process (including cs and sc requests)
     */
    int e500Count;

    /**
     * @brief Number of other errors received during the process (including cs and sc requests)
     *
     * The most common source of these errors are connectivity problems (no Internet, timeouts...)
     */
    int eOthersCount;

    ////////////////////////////////////////////////////////////////////
    // Time elapsed until different steps since the startup time (ds) //
    ////////////////////////////////////////////////////////////////////

    /**
     * @brief Time until the first byte read
     *
     * From DB: time until the first record read from the database
     * From API: time until the first byte read in response to the fetchnodes command (errors excluded)
     */
    dstime timeToFirstByte;

    /**
     * @brief Time until the last byte read
     *
     * From DB: time until the last record is read from the database
     * From API: time until the whole response to the fetchnodes command has been received
     */
    dstime timeToLastByte;

    /**
     * @brief Time until the cached filesystem is ready
     *
     * From DB: time until the database has been read and processed
     * From API: time until the fetchnodes command is processed
     */
    dstime timeToCached;

    /**
     * @brief Time until the filesystem is ready to be used
     *
     * From DB: this time is the same as timeToCached
     * From API: time until action packets have been processed
     * It's needed to wait until the reception of action packets due to
     * server-side caches.
     */
    dstime timeToResult;

    /**
     * @brief Time until synchronizations have been resumed
     *
     * This involves the load of the local cache and the scan of known
     * files. Files that weren't cached are scanned later.
     */
    dstime timeToSyncsResumed;

    /**
     * @brief Time until the filesystem is current
     *
     * From DB: time until action packets have been processed
     * From API: this time is the same as timeToResult
     */
    dstime timeToCurrent;

    /**
     * @brief Time until the resumption of transfers has finished
     *
     * The resumption of transfers is done after the filesystem is current
     */
    dstime timeToTransfersResumed;
};

class MEGA_API MegaClient
{
public:
    // own identity
    handle me;
    string uid;

    // root nodes (files, incoming, rubbish)
    handle rootnodes[3];

    // all nodes
    node_map nodes;

    // keep track of user storage, inshare storage, file/folder counts per root node.
    NodeCounterMap mNodeCounters;

    // all users
    user_map users;

    // encrypted master key
    string k;

    // version of the account
    int accountversion;

    // salt of the account (for v2 accounts)
    string accountsalt;

    // timestamp of the creation of the account
    m_time_t accountsince;

    // Global Multi-Factor Authentication enabled
    bool gmfa_enabled;

    // Server-Side Rubbish-bin Scheduler enabled (autopurging)
    bool ssrs_enabled;

    // New Secure Registration method enabled
    bool nsr_enabled;

    // Account has VOIP push enabled (only for Apple)
    bool aplvp_enabled;

    // Use new format to generate Mega links
    bool mNewLinkFormat = false;

    // 2 = Opt-in and unblock SMS allowed 1 = Only unblock SMS allowed 0 = No SMS allowed  -1 = flag was not received
    SmsVerificationState mSmsVerificationState;

    // the verified account phone number, filled in from 'ug'
    string mSmsVerifiedPhone;
	
    // pseudo-random number generator
    PrnGen rng;

    static string getPublicLink(bool newLinkFormat, nodetype_t type, handle ph, const char *key);

#ifdef ENABLE_CHAT
    // all chats
    textchat_map chats;
#endif

    // process API requests and HTTP I/O
    void exec();

    // wait for I/O or other events
    int wait();

    // splitted implementation of wait() for a better thread management
    int preparewait();
    int dowait();
    int checkevents();

    // abort exponential backoff
    bool abortbackoff(bool = true);

    // ID tag of the next request
    int nextreqtag();

    // corresponding ID tag of the currently executing callback
    int restag;

    // ephemeral session support
    void createephemeral();
    void resumeephemeral(handle, const byte*, int = 0);
    void cancelsignup();

    // full account confirmation/creation support
    void sendsignuplink(const char*, const char*, const byte*);

    string sendsignuplink2(const char*, const char *, const char*);
    void resendsignuplink2(const char*, const char *);

    void querysignuplink(const byte*, unsigned);
    void confirmsignuplink(const byte*, unsigned, uint64_t);
    void confirmsignuplink2(const byte*, unsigned);
    void setkeypair();

    // prelogin: e-mail
    void prelogin(const char*);

    // user login: e-mail, pwkey
    void login(const char*, const byte*, const char* = NULL);

    // user login: e-mail, password, salt
    void login2(const char*, const char*, string *, const char* = NULL);

    // user login: e-mail, derivedkey, 2FA pin
    void login2(const char*, const byte*, const char* = NULL);

    // user login: e-mail, pwkey, emailhash
    void fastlogin(const char*, const byte*, uint64_t);

    // session login: binary session, bytecount
    void login(const byte*, int);

    // check password
    error validatepwd(const byte *);

    // get user data
    void getuserdata();

    // get miscelaneous flags
    void getmiscflags();

    // get the public key of an user
    void getpubkey(const char* user);

    // check if logged in
    sessiontype_t loggedin();

    // check if logged in a folder link
    bool loggedinfolderlink();

    // check the reason of being blocked
    void whyamiblocked();

    // dump current session
    int dumpsession(byte*, size_t);

    // create a copy of the current session
    void copysession();

    // get the data for a session transfer
    // the caller takes the ownership of the returned value
    // if the second parameter isn't NULL, it's used as session id instead of the current one
    string *sessiontransferdata(const char*, string* = NULL);

    // Kill session id
    void killsession(handle session);
    void killallsessions();

    // extract public handle and key from folder link
    error parsefolderlink(const char* folderlink, handle &h, byte *key);

    // set folder link: node, key
    error folderaccess(const char*folderlink);

    // open exported file link
    error openfilelink(const char*, int);

    // decrypt password-protected public link
    // the caller takes the ownership of the returned value in decryptedLink parameter
    error decryptlink(const char* link, const char* pwd, string *decryptedLink);

    // encrypt public link with password
    // the caller takes the ownership of the returned value
    error encryptlink(const char* link, const char* pwd, string *encryptedLink);

    // change login password
    error changepw(const char *password, const char *pin = NULL);

    // load all trees: nodes, shares, contacts
    void fetchnodes(bool nocache = false);

    // fetchnodes stats
    FetchNodesStats fnstats;

    // load cryptographic keys: RSA, Ed25519, Cu25519 and their signatures
    void fetchkeys();

    // check existence and integrity of keys and signatures, initialize if missing
    void initializekeys();

    // to be called after resumption from cache (user attributes loaded)
    void loadAuthrings();

    // load cryptographic keys for contacts: RSA, Ed25519, Cu25519
    void fetchContactsKeys();

    // fetch keys related to authrings for a given contact
    void fetchContactKeys(User *user);

    // track a public key in the authring for a given user
    error trackKey(attr_t keyType, handle uh, const std::string &key);

    // track the signature of a public key in the authring for a given user
    error trackSignature(attr_t signatureType, handle uh, const std::string &signature);

    // set the Ed25519 public key as verified for a given user in the authring (done by user manually by comparing hash of keys)
    error verifyCredentials(handle uh);

    // reset the tracking of public keys in the authrings for a given user
    error resetCredentials(handle uh);

    // check credentials are verified for a given user
    bool areCredentialsVerified(handle uh);

    // retrieve user details
    void getaccountdetails(AccountDetails*, bool, bool, bool, bool, bool, bool, int source = -1);

    // check if the available bandwidth quota is enough to transfer an amount of bytes
    void querytransferquota(m_off_t size);

    // update node attributes
    error setattr(Node*, const char* prevattr = NULL);

    // prefix and encrypt attribute json
    void makeattr(SymmCipher*, string*, const char*, int = -1) const;

    // check node access level
    int checkaccess(Node*, accesslevel_t);

    // check if a move operation would succeed
    error checkmove(Node*, Node*);

    // delete node
    error unlink(Node*, bool = false);

    // delete all versions
    void unlinkversions();

    // move node to new parent folder
    error rename(Node*, Node*, syncdel_t = SYNCDEL_NONE, handle = UNDEF);

    // start/stop/pause file transfer
    bool startxfer(direction_t, File*, DBTableTransactionCommitter&, bool skipdupes = false, bool startfirst = false, bool donotpersist = false);
<<<<<<< HEAD
    void stopxfer(File* f);
=======
    void stopxfer(File* f, DBTableTransactionCommitter* committer);
>>>>>>> 07a2727a
    void pausexfers(direction_t, bool, bool = false);

    // maximum number of connections per transfer
    static const unsigned MAX_NUM_CONNECTIONS = 6;

    // set max connections per transfer
    void setmaxconnections(direction_t, int);

    // enqueue/abort direct read
    void pread(Node*, m_off_t, m_off_t, void*);
    void pread(handle, SymmCipher* key, int64_t, m_off_t, m_off_t, void*, bool = false,  const char* = NULL, const char* = NULL, const char* = NULL);
    void preadabort(Node*, m_off_t = -1, m_off_t = -1);
    void preadabort(handle, m_off_t = -1, m_off_t = -1);

    // pause flags
    bool xferpaused[2];

#ifdef ENABLE_SYNC
    // active syncs
    sync_list syncs;

    // indicates whether all startup syncs have been fully scanned
    bool syncsup;
#endif

    // if set, symlinks will be followed except in recursive deletions
    // (give the user ample warning about possible sync repercussions)
    bool followsymlinks;

    // number of parallel connections per transfer (PUT/GET)
    unsigned char connections[2];

    // generate & return next upload handle
    handle uploadhandle(int);

    // add nodes to specified parent node (complete upload, copy files, make
    // folders)
    void putnodes(handle, NewNode*, int, const char * = NULL);

    // send files/folders to user
    void putnodes(const char*, NewNode*, int);

    // attach file attribute to upload or node handle
    void putfa(handle, fatype, SymmCipher*, string*, bool checkAccess = true);

    // queue file attribute retrieval
    error getfa(handle h, string *fileattrstring, string *nodekey, fatype, int = 0);
    
    // notify delayed upload completion subsystem about new file attribute
    void checkfacompletion(handle, Transfer* = NULL);

    // attach/update/delete a user attribute
    void putua(attr_t at, const byte* av = NULL, unsigned avl = 0, int ctag = -1);

    // attach/update multiple versioned user attributes at once
    void putua(userattr_map *attrs, int ctag = -1);

    // queue a user attribute retrieval
    void getua(User* u, const attr_t at = ATTR_UNKNOWN, int ctag = -1);

    // queue a user attribute retrieval (for non-contacts)
    void getua(const char* email_handle, const attr_t at = ATTR_UNKNOWN, const char *ph = NULL, int ctag = -1);

    // retrieve the email address of a user
    void getUserEmail(const char *uid);

#ifdef DEBUG
    // queue a user attribute removal
    void delua(const char* an);
#endif

    // delete or block an existing contact
    error removecontact(const char*, visibility_t = HIDDEN);

    // add/remove/update outgoing share
    void setshare(Node*, const char*, accesslevel_t, const char* = NULL);

    // Add/delete/remind outgoing pending contact request
    void setpcr(const char*, opcactions_t, const char* = NULL, const char* = NULL, handle = UNDEF);
    void updatepcr(handle, ipcactions_t);

    // export node link or remove existing exported link for this node
    error exportnode(Node*, int, m_time_t);
    void getpubliclink(Node* n, int del, m_time_t ets); // auxiliar method to add req

    // add timer
    error addtimer(TimerWithBackoff *twb);

    // add/delete sync
    error isnodesyncable(Node*, bool* = NULL);

    error addsync(string*, const char*, string*, Node*, fsfp_t = 0, int = 0, void* = NULL);

    void delsync(Sync*, bool = true);

    // close all open HTTP connections
    void disconnect();

    // close server-client HTTP connection
    void catchup();
    // abort lock request
    void abortlockrequest();

    // abort session and free all state information
    void logout();

    // free all state information
    void locallogout();

    // remove caches
    void removecaches();

    // SDK version
    const char* version();

    // get the last available version of the app
    void getlastversion(const char *appKey);

    // get a local ssl certificate for communications with the webclient
    void getlocalsslcertificate();

    // send a DNS request to resolve a hostname
    void dnsrequest(const char*);

    // send a GeLB request for a service with a timeout (in ms) and a number of retries
    void gelbrequest(const char*, int, int);

    // send chat stats
    void sendchatstats(const char*, int port);

    // send chat logs with user's annonymous id
    void sendchatlogs(const char*, const char*, int port);

    // send a HTTP request
    void httprequest(const char*, int, bool = false, const char* = NULL, int = 1);

    // maximum outbound throughput (per target server)
    int putmbpscap;

    // User-Agent header for HTTP requests
    string useragent;

    // Issuer of a detected fake SSL certificate
    string sslfakeissuer;

    // shopping basket
    handle_vector purchase_basket;

    // enumerate Pro account purchase options
    void purchase_enumeratequotaitems();

    // clear shopping basket
    void purchase_begin();

    // add item to basket
    void purchase_additem(int, handle, unsigned, const char *, unsigned, const char *, handle = UNDEF);

    // submit purchased products for payment
    void purchase_checkout(int);

    // submit purchase receipt for verification
    void submitpurchasereceipt(int, const char*, handle lph = UNDEF);

    // store credit card
    error creditcardstore(const char *);

    // get credit card subscriptions
    void creditcardquerysubscriptions();

    // cancel credit card subscriptions
    void creditcardcancelsubscriptions(const char *reason = NULL);

    // get payment methods
    void getpaymentmethods();

    // store user feedback
    void userfeedbackstore(const char *);

    // send event
    void sendevent(int, const char *);
    void sendevent(int, const char *, int tag);

    // clean rubbish bin
    void cleanrubbishbin();

    // change the storage status
    bool setstoragestatus(storagestatus_t);

    // get info about a folder link
    void getpubliclinkinfo(handle h);

    // send an sms to verificate a phone number (returns EARGS if phone number has invalid format)
    error smsverificationsend(const string& phoneNumber, bool reVerifyingWhitelisted = false);

    // check the verification code received by sms is valid (returns EARGS if provided code has invalid format)
    error smsverificationcheck(const string& verificationCode);

#ifdef ENABLE_CHAT

    // create a new chat with multiple users and different privileges
    void createChat(bool group, bool publicchat, const userpriv_vector *userpriv = NULL, const string_map *userkeymap = NULL, const char *title = NULL);

    // invite a user to a chat
    void inviteToChat(handle chatid, handle uh, int priv, const char *unifiedkey = NULL, const char *title = NULL);

    // remove a user from a chat
    void removeFromChat(handle chatid, handle uh);

    // get the URL of a chat
    void getUrlChat(handle chatid);

    // process object arrays by the API server (users + privileges)
    userpriv_vector * readuserpriv(JSON* j);

    // grant access to a chat peer to one specific node
    void grantAccessInChat(handle chatid, handle h, const char *uid);

    // revoke access to a chat peer to one specific node
    void removeAccessInChat(handle chatid, handle h, const char *uid);

    // update permissions of a peer in a chat
    void updateChatPermissions(handle chatid, handle uh, int priv);

    // truncate chat from message id
    void truncateChat(handle chatid, handle messageid);

    // set title of the chat
    void setChatTitle(handle chatid, const char *title = NULL);

    // get the URL of the presence server
    void getChatPresenceUrl();

    // register a token device to route push notifications
    void registerPushNotification(int deviceType, const char *token = NULL);

    void archiveChat(handle chatid, bool archived);

    // request meta information from an url (title, description, icon)
    void richlinkrequest(const char*);

    // create/get or delete chat-link
    void chatlink(handle chatid, bool del, bool createifmissing);

    // get the URL for chat-link
    void chatlinkurl(handle publichandle);

    // convert public chat into private chat
    void chatlinkclose(handle chatid, const char *title);

    // auto-join publicchat
    void chatlinkjoin(handle publichandle, const char *unifiedkey);
#endif

    // get mega achievements
    void getaccountachievements(AchievementsDetails *details);

    // get mega achievements list (for advertising for unregistered users)
    void getmegaachievements(AchievementsDetails *details);

    // get welcome pdf
    void getwelcomepdf();

    // toggle global debug flag
    bool toggledebug();

    bool debugstate();

    // report an event to the API logger
    void reportevent(const char*, const char* = NULL);
    void reportevent(const char*, const char*, int tag);

    // set max download speed
    bool setmaxdownloadspeed(m_off_t bpslimit);

    // set max upload speed
    bool setmaxuploadspeed(m_off_t bpslimit);

    // get max download speed
    m_off_t getmaxdownloadspeed();

    // get max upload speed
    m_off_t getmaxuploadspeed();

    // get the handle of the older version for a NewNode
    handle getovhandle(Node *parent, string *name);

    // use HTTPS for all communications
    bool usehttps;
    
    // use an alternative port for downloads (8080)
    bool usealtdownport;

    // select the download port automatically
    bool autodownport;

    // use an alternative port for uploads (8080)
    bool usealtupport;

    // select the upload port automatically
    bool autoupport;

    // finish downloaded chunks in order
    bool orderdownloadedchunks;

    // disable public key pinning (for testing purposes)
    static bool disablepkp;

    // retry API_ESSL errors
    bool retryessl;

    // flag to request an extra loop of the SDK to finish something pending
    bool looprequested;

    // timestamp until the bandwidth is overquota in deciseconds, related to Waiter::ds
    m_time_t overquotauntil;

    // timestamp when a business account will enter into Grace Period
    m_time_t mBizGracePeriodTs;

    // timestamp when a business account will finally expire
    m_time_t mBizExpirationTs;

    // storage status
    storagestatus_t ststatus;

    // minimum bytes per second for streaming (0 == no limit, -1 == use default)
    int minstreamingrate;

    // root URL for API requests
    static string APIURL;

    // root URL for GeLB requests
    static string GELBURL;

    // root URL for chat stats
    static string CHATSTATSURL;

    // account auth for public folders
    string accountauth;

    // file that is blocking the sync engine
    string blockedfile;

    // stats id
    static char* statsid;

    // number of ongoing asynchronous fopen
    int asyncfopens;

    // list of notifications to display to the user; includes items already seen
    UserAlerts useralerts;

    // true if user data is cached
    bool cachedug;

    // backoff for the expiration of cached user data
    BackoffTimer btugexpiration;

private:
    BackoffTimer btcs;
    BackoffTimer btbadhost;
    BackoffTimer btworkinglock;

    vector<TimerWithBackoff *> bttimers;

    // server-client command trigger connection
    HttpReq* pendingsc;
    BackoffTimer btsc;
    bool stopsc = false;

    // badhost report
    HttpReq* badhostcs;

    // Working lock
    HttpReq* workinglockcs;

    // notify URL for new server-client commands
    string scnotifyurl;

    // unique request ID
    char reqid[10];

    // auth URI component for API requests
    string auth;

    // lang URI component for API requests
    string lang;

    // public handle being used
    handle publichandle;

    // API response JSON object
    JSON response;

    // response record processing issue
    bool warned;

    // next local user record identifier to use
    int userid;

    // backoff for file attributes
    BackoffTimer btpfa;
    bool faretrying;

    // next internal upload handle
    handle nextuh;

    // just one notification after fetchnodes and catch-up actionpackets
    bool notifyStorageChangeOnStateCurrent = false;

    // maximum number of concurrent transfers (uploads + downloads)
    static const unsigned MAXTOTALTRANSFERS;

    // maximum number of concurrent transfers (uploads or downloads)
    static const unsigned MAXTRANSFERS;

    // maximum number of queued putfa before halting the upload queue
    static const int MAXQUEUEDFA;

    // maximum number of concurrent putfa
    static const int MAXPUTFA;

    // update time at which next deferred transfer retry kicks in
    void nexttransferretry(direction_t d, dstime*);

    // a TransferSlot chunk failed
    bool chunkfailed;
    
    // fetch state serialize from local cache
    bool fetchsc(DbTable*);

    // close the local transfer cache
    void closetc(bool remove = false);

    // server-client command processing
    void sc_updatenode();
    Node* sc_deltree();
    handle sc_newnodes();
    void sc_contacts();
    void sc_keys();
    void sc_fileattr();
    void sc_userattr();
    bool sc_shares();
    bool sc_upgrade();
    void sc_paymentreminder();
    void sc_opc();
    void sc_ipc();
    void sc_upc(bool incoming);
    void sc_ph();
    void sc_se();
#ifdef ENABLE_CHAT
    void sc_chatupdate(bool readingPublicChat);
    void sc_chatnode();
    void sc_chatflags();
#endif
    void sc_uac();
    void sc_la();
    void sc_ub();

    void init();

    // add node to vector and return index
    unsigned addnode(node_vector*, Node*) const;

    // add child for consideration in syncup()/syncdown()
    void addchild(remotenode_map*, string*, Node*, list<string>*) const;

    // crypto request response
    void cr_response(node_vector*, node_vector*, JSON*);

    // read node tree from JSON object
    void readtree(JSON*);

    // used by wait() to handle event timing
    void checkevent(dstime, dstime*, dstime*);

    // converts UTF-8 to 32-bit word array
    static char* utf8_to_a32forjs(const char*, int*);

    // was the app notified of a retrying CS request?
    bool csretrying;

    // encode/query handle type
    void encodehandletype(handle*, bool);
    bool isprivatehandle(handle*);
    
    // add direct read
    void queueread(handle, bool, SymmCipher*, int64_t, m_off_t, m_off_t, void*, const char* = NULL, const char* = NULL, const char* = NULL);
    
    // execute pending direct reads
    bool execdirectreads();

    // maximum number parallel connections for the direct read subsystem
    static const int MAXDRSLOTS = 16;

    // abort queued direct read(s)
    void abortreads(handle, bool, m_off_t, m_off_t);

    static const char PAYMENT_PUBKEY[];

public:
    void enabletransferresumption(const char *loggedoutid = NULL);
    void disabletransferresumption(const char *loggedoutid = NULL);

    // application callbacks
    struct MegaApp* app;

    // event waiter
    Waiter* waiter;

    // HTTP access
    HttpIO* httpio;

    // directory change notification
    struct FileSystemAccess* fsaccess;

    // bitmap graphics handling
    GfxProc* gfx;

    // enable / disable the gfx layer
    bool gfxdisabled;
    
    // DB access
    DbAccess* dbaccess;

    // state cache table for logged in user
    DbTable* sctable;

    // there is data to commit to the database when possible
    bool pendingsccommit;

    // transfer cache table
    DbTable* tctable;

    // during processing of request responses, transfer table updates can be wrapped up in a single begin/commit
<<<<<<< HEAD
    DBTableTransactionCommitter* tctableRequestCommitter = nullptr;
=======
    DBTableTransactionCommitter* mTctableRequestCommitter = nullptr;
>>>>>>> 07a2727a

    // scsn as read from sctable
    handle cachedscsn;

    // initial state load in progress?  initial state can come from the database cache or via an 'f' command to the API.  
    // Either way there can still be a lot of historic actionpackets to follow since that snaphot, especially if the user has not been online for a long time.
    bool fetchingnodes;
    int fetchnodestag;

    // have we just completed fetching new nodes?  (ie, caught up on all the historic actionpackets since the fetchnodes)
    bool statecurrent;

    // pending file attribute writes
    putfa_list queuedfa;

    // current file attributes being sent
    putfa_list activefa;

    // API request queue double buffering:
    // reqs[r] is open for adding commands
    // reqs[r^1] is being processed on the API server
    HttpReq* pendingcs;

    // pending HTTP requests
    pendinghttp_map pendinghttp;

    // record type indicator for sctable
    enum { CACHEDSCSN, CACHEDNODE, CACHEDUSER, CACHEDLOCALNODE, CACHEDPCR, CACHEDTRANSFER, CACHEDFILE, CACHEDCHAT } sctablerectype;

    // open/create state cache database table
    void opensctable();

    // initialize/update state cache referenced sctable
    void initsc();
    void updatesc();
    void finalizesc(bool);

    // flag to pause / resume the processing of action packets
    bool scpaused;

    // MegaClient-Server response JSON
    JSON json;

    // Server-MegaClient request JSON and processing state flag ("processing a element")
    JSON jsonsc;
    bool insca;

    // no two interrelated client instances should ever have the same sessionid
    char sessionid[10];

    // session key to protect local storage
    string sessionkey;

    // key protecting non-shareable GPS coordinates in nodes
    string unshareablekey;

    // application key
    char appkey[16];

    // incoming shares to be attached to a corresponding node
    newshare_list newshares;

    // current request tag
    int reqtag;

    // user maps: by handle and by case-normalized e-mail address
    uh_map uhindex;
    um_map umindex;

    // mapping of pending contact handles to their structure
    handlepcr_map pcrindex;

    // pending file attributes
    fa_map pendingfa;

    // upload waiting for file attributes
    handletransfer_map faputcompletion;    

    // file attribute fetch channels
    fafc_map fafcs;

    // generate attribute string based on the pending attributes for this upload
    void pendingattrstring(handle, string*);

    // active/pending direct reads
    handledrn_map hdrns;   // DirectReadNodes, main ownership.  One per file, each with one DirectRead per client request.
    dsdrn_map dsdrns;      // indicates the time at which DRNs should be retried 
    dr_list drq;           // DirectReads that are in DirectReadNodes which have fectched URLs
    drs_list drss;         // DirectReadSlot for each DR in drq, up to Max

    // merge newly received share into nodes
    void mergenewshares(bool);
    void mergenewshare(NewShare *s, bool notify);    // merge only the given share

    // transfer queues (PUT/GET)
    transfer_map transfers[2];
    BackoffTimerGroupTracker transferRetryBackoffs[2];

    // transfer list to manage the priority of transfers
    TransferList transferlist;

    // cached transfers (PUT/GET)
    transfer_map cachedtransfers[2];

    // cached files and their dbids
    vector<string> cachedfiles;
    vector<uint32_t> cachedfilesdbids;

    // database IDs of cached files and transfers
    // waiting for the completion of a putnodes
    pendingdbid_map pendingtcids;

    // path of temporary files
    // waiting for the completion of a putnodes
    pendingfiles_map pendingfiles;

    // transfer tslots
    transferslot_list tslots;

    // keep track of next transfer slot timeout
    BackoffTimerGroupTracker tslotsbackoff;

    // next TransferSlot to doio() on
    transferslot_list::iterator slotit;
    unsigned putsgetscount[2] = { 0,0 };

    // FileFingerprint to node mapping
    Fingerprints mFingerprints;

    // send updates to app when the storage size changes
    int64_t mNotifiedSumSize = 0;

    // asymmetric to symmetric key rewriting
    handle_vector nodekeyrewrite;
    handle_vector sharekeyrewrite;

    static const char* const EXPORTEDLINK;

    // minimum number of bytes in transit for upload/download pipelining
    static const int MINPIPELINE = 2*1024*1024;

    // default number of seconds to wait after a bandwidth overquota
    static dstime DEFAULT_BW_OVERQUOTA_BACKOFF_SECS;

    // number of seconds to invalidate the cached user data
    static dstime USER_DATA_EXPIRATION_BACKOFF_SECS;

    // total number of Node objects
    long long totalNodes;

    // server-client request sequence number
    char scsn[12];

    bool setscsn(JSON*);

    void purgenodes(node_vector* = NULL);
    void purgeusers(user_vector* = NULL);
    bool readusers(JSON*, bool actionpackets);

    user_vector usernotify;
    void notifyuser(User*);

    pcr_vector pcrnotify;
    void notifypcr(PendingContactRequest*);

    node_vector nodenotify;
    void notifynode(Node*);

    // update transfer in the persistent cache
    void transfercacheadd(Transfer*, DBTableTransactionCommitter*);

    // remove a transfer from the persistent cache
    void transfercachedel(Transfer*, DBTableTransactionCommitter* committer);

    // add a file to the persistent cache
    void filecacheadd(File*, DBTableTransactionCommitter& committer);

    // remove a file from the persistent cache
    void filecachedel(File*, DBTableTransactionCommitter* committer);

#ifdef ENABLE_CHAT
    textchat_map chatnotify;
    void notifychat(TextChat *);
#endif

#ifdef USE_MEDIAINFO
    MediaFileInfo mediaFileInfo;
#endif

    // write changed/added/deleted users to the DB cache and notify the
    // application
    void notifypurge();

    // remove node subtree
    void deltree(handle);

    Node* nodebyhandle(handle);
    Node* nodebyfingerprint(FileFingerprint*);
    node_vector *nodesbyfingerprint(FileFingerprint* fingerprint);
    void nodesbyoriginalfingerprint(const char* fingerprint, Node* parent, node_vector *nv);

    // get up to "maxcount" nodes, not older than "since", ordered by creation time
    node_vector getRecentNodes(unsigned maxcount, m_time_t since, bool includerubbishbin);

    // get a vector of recent actions in the account
    recentactions_vector getRecentActions(unsigned maxcount, m_time_t since);

    // determine if the file is a video, photo, or media (video or photo).  If the extension (with trailing .) is not precalculated, pass null
    bool nodeIsMedia(const Node*, bool* isphoto, bool* isvideo) const;

    // generate & return upload handle
    handle getuploadhandle();

#ifdef ENABLE_SYNC    
    // sync debris folder name in //bin
    static const char* const SYNCDEBRISFOLDERNAME;

    // we are adding the //bin/SyncDebris/yyyy-mm-dd subfolder(s)
    bool syncdebrisadding;

    // minute of the last created folder in SyncDebris
    m_time_t syncdebrisminute;

    // activity flag
    bool syncactivity;

    // syncops indicates that a sync-relevant tree update may be pending
    bool syncops;

    // app scanstate flag
    bool syncscanstate;

    // scan required flag
    bool syncdownrequired;

    bool syncuprequired;

    // block local fs updates processing while locked ops are in progress
    bool syncfsopsfailed;

    // retry accessing temporarily locked filesystem items
    bool syncfslockretry;
    BackoffTimer syncfslockretrybt;

    // retry of transiently failed local filesystem ops
    bool syncdownretry;
    BackoffTimer syncdownbt;

    // sync PUT Nagle timer
    bool syncnagleretry;
    BackoffTimer syncnaglebt;

    // timer for extra notifications
    // (workaround for buggy network filesystems)
    bool syncextraretry;
    BackoffTimer syncextrabt;

    // rescan timer if fs notification unavailable or broken
    bool syncscanfailed;
    BackoffTimer syncscanbt;

    // vanished from a local synced folder
    localnode_set localsyncnotseen;

    // maps local fsid to corresponding LocalNode*
    handlelocalnode_map fsidnode;

    // local nodes that need to be added remotely
    localnode_vector synccreate;

    // number of sync-initiated putnodes() in progress
    int syncadding;

    // total number of LocalNode objects
    long long totalLocalNodes;

    // sync id dispatch
    handle nextsyncid();
    handle currsyncid;

    // SyncDebris folder addition result
    void putnodes_syncdebris_result(error, NewNode*);

    // if no sync putnodes operation is in progress, apply the updates stored
    // in syncadded/syncdeleted/syncoverwritten to the remote tree
    void syncupdate();

    // create missing folders, copy/start uploading missing files
    bool syncup(LocalNode*, dstime*);

    // sync putnodes() completion
    void putnodes_sync_result(error, NewNode*, int);

    // start downloading/copy missing files, create missing directories
    bool syncdown(LocalNode*, string*, bool);

    // move nodes to //bin/SyncDebris/yyyy-mm-dd/ or unlink directly
    void movetosyncdebris(Node*, bool);

    // move queued nodes to SyncDebris (for syncing into the user's own cloud drive)
    void execmovetosyncdebris();
    node_set todebris;

    // unlink queued nodes directly (for inbound share syncing)
    void execsyncunlink();
    node_set tounlink;
    
    // commit all queueud deletions
    void execsyncdeletions();

    // process localnode subtree
    void proclocaltree(LocalNode*, LocalTreeProc*);

    // unlink the LocalNode from the corresponding node
    // if the associated local file or folder still exists
    void unlinkifexists(LocalNode*, FileAccess*, string*);
#endif

    // recursively cancel transfers in a subtree
    void stopxfers(LocalNode*, DBTableTransactionCommitter& committer);

    // update paths of all PUT transfers
    void updateputs();

    // determine if all transfer slots are full
    bool slotavail() const;

    // transfer queue dispatch/retry handling
    void dispatchTransfers();

    void defer(direction_t, int td, int = 0);
    void freeq(direction_t);

    dstime transferretrydelay();

    // client-server request double-buffering
    RequestDispatcher reqs;

    // upload handle -> node handle map (filled by upload completion)
    handlepair_set uhnh;

    // transfer chunk failed
    void setchunkfailed(string*);
    string badhosts;

    bool requestLock;
    dstime disconnecttimestamp;
    dstime lastDispatchTransfersDs = 0;

    // process object arrays by the API server
    int readnodes(JSON*, int, putsource_t = PUTNODES_APP, NewNode* = NULL, int = 0, int = 0, bool applykeys = false);

    void readok(JSON*);
    void readokelement(JSON*);
    void readoutshares(JSON*);
    void readoutshareelement(JSON*);

    void readipc(JSON*);
    void readopc(JSON*);

    error readmiscflags(JSON*);

    void procph(JSON*);

    void readcr();
    void readsr();

    void procsnk(JSON*);
    void procsuk(JSON*);

    void procmcf(JSON*);
    void procmcna(JSON*);

    void setkey(SymmCipher*, const char*);
    bool decryptkey(const char*, byte*, int, SymmCipher*, int, handle);

    void handleauth(handle, byte*);

    bool procsc();

    // API warnings
    void warn(const char*);
    bool warnlevel();

    Node* childnodebyname(Node*, const char*, bool = false);
    vector<Node*> childnodesbyname(Node*, const char*, bool = false);

    // purge account state and abort server-client connection
    void purgenodesusersabortsc();

    static const int USERHANDLE = 8;
    static const int PCRHANDLE = 8;
    static const int NODEHANDLE = 6;
    static const int CHATHANDLE = 8;
    static const int SESSIONHANDLE = 8;
    static const int PURCHASEHANDLE = 8;
    static const int CONTACTLINKHANDLE = 6;
    static const int CHATLINKHANDLE = 6;

    // max new nodes per request
    static const int MAX_NEWNODES = 2000;

    // session ID length (binary)
    static const unsigned SIDLEN = 2 * SymmCipher::KEYLENGTH + USERHANDLE * 4 / 3 + 1;

    void proccr(JSON*);
    void procsr(JSON*);

    // account access: master key
    // folder link access: folder key
    SymmCipher key;

    // dummy key to obfuscate non protected cache
    SymmCipher tckey;

    // account access (full account): RSA private key
    AsymmCipher asymkey;

    // RSA public key
    AsymmCipher pubk;

    // EdDSA signing key (Ed25519 private key seed).
    EdDSA *signkey;

    // ECDH key (x25519 private key).
    ECDH *chatkey;

    // set when keys for every current contact have been checked
    AuthRingsMap mAuthRings;

    // used during initialization to accumulate required updates to authring (to send them all atomically)
    AuthRingsMap mAuthRingsTemp;

    // true while authrings are being fetched
    bool mFetchingAuthrings;

    // actual state of keys
    bool fetchingkeys;

    // invalidate received keys (when fail to load)
    void clearKeys();

    // delete chatkey and signing key
    void resetKeyring();

    // binary session ID
    string sid;

    // distinguish activity from different MegaClients in logs
    string clientname;

    // apply keys
    void applykeys();

    // send andy key rewrites prepared when keys were applied
    void sendkeyrewrites();

    // symmetric password challenge
    int checktsid(byte* sidbuf, unsigned len);

    // locate user by e-mail address or by handle
    User* finduser(const char*, int = 0);
    User* finduser(handle, int = 0);
    User* ownuser();
    void mapuser(handle, const char*);
    void discarduser(handle, bool = true);
    void discarduser(const char*);
    void mappcr(handle, PendingContactRequest*);
    bool discardnotifieduser(User *);

    PendingContactRequest* findpcr(handle);

    // queue public key request for user
    void queuepubkeyreq(User*, PubKeyAction*);
    void queuepubkeyreq(const char*, PubKeyAction*);

    // rewrite foreign keys of the node (tree)
    void rewriteforeignkeys(Node* n);

    // simple string hash
    static void stringhash(const char*, byte*, SymmCipher*);
    static uint64_t stringhash64(string*, SymmCipher*);

    // set authentication context, either a session ID or a exported folder node handle
    void setsid(const byte*, unsigned);
    void setrootnode(handle);

    bool setlang(string *code);

    // returns the handle of the root node if the account is logged into a public folder, otherwise UNDEF.
    handle getrootpublicfolder();

    // returns the public handle of the folder link if the account is logged into a public folder, otherwise UNDEF.
    handle getpublicfolderhandle();

    //returns the top-level node for a node
    Node *getrootnode(Node*);

    // process node subtree
    void proctree(Node*, TreeProc*, bool skipinshares = false, bool skipversions = false);

    // hash password
    error pw_key(const char*, byte*) const;

    // convert hex digit to number
    static int hexval(char);

    SymmCipher tmpnodecipher;
    SymmCipher tmptransfercipher;

    void exportDatabase(string filename);
    bool compareDatabases(string filename1, string filename2);

    // request a link to recover account
    void getrecoverylink(const char *email, bool hasMasterkey);

    // query information about recovery link
    void queryrecoverylink(const char *link);

    // request private key for integrity checking the masterkey
    void getprivatekey(const char *code);

    // confirm a recovery link to restore the account
    void confirmrecoverylink(const char *code, const char *email, const char *password, const byte *masterkey = NULL, int accountversion = 1);

    // request a link to cancel the account
    void getcancellink(const char *email, const char* = NULL);

    // confirm a link to cancel the account
    void confirmcancellink(const char *code);

    // get a link to change the email address
    void getemaillink(const char *email, const char *pin = NULL);

    // confirm a link to change the email address
    void confirmemaillink(const char *code, const char *email, const byte *pwkey);

    // create contact link
    void contactlinkcreate(bool renew);

    // query contact link
    void contactlinkquery(handle);

    // delete contact link
    void contactlinkdelete(handle);

    // multi-factor authentication setup
    void multifactorauthsetup(const char* = NULL);

    // multi-factor authentication get
    void multifactorauthcheck(const char*);

    // multi-factor authentication disable
    void multifactorauthdisable(const char*);

    // fetch time zone
    void fetchtimezone();

    void keepmealive(int, bool enable = true);

    void getpsa();

    // tells the API the user has seen existing alerts
    void acknowledgeuseralerts();

    // manage overquota errors
    void activateoverquota(dstime timeleft);

    // achievements enabled for the account
    bool achievements_enabled;

    // non-zero if login with user+pwd was done (reset upon fetchnodes completion)
    bool isNewSession;

    // timestamp of the last login with user and password
    m_time_t tsLogin;

    // true if user has disabled fileversioning
    bool versions_disabled;

    // the SDK is trying to log out
    int loggingout = 0;

    // the logout request succeeded, time to clean up localy once returned from CS response processing
    bool loggedout = false;

    // true if the account is a master business account, false if it's a sub-user account
    BizMode mBizMode;

    // -1: expired, 0: inactive (no business subscription), 1: active, 2: grace-period
    BizStatus mBizStatus;

    // Keep track of high level operation counts and times, for performance analysis
    struct PerformanceStats
    {
        CodeCounter::ScopeStats execFunction = { "MegaClient_exec" };
        CodeCounter::ScopeStats transferslotDoio = { "TransferSlot_doio" };
        CodeCounter::ScopeStats execdirectreads = { "execdirectreads" };
        CodeCounter::ScopeStats transferComplete = { "transfer_complete" };
        CodeCounter::ScopeStats prepareWait = { "MegaClient_prepareWait" };
        CodeCounter::ScopeStats doWait = { "MegaClient_doWait" };
        CodeCounter::ScopeStats checkEvents = { "MegaClient_checkEvents" };
        CodeCounter::ScopeStats applyKeys = { "MegaClient_applyKeys" };
        CodeCounter::ScopeStats dispatchTransfers = { "dispatchTransfers" };
        CodeCounter::ScopeStats csResponseProcessingTime = { "cs batch response processing" };
        CodeCounter::ScopeStats scProcessingTime = { "sc processing" };
        uint64_t transferStarts = 0, transferFinishes = 0;
        uint64_t transferTempErrors = 0, transferFails = 0;
        uint64_t prepwaitImmediate = 0, prepwaitZero = 0, prepwaitHttpio = 0, prepwaitFsaccess = 0, nonzeroWait = 0;
        CodeCounter::DurationSum csRequestWaitTime;
        CodeCounter::DurationSum transfersActiveTime;
        std::string report(bool reset, HttpIO* httpio, Waiter* waiter);
    } performanceStats;

    MegaClient(MegaApp*, Waiter*, HttpIO*, FileSystemAccess*, DbAccess*, GfxProc*, const char*, const char*);
    ~MegaClient();
};
} // namespace

#if __cplusplus < 201100L
#define char_is_not_digit std::not1(std::ptr_fun(static_cast<int(*)(int)>(std::isdigit)))
#define char_is_not_space std::not1(std::ptr_fun<int, int>(std::isspace))
#else
#define char_is_not_digit [](char c) { return !std::isdigit(c); }
#define char_is_not_space [](char c) { return !std::isspace(c); }
#endif

#endif<|MERGE_RESOLUTION|>--- conflicted
+++ resolved
@@ -415,11 +415,7 @@
 
     // start/stop/pause file transfer
     bool startxfer(direction_t, File*, DBTableTransactionCommitter&, bool skipdupes = false, bool startfirst = false, bool donotpersist = false);
-<<<<<<< HEAD
-    void stopxfer(File* f);
-=======
     void stopxfer(File* f, DBTableTransactionCommitter* committer);
->>>>>>> 07a2727a
     void pausexfers(direction_t, bool, bool = false);
 
     // maximum number of connections per transfer
@@ -955,11 +951,7 @@
     DbTable* tctable;
 
     // during processing of request responses, transfer table updates can be wrapped up in a single begin/commit
-<<<<<<< HEAD
-    DBTableTransactionCommitter* tctableRequestCommitter = nullptr;
-=======
     DBTableTransactionCommitter* mTctableRequestCommitter = nullptr;
->>>>>>> 07a2727a
 
     // scsn as read from sctable
     handle cachedscsn;
