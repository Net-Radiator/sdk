/**
 * @file mega/megaapp.h
 * @brief Mega SDK callback interface
 *
 * (c) 2013-2014 by Mega Limited, Wellsford, New Zealand
 *
 * This file is part of the MEGA SDK - Client Access Engine.
 *
 * Applications using the MEGA API must present a valid application key
 * and comply with the the rules set forth in the Terms of Service.
 *
 * The MEGA SDK is distributed in the hope that it will be useful,
 * but WITHOUT ANY WARRANTY; without even the implied warranty of
 * MERCHANTABILITY or FITNESS FOR A PARTICULAR PURPOSE.
 *
 * @copyright Simplified (2-clause) BSD License.
 *
 * You should have received a copy of the license along with this
 * program.
 */

#ifndef MEGA_APP_H
#define MEGA_APP_H 1

namespace mega {
// callback interface
struct MEGA_API MegaApp
{
    MegaClient* client;

    // a request-level error occurred (other than API_EAGAIN, which will lead to a retry)
    virtual void request_error(error) { }

    // request response progress
    virtual void request_response_progress(m_off_t, m_off_t) { }

    // login result
    virtual void login_result(error) { }

    // logout result
    virtual void logout_result(error) { }

    // user data result
    virtual void userdata_result(string*, string*, string*, handle, error) { }

    // user public key retrieval result
    virtual void pubkey_result(User *) { }

    // ephemeral session creation/resumption result
    virtual void ephemeral_result(error) { }
    virtual void ephemeral_result(handle, const byte*) { }

    // check the reason of being blocked result
    virtual void whyamiblocked_result(int) { }

    // account creation
    virtual void sendsignuplink_result(error) { }
    virtual void querysignuplink_result(error) { }
    virtual void querysignuplink_result(handle, const char*, const char*,
                                        const byte*, const byte*, const byte*,
                                        size_t) { }
    virtual void confirmsignuplink_result(error) { }
    virtual void setkeypair_result(error) { }

    // account credentials, properties and history
    virtual void account_details(AccountDetails*, bool, bool, bool, bool, bool, bool) { }
    virtual void account_details(AccountDetails*, error) { }

    // query bandwidth quota result
    virtual void querytransferquota_result(int) { }

    // sessionid is undef if all sessions except the current were killed
    virtual void sessions_killed(handle /*sessionid*/, error) { }

    // node attribute update failed (not invoked unless error != API_OK)
    virtual void setattr_result(handle, error) { }

    // move node failed (not invoked unless error != API_OK)
    virtual void rename_result(handle, error) { }

    // node deletion failed (not invoked unless error != API_OK)
    virtual void unlink_result(handle, error) { }

    // remove versions result
    virtual void unlinkversions_result(error) { }

    // nodes have been updated
    virtual void nodes_updated(Node**, int) { }

    // nodes have been updated
    virtual void pcrs_updated(PendingContactRequest**, int) { }

    // users have been added or updated
    virtual void users_updated(User**, int) { }

    // the account has been modified (upgraded/downgraded)
    virtual void account_updated() { }

    // password change result
    virtual void changepw_result(error) { }

    // user attribute update notification
    virtual void userattr_update(User*, int, const char*) { }

    // node fetch result
    virtual void fetchnodes_result(error) { }

    // nodes now (nearly) current
    virtual void nodes_current() { }

    // node addition has failed
    virtual void putnodes_result(error, targettype_t, NewNode*) { }

    // share update result
    virtual void share_result(error) { }
    virtual void share_result(int, error) { }

    // outgoing pending contact result
    virtual void setpcr_result(handle, error, opcactions_t) { }
    // incoming pending contact result
    virtual void updatepcr_result(error, ipcactions_t) { }

    // file attribute fetch result
    virtual void fa_complete(handle, fatype, const char*, uint32_t) { }
    virtual int fa_failed(handle, fatype, int, error)
    {
        return 0;
    }

    // file attribute modification result
    virtual void putfa_result(handle, fatype, error) { }
    virtual void putfa_result(handle, fatype, const char*) { }

    // purchase transactions
    virtual void enumeratequotaitems_result(handle, unsigned, unsigned, unsigned, unsigned, unsigned, const char*, const char*, const char*, const char*) { }
    virtual void enumeratequotaitems_result(error) { }
    virtual void additem_result(error) { }
    virtual void checkout_result(const char*, error) { }
    virtual void submitpurchasereceipt_result(error) { }
    virtual void creditcardstore_result(error) { }
    virtual void creditcardquerysubscriptions_result(int, error) {}
    virtual void creditcardcancelsubscriptions_result(error) {}
    virtual void getpaymentmethods_result(int, error) {}
    virtual void copysession_result(string*, error) { }
    virtual void userfeedbackstore_result(error) { }
    virtual void sendevent_result(error) { }

    // user invites/attributes
    virtual void removecontact_result(error) { }
    virtual void putua_result(error) { }
    virtual void getua_result(error) { }
    virtual void getua_result(byte*, unsigned) { }
    virtual void getua_result(TLVstore *) { }
#ifdef DEBUG
    virtual void delua_result(error) { }
#endif

    virtual void getuseremail_result(string *, error) { }

    // file node export result
    virtual void exportnode_result(error) { }
    virtual void exportnode_result(handle, handle) { }

    // exported link access result
    virtual void openfilelink_result(error) { }
    virtual void openfilelink_result(handle, const byte*, m_off_t, string*, string*, int) { }

    // node opening result
    virtual void checkfile_result(handle, error) { }
    virtual void checkfile_result(handle, error, byte*, m_off_t, m_time_t, m_time_t, string*, string*, string*) { }

    // pread result
    virtual dstime pread_failure(error, int, void*, dstime) { return ~(dstime)0; }
    virtual bool pread_data(byte*, m_off_t, m_off_t, m_off_t, m_off_t, void*) { return false; }

    // event reporting result
    virtual void reportevent_result(error) { }

    // clean rubbish bin result
    virtual void cleanrubbishbin_result(error) { }

    // get account recovery link result
    virtual void getrecoverylink_result(error) {}

    // check account recovery link result
    virtual void queryrecoverylink_result(error) {}
    virtual void queryrecoverylink_result(int, const char *, const char *, time_t, handle, const vector<string> *) {}

    // get private key from recovery link result
    virtual void getprivatekey_result(error, const byte * = NULL, const size_t = 0) {}

    // confirm recovery link result
    virtual void confirmrecoverylink_result(error) {}

    // convirm cancellation link result
    virtual void confirmcancellink_result(error) {}

    // validation of password
    virtual void validatepassword_result(error) {}

    // get change email link result
    virtual void getemaillink_result(error) {}

    // confirm change email link result
    virtual void confirmemaillink_result(error) {}

    // get version info
    virtual void getversion_result(int, const char*, error) {}

    // get local SSL certificate
    virtual void getlocalsslcertificate_result(m_time_t, string*, error){ }

#ifdef ENABLE_CHAT
    // chat-related command's result
    virtual void chatcreate_result(TextChat *, error) { }
    virtual void chatinvite_result(error) { }
    virtual void chatremove_result(error) { }
    virtual void chaturl_result(string*, error) { }
    virtual void chatgrantaccess_result(error) { }
    virtual void chatremoveaccess_result(error) { }
    virtual void chatupdatepermissions_result(error) { }
    virtual void chattruncate_result(error) { }
    virtual void chatsettitle_result(error) { }
    virtual void chatpresenceurl_result(string*, error) { }
    virtual void registerpushnotification_result(error) { }
    virtual void archivechat_result(error) { }

    virtual void chats_updated(textchat_map *, int) { }
    virtual void richlinkrequest_result(string*, error) { }
#endif

    // get mega-achievements
    virtual void getmegaachievements_result(AchievementsDetails*, error) {}

    // get welcome pdf
    virtual void getwelcomepdf_result(handle, string*, error) {}

    // global transfer queue updates
    virtual void file_added(File*) { }
    virtual void file_removed(File*, error) { }
    virtual void file_complete(File*) { }
    virtual File* file_resume(string*, direction_t*) { return NULL; }

    virtual void transfer_added(Transfer*) { }
    virtual void transfer_removed(Transfer*) { }
    virtual void transfer_prepare(Transfer*) { }
    virtual void transfer_failed(Transfer*, error, dstime = 0) { }
    virtual void transfer_update(Transfer*) { }
    virtual void transfer_complete(Transfer*) { }

    // sync status updates and events
    virtual void syncupdate_state(Sync*, syncstate_t) { }
    virtual void syncupdate_scanning(bool) { }
    virtual void syncupdate_local_folder_addition(Sync*, LocalNode*, const char*) { }
    virtual void syncupdate_local_folder_deletion(Sync*, LocalNode*) { }
    virtual void syncupdate_local_file_addition(Sync*, LocalNode*, const char*) { }
    virtual void syncupdate_local_file_deletion(Sync*, LocalNode*) { }
    virtual void syncupdate_local_file_change(Sync*, LocalNode*, const char*) { }
    virtual void syncupdate_local_move(Sync*, LocalNode*, const char*) { }
    virtual void syncupdate_local_lockretry(bool) { }
    virtual void syncupdate_get(Sync*, Node*, const char*) { }
    virtual void syncupdate_put(Sync*, LocalNode*, const char*) { }
    virtual void syncupdate_remote_file_addition(Sync*, Node*) { }
    virtual void syncupdate_remote_file_deletion(Sync*, Node*) { }
    virtual void syncupdate_remote_folder_addition(Sync*, Node*) { }
    virtual void syncupdate_remote_folder_deletion(Sync*, Node*) { }
    virtual void syncupdate_remote_copy(Sync*, const char*) { }
    virtual void syncupdate_remote_move(Sync*, Node*, Node*) { }
    virtual void syncupdate_remote_rename(Sync*, Node*, const char*) { }
    virtual void syncupdate_treestate(LocalNode*) { }

    // sync filename filter
    virtual bool sync_syncable(Sync*, const char*, string*, Node*)
    {
        return true;
    }

    virtual bool sync_syncable(Sync*, const char*, string*)
    {
        return true;
    }

    // suggest reload due to possible race condition with other clients
    virtual void reload(const char*) { }

    // wipe all users, nodes and shares
    virtual void clearing() { }

    // failed request retry notification
    virtual void notify_retry(dstime, retryreason_t) { }

    virtual void notify_dbcommit() { }

    virtual void notify_change_to_https() { }

    // account confirmation via signup link
    virtual void notify_confirmation(const char* /*email*/) { }

    // network layer disconnected
    virtual void notify_disconnect() { }

    // HTTP request finished
    virtual void http_result(error, int, byte*, int) { }

    // contact link create
    virtual void contactlinkcreate_result(error, handle) { }

    // contact link query
    virtual void contactlinkquery_result(error, handle, string*, string*, string*, string*) { }

    // contact link delete
    virtual void contactlinkdelete_result(error) { }

<<<<<<< HEAD
    // multi-factor authentication setup
    virtual void multifactorauthsetup_result(string*, error) { }

    // multi-factor authentication get
    virtual void multifactorauthcheck_result(int) { }

    // multi-factor authentication disable
    virtual void multifactorauthdisable_result(error) { }
=======
    // keep me alive command for mobile apps
    virtual void keepmealive_result (error) { }
>>>>>>> 1ffbf1d8

    virtual ~MegaApp() { }
};
} // namespace

#endif<|MERGE_RESOLUTION|>--- conflicted
+++ resolved
@@ -311,7 +311,6 @@
     // contact link delete
     virtual void contactlinkdelete_result(error) { }
 
-<<<<<<< HEAD
     // multi-factor authentication setup
     virtual void multifactorauthsetup_result(string*, error) { }
 
@@ -320,10 +319,9 @@
 
     // multi-factor authentication disable
     virtual void multifactorauthdisable_result(error) { }
-=======
+
     // keep me alive command for mobile apps
     virtual void keepmealive_result (error) { }
->>>>>>> 1ffbf1d8
 
     virtual ~MegaApp() { }
 };
