--- conflicted
+++ resolved
@@ -72,11 +72,13 @@
     bool getnumchildren(handle, int*);
     bool getnumchildfiles(handle, int*);
     bool getnumchildfolders(handle, int*);
+    bool gettotalnodes(long long *);
 
     handle_vector *gethandleschildren(handle);
     handle_vector *gethandlesencryptednodes();
     handle_vector *gethandlesoutshares(handle);
     handle_vector *gethandlespendingshares(handle);
+    handle_vector *gethandlesfingerprint(string*);
 
 protected:
     // get sequential records for Users, child nodes...
@@ -90,10 +92,12 @@
     virtual void rewindhandlesoutshares() = 0;
     virtual void rewindhandlespendingshares(handle) = 0;
     virtual void rewindhandlespendingshares() = 0;
+    virtual void rewindhandlesfingerprint(string*) = 0;
 
     virtual bool getnumchildrenquery(handle, int*) = 0;
     virtual bool getnumchildfilesquery(handle, int*) = 0;
     virtual bool getnumchildfoldersquery(handle, int*) = 0;
+    virtual bool getnumtotalnodes(long long*) = 0;
 
 public:
     // update or add specific record
@@ -114,10 +118,12 @@
     // delete specific record
     bool delnode(pnode_t);
     bool delpcr(PendingContactRequest *);
+    bool deluser(User *u);
 
 //protected:
     virtual bool delnode(handle) = 0;
     virtual bool delpcr(handle) = 0;
+    virtual bool deluser(handle) = 0;
 
 public:
     // delete all records
@@ -177,22 +183,15 @@
 
 struct MEGA_API DbAccess
 {
-<<<<<<< HEAD
-    static const int BROKEN_DB_VERSION = 7;
-    static const int LEGACY_DB_VERSION = 8;
-    static const int DB_VERSION = 9;
-
-    DbAccess();
-    virtual DbTable* openlegacy(FileSystemAccess*, string*) = 0;
-    virtual DbTable* open(FileSystemAccess*, string*, SymmCipher *key) = 0;
-    virtual bool legacydb(FileSystemAccess *fsaccess, string*) = 0;
-=======
+    static const int BROKEN_DB_VERSION = 9;
     static const int LEGACY_DB_VERSION = 10;
     static const int DB_VERSION = LEGACY_DB_VERSION + 1;
 
     DbAccess();
-    virtual DbTable* open(FileSystemAccess*, string*, bool = false) = 0;
->>>>>>> 0ec5073f
+    virtual DbTable* open(FileSystemAccess*, string*) = 0;  // for transfers only
+    virtual DbTable* openlegacy(FileSystemAccess*, string*) = 0;
+    virtual DbTable* open(FileSystemAccess*, string*, SymmCipher *key) = 0; // main cache
+    virtual bool legacydb(FileSystemAccess *fsaccess, string*) = 0;
 
     virtual ~DbAccess() { }
 
