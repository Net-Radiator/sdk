/**
 * @file mega/types.h
 * @brief Mega SDK types and includes
 *
 * (c) 2013-2014 by Mega Limited, Auckland, New Zealand
 *
 * This file is part of the MEGA SDK - Client Access Engine.
 *
 * Applications using the MEGA API must present a valid application key
 * and comply with the the rules set forth in the Terms of Service.
 *
 * The MEGA SDK is distributed in the hope that it will be useful,
 * but WITHOUT ANY WARRANTY; without even the implied warranty of
 * MERCHANTABILITY or FITNESS FOR A PARTICULAR PURPOSE.
 *
 * @copyright Simplified (2-clause) BSD License.
 *
 * You should have received a copy of the license along with this
 * program.
 */

#ifndef MEGA_TYPES_H
#define MEGA_TYPES_H 1

#ifdef _MSC_VER
#if MEGA_LINKED_AS_SHARED_LIBRARY
 #define MEGA_API __declspec(dllimport)
#elif MEGA_CREATE_SHARED_LIBRARY
 #define MEGA_API __declspec(dllexport)
#endif
#endif

#ifndef MEGA_API
 #define MEGA_API
#endif

// it needs to be reviewed that serialization/unserialization is not relying on this
typedef char __static_check_01__[sizeof(bool) == sizeof(char) ? 1 : -1];
// if your build fails here, please contact MEGA developers

// platform-specific includes and defines
#ifdef _WIN32
#include "mega/win32/megasys.h"
#else
#include "mega/posix/megasys.h"
#endif

#ifdef USE_CRYPTOPP
#include <cryptopp/config.h> // so we can test CRYPTO_VERSION below
#endif

// signed 64-bit generic offset
typedef int64_t m_off_t;

// opaque filesystem fingerprint
typedef uint64_t fsfp_t;

namespace mega {
// within ::mega namespace, byte is unsigned char (avoids ambiguity when std::byte from c++17 and perhaps other defined ::byte are available)
#if defined(USE_CRYPTOPP) && (CRYPTOPP_VERSION >= 600) && ((__cplusplus >= 201103L) || (__RPCNDR_H_VERSION__ == 500))
using byte = CryptoPP::byte;
#elif __RPCNDR_H_VERSION__ != 500
typedef unsigned char byte;
#endif
}

#ifdef USE_CRYPTOPP
#include "mega/crypto/cryptopp.h"
#else
#include "megacrypto.h"
#endif

#include "mega/crypto/sodium.h"

#include <memory>
#include <string>
#include <chrono>

namespace mega {

// import these select types into the namespace directly, to avoid adding std::byte from c++17
using std::string;
using std::map;
using std::set;
using std::list;
using std::vector;
using std::pair;
using std::multimap;
using std::deque;
using std::multiset;
using std::queue;
using std::streambuf;
using std::tuple;
using std::ostringstream;
using std::unique_ptr;

// forward declaration
struct AttrMap;
class BackoffTimer;
class Command;
class CommandPubKeyRequest;
struct DirectRead;
struct DirectReadNode;
struct DirectReadSlot;
struct FileAccess;
struct FileAttributeFetch;
struct FileAttributeFetchChannel;
struct FileFingerprint;
struct FileFingerprintCmp;
struct HttpReq;
struct GenericHttpReq;
struct HttpReqCommandPutFA;
struct LocalNode;
class MegaClient;
struct NewNode;
struct Node;
struct NodeCore;
class PubKeyAction;
class Request;
struct Transfer;
class TreeProc;
class LocalTreeProc;
struct User;
struct Waiter;
struct Proxy;
struct PendingContactRequest;
class TransferList;
struct Achievement;
namespace UserAlert
{
    struct Base;
}
class AuthRing;

#define EOO 0

// Our own version of time_t which we can be sure is 64 bit.  
// Utils.h has functions m_time() and so on corresponding to time() which help us to use this type and avoid arithmetic overflow when working with time_t on systems where it's 32-bit
typedef int64_t m_time_t; 

// monotonously increasing time in deciseconds
typedef uint32_t dstime;

#define NEVER (~(dstime)0)
#define EVER(ds) ((ds+1))

#define STRINGIFY(x) # x
#define TOSTRING(x) STRINGIFY(x)

// HttpReq states
typedef enum { REQ_READY, REQ_PREPARED, REQ_INFLIGHT, REQ_SUCCESS, REQ_FAILURE, REQ_DONE, REQ_ASYNCIO } reqstatus_t;

typedef enum { USER_HANDLE, NODE_HANDLE } targettype_t;

typedef enum { METHOD_POST, METHOD_GET, METHOD_NONE} httpmethod_t;

typedef enum { REQ_BINARY, REQ_JSON } contenttype_t;

// new node source types
typedef enum { NEW_NODE, NEW_PUBLIC, NEW_UPLOAD } newnodesource_t;

// file chunk MAC
struct ChunkMAC
{
    ChunkMAC() : offset(0), finished(false) { }

    byte mac[SymmCipher::BLOCKSIZE];
    unsigned int offset;
    bool finished;
};

// file chunk macs
class chunkmac_map : public map<m_off_t, ChunkMAC>
{
public:
    int64_t macsmac(SymmCipher *cipher);
    void serialize(string& d) const;
    bool unserialize(const char*& ptr, const char* end);
    void calcprogress(m_off_t size, m_off_t& chunkpos, m_off_t& completedprogress, m_off_t* lastblockprogress = nullptr);
};

/**
 * @brief Declaration of API error codes.
 */
typedef enum ErrorCodes
{
    API_OK = 0,                     ///< Everything OK.
    API_EINTERNAL = -1,             ///< Internal error.
    API_EARGS = -2,                 ///< Bad arguments.
    API_EAGAIN = -3,                ///< Request failed, retry with exponential backoff.
    API_ERATELIMIT = -4,            ///< Too many requests, slow down.
    API_EFAILED = -5,               ///< Request failed permanently.
    API_ETOOMANY = -6,              ///< Too many requests for this resource.
    API_ERANGE = -7,                ///< Resource access out of rage.
    API_EEXPIRED = -8,              ///< Resource expired.
    API_ENOENT = -9,                ///< Resource does not exist.
    API_ECIRCULAR = -10,            ///< Circular linkage.
    API_EACCESS = -11,              ///< Access denied.
    API_EEXIST = -12,               ///< Resource already exists.
    API_EINCOMPLETE = -13,          ///< Request incomplete.
    API_EKEY = -14,                 ///< Cryptographic error.
    API_ESID = -15,                 ///< Bad session ID.
    API_EBLOCKED = -16,             ///< Resource administratively blocked.
    API_EOVERQUOTA = -17,           ///< Quota exceeded.
    API_ETEMPUNAVAIL = -18,         ///< Resource temporarily not available.
    API_ETOOMANYCONNECTIONS = -19,  ///< Too many connections on this resource.
    API_EWRITE = -20,               /**< File could not be written to (or failed
                                         post-write integrity check). */
    API_EREAD = -21,                /**< File could not be read from (or changed
                                         unexpectedly during reading). */
    API_EAPPKEY = -22,              ///< Invalid or missing application key.
    API_ESSL = -23,                 ///< SSL verification failed
    API_EGOINGOVERQUOTA = -24,      ///< Not enough quota
    API_EMFAREQUIRED = -26,         ///< Multi-factor authentication required
    API_EMASTERONLY = -27,          ///< Access denied for sub-users (only for business accounts)
    API_EBUSINESSPASTDUE = -28      ///< Business account expired
} error;

// returned by loggedin()
typedef enum { NOTLOGGEDIN, EPHEMERALACCOUNT, CONFIRMEDACCOUNT, FULLACCOUNT } sessiontype_t;

// node/user handles are 8-11 base64 characters, case sensitive, and thus fit
// in a 64-bit int
typedef uint64_t handle;

// (can use unordered_set if available)
typedef set<handle> handle_set;

// file attribute type
typedef uint16_t fatype;

// list of files
typedef list<struct File*> file_list;

// node types:
// FILE - regular file nodes
// FOLDER - regular folder nodes
// ROOT - the cloud drive root node
// INCOMING - inbox
// RUBBISH - rubbish bin
typedef enum { TYPE_UNKNOWN = -1, FILENODE = 0, FOLDERNODE, ROOTNODE, INCOMINGNODE, RUBBISHNODE } nodetype_t;

// node type key lengths
const int FILENODEKEYLENGTH = 32;
const int FOLDERNODEKEYLENGTH = 16;

typedef list<class Sync*> sync_list;

// persistent resource cache storage
struct Cachable
{
    virtual bool serialize(string*) = 0;

    int32_t dbid;

    bool notified;

    Cachable();
    virtual ~Cachable() { }
};

// numeric representation of string (up to 8 chars)
typedef uint64_t nameid;

// access levels:
// RDONLY - cannot add, rename or delete
// RDWR - cannot rename or delete
// FULL - all operations that do not require ownership permitted
// OWNER - node is in caller's ROOT, INCOMING or RUBBISH trees
typedef enum { ACCESS_UNKNOWN = -1, RDONLY = 0, RDWR, FULL, OWNER, OWNERPRELOGIN } accesslevel_t;

// operations for outgoing pending contacts
typedef enum { OPCA_ADD = 0, OPCA_DELETE, OPCA_REMIND} opcactions_t;
// operations for incoming pending contacts
typedef enum { IPCA_ACCEPT = 0, IPCA_DENY, IPCA_IGNORE} ipcactions_t;


typedef vector<struct Node*> node_vector;

// contact visibility:
// HIDDEN - not shown
// VISIBLE - shown
typedef enum { VISIBILITY_UNKNOWN = -1, HIDDEN = 0, VISIBLE = 1, INACTIVE = 2, BLOCKED = 3 } visibility_t;

typedef enum { PUTNODES_APP, PUTNODES_SYNC, PUTNODES_SYNCDEBRIS } putsource_t;

// maps handle-index pairs to file attribute handle
typedef map<pair<handle, fatype>, pair<handle, int> > fa_map;

typedef enum { SYNC_FAILED = -2, SYNC_CANCELED = -1, SYNC_INITIALSCAN = 0, SYNC_ACTIVE } syncstate_t;

typedef enum { SYNCDEL_NONE, SYNCDEL_DELETED, SYNCDEL_INFLIGHT, SYNCDEL_BIN,
               SYNCDEL_DEBRIS, SYNCDEL_DEBRISDAY, SYNCDEL_FAILED } syncdel_t;

typedef vector<LocalNode*> localnode_vector;

typedef map<handle, LocalNode*> handlelocalnode_map;

typedef set<LocalNode*> localnode_set;

typedef multimap<int32_t, LocalNode*> idlocalnode_map;

typedef set<Node*> node_set;

// enumerates a node's children
// FIXME: switch to forward_list once C++11 becomes more widely available
typedef list<Node*> node_list;

// undefined node handle
const handle UNDEF = ~(handle)0;

#define ISUNDEF(h) (!((h) + 1))

typedef list<struct TransferSlot*> transferslot_list;

// FIXME: use forward_list instad (C++11)
typedef list<HttpReqCommandPutFA*> putfa_list;

// map a FileFingerprint to the transfer for that FileFingerprint
typedef map<FileFingerprint*, Transfer*, FileFingerprintCmp> transfer_map;

typedef deque<Transfer*> transfer_list;

// map a request tag with pending dbids of transfers and files
typedef map<int, vector<uint32_t> > pendingdbid_map;

// map a request tag with a pending dns request
typedef map<int, GenericHttpReq*> pendinghttp_map;

// map a request tag with pending paths of temporary files
typedef map<int, vector<string> > pendingfiles_map;

// map an upload handle to the corresponding transer
typedef map<handle, Transfer*> handletransfer_map;

// maps node handles to Node pointers
typedef map<handle, Node*> node_map;

struct NodeCounter
{
    m_off_t storage = 0;
    m_off_t versionStorage = 0;
    size_t files = 0;
    size_t folders = 0;
    size_t versions = 0;
    void operator += (const NodeCounter&);
    void operator -= (const NodeCounter&);
};

typedef std::map<handle, NodeCounter> NodeCounterMap;

// maps node handles to Share pointers
typedef map<handle, struct Share*> share_map;

// maps node handles NewShare pointers
typedef list<struct NewShare*> newshare_list;

// generic handle vector
typedef vector<handle> handle_vector;

// pairs of node handles
typedef set<pair<handle, handle> > handlepair_set;

// node and user vectors
typedef vector<struct User*> user_vector;
typedef vector<UserAlert::Base*> useralert_vector;
typedef vector<struct PendingContactRequest*> pcr_vector;

// actual user data (indexed by userid)
typedef map<int, User> user_map;

// maps user handles to userids
typedef map<handle, int> uh_map;

// maps lowercase user e-mail addresses to userids
typedef map<string, int> um_map;

// file attribute fetch map
typedef map<handle, FileAttributeFetch*> faf_map;

// file attribute fetch channel map
typedef map<int, FileAttributeFetchChannel*> fafc_map;

// transfer type
typedef enum { GET = 0, PUT, API, NONE } direction_t;
typedef enum { LARGEFILE = 0, SMALLFILE } filesizetype_t;

struct StringCmp
{
    bool operator()(const string* a, const string* b) const
    {
        return *a < *b;
    }
};

typedef map<handle, DirectReadNode*> handledrn_map;
typedef multimap<dstime, DirectReadNode*> dsdrn_map;
typedef list<DirectRead*> dr_list;
typedef list<DirectReadSlot*> drs_list;

typedef map<const string*, LocalNode*, StringCmp> localnode_map;
typedef map<const string*, Node*, StringCmp> remotenode_map;

typedef enum { TREESTATE_NONE = 0, TREESTATE_SYNCED, TREESTATE_PENDING, TREESTATE_SYNCING } treestate_t;

typedef enum { TRANSFERSTATE_NONE = 0, TRANSFERSTATE_QUEUED, TRANSFERSTATE_ACTIVE, TRANSFERSTATE_PAUSED,
               TRANSFERSTATE_RETRYING, TRANSFERSTATE_COMPLETING, TRANSFERSTATE_COMPLETED,
               TRANSFERSTATE_CANCELLED, TRANSFERSTATE_FAILED } transferstate_t;

struct Notification
{
    dstime timestamp;
    string path;
    LocalNode* localnode;
};

typedef deque<Notification> notify_deque;

// FIXME: use forward_list instad (C++11)
typedef list<HttpReqCommandPutFA*> putfa_list;

typedef map<handle, PendingContactRequest*> handlepcr_map;

// Type-Value (for user attributes)
typedef vector<string> string_vector;
typedef map<string, string> string_map;
typedef string_map TLV_map;


// user attribute types
typedef enum {
    ATTR_UNKNOWN = -1,
    ATTR_AVATAR = 0,                        // public - char array - non-versioned
    ATTR_FIRSTNAME = 1,                     // public - char array - non-versioned
    ATTR_LASTNAME = 2,                      // public - char array - non-versioned
    ATTR_AUTHRING = 3,                      // private - byte array
    ATTR_LAST_INT = 4,                      // private - byte array
    ATTR_ED25519_PUBK = 5,                  // public - byte array - versioned
    ATTR_CU25519_PUBK = 6,                  // public - byte array - versioned
    ATTR_KEYRING = 7,                       // private - byte array - versioned
    ATTR_SIG_RSA_PUBK = 8,                  // public - byte array - versioned
    ATTR_SIG_CU255_PUBK = 9,                // public - byte array - versioned
    ATTR_COUNTRY = 10,                      // public - char array - non-versioned
    ATTR_BIRTHDAY = 11,                     // public - char array - non-versioned
    ATTR_BIRTHMONTH = 12,                   // public - char array - non-versioned
    ATTR_BIRTHYEAR = 13,                    // public - char array - non-versioned
    ATTR_LANGUAGE = 14,                     // private, non-encrypted - char array in B64 - non-versioned
    ATTR_PWD_REMINDER = 15,                 // private, non-encrypted - char array in B64 - non-versioned
    ATTR_DISABLE_VERSIONS = 16,             // private, non-encrypted - char array in B64 - non-versioned
    ATTR_CONTACT_LINK_VERIFICATION = 17,    // private, non-encrypted - char array in B64 - non-versioned
    ATTR_RICH_PREVIEWS = 18,                // private - byte array
    ATTR_RUBBISH_TIME = 19,                 // private, non-encrypted - char array in B64 - non-versioned
    ATTR_LAST_PSA = 20,                     // private - char array
    ATTR_STORAGE_STATE = 21,                // private - non-encrypted - char array in B64 - non-versioned
    ATTR_GEOLOCATION = 22,                  // private - byte array - non-versioned
    ATTR_CAMERA_UPLOADS_FOLDER = 23,        // private - byte array - non-versioned
    ATTR_MY_CHAT_FILES_FOLDER = 24,         // private - byte array - non-versioned
    ATTR_PUSH_SETTINGS = 25,                // private - non-encripted - char array in B64 - non-versioned
    ATTR_UNSHAREABLE_KEY = 26,              // private - char array
    ATTR_ALIAS = 27,                        // private - byte array - non-versioned
    ATTR_AUTHRSA = 28,                      // private - byte array
    ATTR_AUTHCU255 = 29,                    // private - byte array

} attr_t;
typedef map<attr_t, string> userattr_map;

typedef enum {

    AES_CCM_12_16 = 0x00,
    AES_CCM_10_16 = 0x01,
    AES_CCM_10_08 = 0x02,
    AES_GCM_12_16_BROKEN = 0x03, // Same as 0x00 (due to a legacy bug)
    AES_GCM_10_08_BROKEN = 0x04, // Same as 0x02 (due to a legacy bug)
    AES_GCM_12_16 = 0x10,
    AES_GCM_10_08 = 0x11

} encryptionsetting_t;

typedef enum { AES_MODE_UNKNOWN, AES_MODE_CCM, AES_MODE_GCM } encryptionmode_t;

#ifdef ENABLE_CHAT
typedef enum { PRIV_UNKNOWN = -2, PRIV_RM = -1, PRIV_RO = 0, PRIV_STANDARD = 2, PRIV_MODERATOR = 3 } privilege_t;
typedef pair<handle, privilege_t> userpriv_pair;
typedef vector< userpriv_pair > userpriv_vector;
typedef map <handle, set <handle> > attachments_map;
struct TextChat : public Cachable
{
    enum {
        FLAG_OFFSET_ARCHIVE = 0
    };

    handle id;
    privilege_t priv;
    int shard;
    userpriv_vector *userpriv;
    bool group;
    string title;        // byte array
    string unifiedKey;   // byte array
    handle ou;
    m_time_t ts;     // creation time
    attachments_map attachedNodes;
    bool publicchat;  // whether the chat is public or private

private:        // use setter to modify these members
    byte flags;     // currently only used for "archive" flag at first bit

public:
    int tag;    // source tag, to identify own changes

    TextChat();
    ~TextChat();

    bool serialize(string *d);
    static TextChat* unserialize(class MegaClient *client, string *d);

    void setTag(int tag);
    int getTag();
    void resetTag();

    struct
    {
        bool attachments : 1;
        bool flags : 1;
        bool mode : 1;
    } changed;

    // return false if failed
    bool setNodeUserAccess(handle h, handle uh, bool revoke = false);
    bool setFlag(bool value, uint8_t offset = 0xFF);
    bool setFlags(byte newFlags);
    bool isFlagSet(uint8_t offset) const;
    bool setMode(bool publicchat);

};
typedef vector<TextChat*> textchat_vector;
typedef map<handle, TextChat*> textchat_map;
#endif

typedef enum { RECOVER_WITH_MASTERKEY = 9, RECOVER_WITHOUT_MASTERKEY = 10, CANCEL_ACCOUNT = 21, CHANGE_EMAIL = 12 } recovery_t;

typedef enum { EMAIL_REMOVED = 0, EMAIL_PENDING_REMOVED = 1, EMAIL_PENDING_ADDED = 2, EMAIL_FULLY_ACCEPTED = 3 } emailstatus_t;

typedef enum { RETRY_NONE = 0, RETRY_CONNECTIVITY = 1, RETRY_SERVERS_BUSY = 2, RETRY_API_LOCK = 3, RETRY_RATE_LIMIT = 4, RETRY_LOCAL_LOCK = 5, RETRY_UNKNOWN = 6} retryreason_t;

typedef enum { STORAGE_UNKNOWN = -9, STORAGE_GREEN = 0, STORAGE_ORANGE = 1, STORAGE_RED = 2, STORAGE_CHANGE = 3 } storagestatus_t;


enum SmsVerificationState {
    // These values (except unknown) are delivered from the servers
    SMS_STATE_UNKNOWN = -1,       // Flag was not received
    SMS_STATE_NOT_ALLOWED = 0,    // No SMS allowed
    SMS_STATE_ONLY_UNBLOCK = 1,   // Only unblock SMS allowed
    SMS_STATE_FULL = 2            // Opt-in and unblock SMS allowed
};

typedef unsigned int achievement_class_id;
typedef map<achievement_class_id, Achievement> achievements_map;

struct recentaction
{
    m_time_t time;
    handle user;
    handle parent;
    bool updated;
    bool media;
    node_vector nodes;
};
typedef vector<recentaction> recentactions_vector;

typedef enum { BIZ_STATUS_UNKNOWN = -2, BIZ_STATUS_EXPIRED = -1, BIZ_STATUS_INACTIVE = 0, BIZ_STATUS_ACTIVE = 1, BIZ_STATUS_GRACE_PERIOD = 2 } BizStatus;
typedef enum { BIZ_MODE_UNKNOWN = -1, BIZ_MODE_SUBUSER = 0, BIZ_MODE_MASTER = 1 } BizMode;

typedef enum {
    AUTH_METHOD_UNKNOWN     = -1,
    AUTH_METHOD_SEEN        = 0,
    AUTH_METHOD_FINGERPRINT = 1,    // used only for AUTHRING_ED255
    AUTH_METHOD_SIGNATURE   = 2,    // used only for signed keys (RSA and Cu25519)
} AuthMethod;

typedef std::map<attr_t, AuthRing> AuthRingsMap;

// inside 'mega' namespace, since use C++11 and can't rely on C++14 yet, provide make_unique for the most common case.
// This keeps our syntax small, while making sure the compiler ensures the object is deleted when no longer used.
// Sometimes there will be ambiguity about std::make_unique vs mega::make_unique if cpp files "use namespace std", in which case specify ::mega::.
// It's better that we use the same one in older and newer compilers so we detect any issues.
template<class T, class... constructorArgs>
unique_ptr<T> make_unique(constructorArgs&&... args)
{
    return (unique_ptr<T>(new T(std::forward<constructorArgs>(args)...)));
}

<<<<<<< HEAD
#define MEGA_MEASURE_CODE
=======
//#define MEGA_MEASURE_CODE   // uncomment this to track time spent in major subsystems, and log it every 2 minutes, with extra control from megacli
>>>>>>> 195e0906

namespace CodeCounter
{
    // Some classes that allow us to easily measure the number of times a block of code is called, and the sum of the time it takes.
    // Only enabled if MEGA_MEASURE_CODE is turned on.
    // Usage generally doesn't need to be protected by the macro as the classes and methods will be empty when not enabled.

    using namespace std::chrono;

    struct ScopeStats
    {
#ifdef MEGA_MEASURE_CODE
        uint64_t count = 0;
        uint64_t starts = 0;
        uint64_t finishes = 0;
        high_resolution_clock::duration timeSpent{};
        std::string name;
        ScopeStats(std::string s) : name(std::move(s)) {}

        inline string report(bool reset = false) 
        { 
            string s = " " + name + ": " + std::to_string(count) + " " + std::to_string(std::chrono::duration_cast<std::chrono::milliseconds>(timeSpent).count()); 
            if (reset)
            {
                count = 0;
                starts -= finishes;
                finishes = 0;
                timeSpent = high_resolution_clock::duration{};
            }
            return s;
        }
#else
        ScopeStats(std::string s) {}
#endif
    };

    struct DurationSum
    {
#ifdef MEGA_MEASURE_CODE
        high_resolution_clock::duration sum{ 0 };
        high_resolution_clock::time_point deltaStart;
        bool started = false;
        inline void start(bool b = true) { if (b && !started) { deltaStart = high_resolution_clock::now(); started = true; }  }
        inline void stop(bool b = true) { if (b && started) { sum += high_resolution_clock::now() - deltaStart; started = false; } }
        inline bool inprogress() { return started; }
        inline string report(bool reset = false) 
        { 
            string s = std::to_string(std::chrono::duration_cast<std::chrono::milliseconds>(sum).count()); 
            if (reset) sum = high_resolution_clock::duration{ 0 };
            return s;
        }
#else
        inline void start(bool = true) {  }
        inline void stop(bool = true) {  }
#endif
    };

    struct ScopeTimer
    {
#ifdef MEGA_MEASURE_CODE
        ScopeStats& scope;
        high_resolution_clock::time_point blockStart;

        ScopeTimer(ScopeStats& sm) : scope(sm), blockStart(high_resolution_clock::now())
        {
            ++scope.starts;
        }
        ~ScopeTimer()
        {
            ++scope.count;
            ++scope.finishes;
            scope.timeSpent += high_resolution_clock::now() - blockStart;
        }
#else
        ScopeTimer(ScopeStats& sm)
        {
        }
#endif
    };
}

} // namespace

#define MEGA_DISABLE_COPY(class_name) \
    class_name(const class_name&) = delete; \
    class_name& operator=(const class_name&) = delete;

#define MEGA_DISABLE_MOVE(class_name) \
    class_name(class_name&&) = delete; \
    class_name& operator=(class_name&&) = delete;

#define MEGA_DISABLE_COPY_MOVE(class_name) \
    MEGA_DISABLE_COPY(class_name) \
    MEGA_DISABLE_MOVE(class_name)

#define MEGA_DEFAULT_COPY(class_name) \
    class_name(const class_name&) = default; \
    class_name& operator=(const class_name&) = default;

#define MEGA_DEFAULT_MOVE(class_name) \
    class_name(class_name&&) = default; \
    class_name& operator=(class_name&&) = default;

#define MEGA_DEFAULT_COPY_MOVE(class_name) \
    MEGA_DEFAULT_COPY(class_name) \
    MEGA_DEFAULT_MOVE(class_name)

#endif<|MERGE_RESOLUTION|>--- conflicted
+++ resolved
@@ -589,11 +589,7 @@
     return (unique_ptr<T>(new T(std::forward<constructorArgs>(args)...)));
 }
 
-<<<<<<< HEAD
-#define MEGA_MEASURE_CODE
-=======
 //#define MEGA_MEASURE_CODE   // uncomment this to track time spent in major subsystems, and log it every 2 minutes, with extra control from megacli
->>>>>>> 195e0906
 
 namespace CodeCounter
 {
