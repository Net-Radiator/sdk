--- conflicted
+++ resolved
@@ -431,8 +431,6 @@
     std::string data;
     ASSERT_TRUE(l->serialize(&data));
     ASSERT_EQ(42u, data.size());
-<<<<<<< HEAD
-=======
     auto dl = mega::LocalNode::unserialize(sync.get(), &data);
     checkDeserializedLocalNode(*dl, *l);
 }
@@ -460,7 +458,6 @@
     };
     const std::string data(reinterpret_cast<const char*>(rawData.data()), rawData.size());
 
->>>>>>> f6fbcdf3
     auto dl = mega::LocalNode::unserialize(sync.get(), &data);
     checkDeserializedLocalNode(*dl, *l);
 }
@@ -716,8 +713,6 @@
     std::string data;
     ASSERT_TRUE(n.serialize(&data));
     ASSERT_EQ(131u, data.size());
-<<<<<<< HEAD
-=======
     mega::node_vector dp;
     auto dn = mega::Node::unserialize(client.cli.get(), &data, &dp);
     checkDeserializedNode(*dn, n);
@@ -754,7 +749,6 @@
     };
     const std::string data(rawData.data(), rawData.size());
 
->>>>>>> f6fbcdf3
     mega::node_vector dp;
     auto dn = mega::Node::unserialize(client.cli.get(), &data, &dp);
     checkDeserializedNode(*dn, n);
@@ -833,9 +827,6 @@
     n.plink = new mega::PublicLink{n.nodehandle, 1, 2, false};
     std::string data;
     ASSERT_TRUE(n.serialize(&data));
-<<<<<<< HEAD
-    ASSERT_EQ(108u, data.size());
-=======
 
     ASSERT_EQ(108u, data.size());
     mega::node_vector dp;
@@ -874,7 +865,6 @@
     };
     const std::string data(reinterpret_cast<const char*>(rawData.data()), rawData.size());
 
->>>>>>> f6fbcdf3
     mega::node_vector dp;
     auto dn = mega::Node::unserialize(client.cli.get(), &data, &dp);
     checkDeserializedNode(*dn, n, true);
